--- conflicted
+++ resolved
@@ -50,16 +50,9 @@
 6. ✅ Wrap the Pi smoke test harness behind `sugarkube pi smoke` so the unified CLI
    now covers download, flashing, and post-boot verification (regression
    coverage: `tests/test_sugarkube_toolkit_cli.py::test_pi_smoke_invokes_helper`).
-<<<<<<< HEAD
-7. ✅ Extend the CLI with `sugarkube pi install` so contributors can drive the
-   downloader/expander without leaving the unified entry point (regression
-   coverage: `tests/test_sugarkube_toolkit_cli.py::test_pi_install_invokes_helper`
-   and neighbouring `test_pi_install_*` cases).
-=======
 7. ✅ Extend the CLI with `sugarkube pi rehearse` so multi-node join rehearsals are
    accessible from the unified entry point (regression coverage:
    `tests/test_sugarkube_toolkit_cli.py::test_pi_rehearse_invokes_helper`).
->>>>>>> aa10fb49
 
 **Safeguards:**
 - Mirror existing exit codes and output formats so CI and human workflows do not
