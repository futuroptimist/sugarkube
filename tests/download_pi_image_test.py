--- conflicted
+++ resolved
@@ -90,253 +90,6 @@
     script.chmod(0o755)
 
 
-<<<<<<< HEAD
-def write_executable(path: Path, contents: str) -> None:
-    path.write_text(contents)
-    path.chmod(0o755)
-
-=======
-def test_requires_gh(tmp_path):
-    env = os.environ.copy()
-    env["PATH"] = str(tmp_path)
-    result = run_script("download_pi_image.sh", env=env, cwd=tmp_path)
-    assert result.returncode != 0
-    assert "gh is required" in result.stderr
->>>>>>> 73dd08a3
-
-def build_release_payload(image_name: str, image_url: str, checksum_url: str) -> dict:
-    return {
-        "tag_name": "v1.2.3",
-        "assets": [
-            {"name": image_name, "browser_download_url": image_url},
-            {"name": f"{image_name}.sha256", "browser_download_url": checksum_url},
-        ],
-    }
-
-<<<<<<< HEAD
-
-def setup_fake_tools(tmp_path: Path, release_payload: dict) -> Path:
-    fake_bin = tmp_path / "bin"
-    fake_bin.mkdir()
-
-    release_file = tmp_path / "release.json"
-    release_file.write_text(json.dumps(release_payload))
-
-    gh = fake_bin / "gh"
-    write_executable(
-        gh,
-        """#!/bin/bash
-set -e
-if [ "$1" = auth ] && [ "$2" = status ]; then
-  exit ${GH_AUTH_STATUS:-1}
-elif [ "$1" = auth ] && [ "$2" = token ]; then
-  if [ "${GH_AUTH_STATUS:-1}" -eq 0 ]; then
-    echo "${GH_AUTH_TOKEN:-}"
-    exit 0
-  fi
-  exit 1
-elif [ "$1" = api ]; then
-  if [ "${GH_API_FAIL:-0}" -ne 0 ]; then
-    exit 1
-  fi
-  repo="${GH_REPO:-futuroptimist/sugarkube}"
-  if [ "$2" = "repos/$repo/releases/latest" ]; then
-    cat "${GH_RELEASE_FILE:?}"
-    exit 0
-  fi
-  if [[ "$2" == repos/*/releases/tags/* ]]; then
-    cat "${GH_RELEASE_FILE:?}"
-    exit 0
-  fi
-fi
->&2 echo "unexpected gh args: $@"
-exit 1
-""",
-    )
-
-    curl = fake_bin / "curl"
-    write_executable(
-        curl,
-        """#!/bin/bash
-set -euo pipefail
-output=""
-url=""
-while [[ $# -gt 0 ]]; do
-  case "$1" in
-    --output|-o)
-      shift
-      output="$1"
-      shift
-      ;;
-    --retry|--retry-delay|--continue-at)
-      shift
-      shift
-      ;;
-    -H)
-      shift
-      shift
-      ;;
-    --fail|--location|--progress-bar)
-      shift
-      ;;
-    -* )
-      shift
-      ;;
-    *)
-      url="$1"
-      shift
-      ;;
-  esac
-done
-
-if [[ -z "$output" || -z "$url" ]]; then
-  >&2 echo "curl stub missing output or url"
-  exit 1
-fi
-
-if [[ "$url" == *".sha256" ]]; then
-  cp "${SHA_SRC:?}" "$output"
-else
-  cp "${IMG_SRC:?}" "$output"
-fi
-""",
-    )
-
-    return fake_bin
-
-
-def run_script(tmp_path: Path, env: dict, *args: str) -> subprocess.CompletedProcess:
-    base = Path(__file__).resolve().parents[1]
-    script = base / "scripts" / "download_pi_image.sh"
-    return subprocess.run(
-        ["/bin/bash", str(script), *args],
-        env=env,
-        cwd=tmp_path,
-        capture_output=True,
-        text=True,
-    )
-
-
-def run_wrapper(tmp_path: Path, env: dict, *args: str) -> subprocess.CompletedProcess:
-    base = Path(__file__).resolve().parents[1]
-    script = base / "scripts" / "sugarkube-latest.sh"
-    return subprocess.run(
-        ["/bin/bash", str(script), *args],
-        env=env,
-        cwd=tmp_path,
-        capture_output=True,
-        text=True,
-    )
-
-
-def test_requires_gh(tmp_path):
-    env = os.environ.copy()
-    env["PATH"] = str(tmp_path)
-    base = Path(__file__).resolve().parents[1]
-    script = base / "scripts" / "download_pi_image.sh"
-    result = subprocess.run(
-        ["/bin/bash", str(script)],
-        env=env,
-        cwd=tmp_path,
-        capture_output=True,
-        text=True,
-    )
-    assert result.returncode != 0
-    assert "gh is required" in result.stderr
-
-
-def test_downloads_release_asset(tmp_path):
-    image_name = "sugarkube.img.xz"
-    image_bytes = b"pi-image"
-    digest = hashlib.sha256(image_bytes).hexdigest()
-
-    img_src = tmp_path / "source.img.xz"
-    img_src.write_bytes(image_bytes)
-
-    sha_src = tmp_path / "source.img.xz.sha256"
-    sha_src.write_text(f"{digest}  {image_name}\n")
-
-    release_payload = build_release_payload(
-        image_name,
-        "https://example.com/sugarkube.img.xz",
-        "https://example.com/sugarkube.img.xz.sha256",
-    )
-
-    fake_bin = setup_fake_tools(tmp_path, release_payload)
-
-    env = os.environ.copy()
-    env.update(
-        {
-            "PATH": f"{fake_bin}:{env['PATH']}",
-            "GH_RELEASE_FILE": str(tmp_path / "release.json"),
-            "SHA_SRC": str(sha_src),
-            "IMG_SRC": str(img_src),
-            "HOME": str(tmp_path),
-            "GH_AUTH_STATUS": "1",
-        }
-    )
-
-    output = tmp_path / "downloads" / "custom.img.xz"
-    result = run_script(tmp_path, env, str(output))
-
-    assert result.returncode == 0, result.stderr
-    assert output.exists()
-    assert output.read_bytes() == image_bytes
-
-    checksum_file = output.with_suffix(output.suffix + ".sha256")
-    assert checksum_file.exists()
-    assert checksum_file.read_text().strip() == f"{digest}  {output.name}"
-
-
-def test_uses_default_directory(tmp_path):
-    image_name = "sugarkube.img.xz"
-    image_bytes = b"pi-image"
-    digest = hashlib.sha256(image_bytes).hexdigest()
-
-    img_src = tmp_path / "source.img.xz"
-    img_src.write_bytes(image_bytes)
-
-    sha_src = tmp_path / "source.img.xz.sha256"
-    sha_src.write_text(f"{digest}  {image_name}\n")
-
-    release_payload = build_release_payload(
-        image_name,
-        "https://example.com/sugarkube.img.xz",
-        "https://example.com/sugarkube.img.xz.sha256",
-    )
-
-    fake_bin = setup_fake_tools(tmp_path, release_payload)
-
-    env = os.environ.copy()
-    env.update(
-        {
-            "PATH": f"{fake_bin}:{env['PATH']}",
-            "GH_RELEASE_FILE": str(tmp_path / "release.json"),
-            "SHA_SRC": str(sha_src),
-            "IMG_SRC": str(img_src),
-            "HOME": str(tmp_path),
-            "GH_AUTH_STATUS": "1",
-        }
-    )
-
-    result = run_script(tmp_path, env)
-
-    assert result.returncode == 0, result.stderr
-    default_dir = tmp_path / "sugarkube" / "images"
-    image_path = default_dir / image_name
-    assert image_path.exists()
-    checksum_text = (image_path.parent / f"{image_name}.sha256").read_text().strip()
-    assert checksum_text == f"{digest}  {image_name}"
-
-
-def test_errors_when_release_missing(tmp_path):
-    release_payload = build_release_payload(
-        "sugarkube.img.xz",
-        "https://example.com/sugarkube.img.xz",
-        "https://example.com/sugarkube.img.xz.sha256",
-    )
-    fake_bin = setup_fake_tools(tmp_path, release_payload)
-=======
 def _base_env(tmp_path, fake_bin):
     env = os.environ.copy()
     env["PATH"] = f"{fake_bin}:{env['PATH']}"
@@ -363,6 +116,14 @@
     )
 
 
+def test_requires_gh(tmp_path):
+    env = os.environ.copy()
+    env["PATH"] = str(tmp_path)
+    result = run_script("download_pi_image.sh", env=env, cwd=tmp_path)
+    assert result.returncode != 0
+    assert "gh is required" in result.stderr
+
+
 def test_downloads_release_asset(tmp_path):
     fake_bin = tmp_path / "bin"
     fake_bin.mkdir()
@@ -407,89 +168,8 @@
     result = run_script("download_pi_image.sh", env=env, cwd=tmp_path)
     assert result.returncode != 0
     assert "Checksum mismatch" in result.stderr
->>>>>>> 73dd08a3
-
-    env = os.environ.copy()
-    env.update(
-        {
-            "PATH": f"{fake_bin}:{env['PATH']}",
-            "GH_RELEASE_FILE": str(tmp_path / "release.json"),
-            "SHA_SRC": str(tmp_path / "missing"),
-            "IMG_SRC": str(tmp_path / "missing"),
-            "GH_API_FAIL": "1",
-            "GH_AUTH_STATUS": "1",
-        }
-    )
-
-<<<<<<< HEAD
-    result = run_script(tmp_path, env)
-    assert result.returncode != 0
-    assert "no published releases" in result.stderr
-
-
-def test_fails_on_checksum_mismatch(tmp_path):
-    image_name = "sugarkube.img.xz"
-    img_src = tmp_path / "source.img.xz"
-    img_src.write_bytes(b"pi-image")
-
-    sha_src = tmp_path / "source.img.xz.sha256"
-    sha_src.write_text("0000  sugarkube.img.xz\n")
-
-    release_payload = build_release_payload(
-        image_name,
-        "https://example.com/sugarkube.img.xz",
-        "https://example.com/sugarkube.img.xz.sha256",
-    )
-
-    fake_bin = setup_fake_tools(tmp_path, release_payload)
-
-    env = os.environ.copy()
-    env.update(
-        {
-            "PATH": f"{fake_bin}:{env['PATH']}",
-            "GH_RELEASE_FILE": str(tmp_path / "release.json"),
-            "SHA_SRC": str(sha_src),
-            "IMG_SRC": str(img_src),
-            "HOME": str(tmp_path),
-            "GH_AUTH_STATUS": "1",
-        }
-    )
-
-    result = run_script(tmp_path, env)
-    assert result.returncode != 0
-    assert "checksum mismatch" in result.stderr
-
-
-def test_sugarkube_latest_wrapper(tmp_path):
-    image_name = "sugarkube.img.xz"
-    image_bytes = b"pi-image"
-    digest = hashlib.sha256(image_bytes).hexdigest()
-
-    img_src = tmp_path / "source.img.xz"
-    img_src.write_bytes(image_bytes)
-
-    sha_src = tmp_path / "source.img.xz.sha256"
-    sha_src.write_text(f"{digest}  {image_name}\n")
-
-    release_payload = build_release_payload(
-        image_name,
-        "https://example.com/sugarkube.img.xz",
-        "https://example.com/sugarkube.img.xz.sha256",
-    )
-
-    fake_bin = setup_fake_tools(tmp_path, release_payload)
-
-    env = os.environ.copy()
-    env.update(
-        {
-            "PATH": f"{fake_bin}:{env['PATH']}",
-            "GH_RELEASE_FILE": str(tmp_path / "release.json"),
-            "SHA_SRC": str(sha_src),
-            "IMG_SRC": str(img_src),
-            "HOME": str(tmp_path),
-            "GH_AUTH_STATUS": "1",
-        }
-=======
+
+
 def test_falls_back_to_workflow_when_release_missing(tmp_path):
     fake_bin = tmp_path / "bin"
     fake_bin.mkdir()
@@ -539,18 +219,9 @@
         args=["--output", str(custom_output)],
         env=env,
         cwd=tmp_path,
->>>>>>> 73dd08a3
     )
 
-    result = run_wrapper(tmp_path, env)
-
     assert result.returncode == 0, result.stderr
-<<<<<<< HEAD
-    default_dir = tmp_path / "sugarkube" / "images"
-    image_path = default_dir / image_name
-    assert image_path.exists()
-=======
     assert custom_output.read_bytes() == payload
     checksum = Path(str(custom_output) + ".sha256")
-    assert checksum.read_text().strip() == sha
->>>>>>> 73dd08a3
+    assert checksum.read_text().strip() == sha