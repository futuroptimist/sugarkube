import os
import subprocess
from pathlib import Path


def test_requires_gh(tmp_path):
    env = os.environ.copy()
    env["PATH"] = str(tmp_path)
    base = Path(__file__).resolve().parents[1]
    script = base / "scripts" / "download_pi_image.sh"
    result = subprocess.run(
        ["/bin/bash", str(script)],
        env=env,
        cwd=tmp_path,
        capture_output=True,
        text=True,
    )
    assert result.returncode != 0
    assert "gh is required" in result.stderr


def test_downloads_artifact(tmp_path):
    fake_bin = tmp_path / "bin"
    fake_bin.mkdir()
    src = tmp_path / "src.img.xz"
    src.write_text("data")
    gh = fake_bin / "gh"
    gh.write_text(
        "#!/bin/bash\n"
        'if [ "$1" = run ] && [ "$2" = list ]; then\n'
        "  echo 42\n"
        'elif [ "$1" = run ] && [ "$2" = download ]; then\n'
        "  shift 2\n"
        '  while [ "$1" != --dir ]; do shift; done\n'
        "  dir=$2\n"
        '  cp "$GH_SRC" "$dir/sugarkube.img.xz"\n'
        "else\n"
        "  exit 1\n"
        "fi\n"
    )
    gh.chmod(0o755)

    env = os.environ.copy()
    env["PATH"] = f"{fake_bin}:{env['PATH']}"
    env["GH_SRC"] = str(src)
    base = Path(__file__).resolve().parents[1]
    script = base / "scripts" / "download_pi_image.sh"
    result = subprocess.run(
        ["/bin/bash", str(script), "out.img.xz"],
        env=env,
        cwd=tmp_path,
        capture_output=True,
        text=True,
    )
    assert result.returncode == 0
    assert (tmp_path / "out.img.xz").exists()


<<<<<<< HEAD
def test_accepts_directory_output(tmp_path):
=======
def test_errors_when_no_run_found(tmp_path):
    fake_bin = tmp_path / "bin"
    fake_bin.mkdir()
    marker = tmp_path / "download_called"
    gh = fake_bin / "gh"
    gh.write_text(
        f"#!/bin/bash\n"
        'if [ "$1" = run ] && [ "$2" = list ]; then\n'
        "  exit 0\n"
        'elif [ "$1" = run ] && [ "$2" = download ]; then\n'
        f"  echo called > {marker}\n"
        "  exit 0\n"
        "else\n"
        "  exit 1\n"
        "fi\n"
    )
    gh.chmod(0o755)

    env = os.environ.copy()
    env["PATH"] = str(fake_bin)
    base = Path(__file__).resolve().parents[1]
    script = base / "scripts" / "download_pi_image.sh"
    result = subprocess.run(
        ["/bin/bash", str(script)],
        env=env,
        cwd=tmp_path,
        capture_output=True,
        text=True,
    )
    assert result.returncode != 0
    assert "no pi-image workflow runs found" in result.stderr
    assert not marker.exists()


def test_uses_default_output(tmp_path):
>>>>>>> 3ff52072
    fake_bin = tmp_path / "bin"
    fake_bin.mkdir()
    src = tmp_path / "src.img.xz"
    src.write_text("data")
    gh = fake_bin / "gh"
    gh.write_text(
        "#!/bin/bash\n"
        'if [ "$1" = run ] && [ "$2" = list ]; then\n'
        "  echo 42\n"
        'elif [ "$1" = run ] && [ "$2" = download ]; then\n'
        "  shift 2\n"
        '  while [ "$1" != --dir ]; do shift; done\n'
        "  dir=$2\n"
        '  cp "$GH_SRC" "$dir/sugarkube.img.xz"\n'
        "else\n"
        "  exit 1\n"
        "fi\n"
    )
    gh.chmod(0o755)

    env = os.environ.copy()
    env["PATH"] = f"{fake_bin}:{env['PATH']}"
    env["GH_SRC"] = str(src)
    base = Path(__file__).resolve().parents[1]
    script = base / "scripts" / "download_pi_image.sh"
<<<<<<< HEAD
    outdir = tmp_path / "images"
    outdir.mkdir()
    result = subprocess.run(
        ["/bin/bash", str(script), str(outdir)],
=======
    result = subprocess.run(
        ["/bin/bash", str(script)],
>>>>>>> 3ff52072
        env=env,
        cwd=tmp_path,
        capture_output=True,
        text=True,
    )
    assert result.returncode == 0
<<<<<<< HEAD
    assert (outdir / "sugarkube.img.xz").exists()
=======
    assert (tmp_path / "sugarkube.img.xz").exists()
>>>>>>> 3ff52072
<|MERGE_RESOLUTION|>--- conflicted
+++ resolved
@@ -56,9 +56,6 @@
     assert (tmp_path / "out.img.xz").exists()
 
 
-<<<<<<< HEAD
-def test_accepts_directory_output(tmp_path):
-=======
 def test_errors_when_no_run_found(tmp_path):
     fake_bin = tmp_path / "bin"
     fake_bin.mkdir()
@@ -94,7 +91,6 @@
 
 
 def test_uses_default_output(tmp_path):
->>>>>>> 3ff52072
     fake_bin = tmp_path / "bin"
     fake_bin.mkdir()
     src = tmp_path / "src.img.xz"
@@ -120,23 +116,12 @@
     env["GH_SRC"] = str(src)
     base = Path(__file__).resolve().parents[1]
     script = base / "scripts" / "download_pi_image.sh"
-<<<<<<< HEAD
-    outdir = tmp_path / "images"
-    outdir.mkdir()
-    result = subprocess.run(
-        ["/bin/bash", str(script), str(outdir)],
-=======
     result = subprocess.run(
         ["/bin/bash", str(script)],
->>>>>>> 3ff52072
         env=env,
         cwd=tmp_path,
         capture_output=True,
         text=True,
     )
     assert result.returncode == 0
-<<<<<<< HEAD
-    assert (outdir / "sugarkube.img.xz").exists()
-=======
-    assert (tmp_path / "sugarkube.img.xz").exists()
->>>>>>> 3ff52072
+    assert (tmp_path / "sugarkube.img.xz").exists()