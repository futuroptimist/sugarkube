--- conflicted
+++ resolved
@@ -71,10 +71,6 @@
     assert start_here._strip_front_matter(text) == text
 
 
-<<<<<<< HEAD
-def test_start_here_main_path_only_alias_warns(tmp_path, capsys, monkeypatch) -> None:
-    """The deprecated --no-content flag should warn while returning the path."""
-=======
 def test_strip_front_matter_handles_bom() -> None:
     """Leading UTF-8 BOM markers should be ignored when stripping metadata."""
 
@@ -83,9 +79,8 @@
     assert start_here._strip_front_matter(text) == "Welcome"
 
 
-def test_start_here_main_path_only_alias(tmp_path, capsys, monkeypatch) -> None:
-    """The deprecated --no-content flag should continue to emit the path."""
->>>>>>> b532de0c
+def test_start_here_main_path_only_alias_warns(tmp_path, capsys, monkeypatch) -> None:
+    """The deprecated --no-content flag should warn while returning the path."""
 
     guide = tmp_path / "start-here.md"
     guide.write_text("Stub", encoding="utf-8")
