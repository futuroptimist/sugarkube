--- conflicted
+++ resolved
@@ -45,9 +45,10 @@
     )
 
     assert result.returncode == 0, result.stderr
-<<<<<<< HEAD
-    assert "pyspelling -c .spellcheck.yaml" in result.stdout
-    assert "linkchecker --no-warnings README.md docs/" in result.stdout
+
+    recorded_args = json.loads(args_file.read_text(encoding="utf-8"))
+    assert recorded_args[:2] == ["-m", "sugarkube_toolkit"]
+    assert recorded_args[2:] == ["docs", "start-here", "--path-only"]
 
 
 def test_sugarkube_script_sets_repo_root_from_subdirectory() -> None:
@@ -66,10 +67,4 @@
     )
 
     assert result.returncode == 0, result.stderr
-    assert result.stdout.strip().endswith("docs/start-here.md"), result.stdout
-=======
-
-    recorded_args = json.loads(args_file.read_text(encoding="utf-8"))
-    assert recorded_args[:2] == ["-m", "sugarkube_toolkit"]
-    assert recorded_args[2:] == ["docs", "start-here", "--path-only"]
->>>>>>> 9ea8750e
+    assert result.stdout.strip().endswith("docs/start-here.md"), result.stdout