--- conflicted
+++ resolved
@@ -285,36 +285,18 @@
     ]
 
 
-<<<<<<< HEAD
-def test_pi_report_invokes_helper(monkeypatch: pytest.MonkeyPatch) -> None:
-    """pi report should wrap the flash report helper script."""
-=======
 def test_pi_smoke_invokes_helper(monkeypatch: pytest.MonkeyPatch) -> None:
     """pi smoke should wrap the smoke test helper script."""
->>>>>>> 9c6f52e2
-
-    recorded: list[list[str]] = []
-
-    def fake_run(
-        commands: list[list[str]], *, dry_run: bool = False, env: Mapping[str, str] | None = None
-    ) -> None:
-        recorded.extend(commands)
-
-    monkeypatch.setattr(runner, "run_commands", fake_run)
-
-<<<<<<< HEAD
-    exit_code = cli.main(["pi", "report", "--dry-run"])
-
-    expected_script = Path(__file__).resolve().parents[1] / "scripts" / "flash_pi_media_report.py"
-    expected_interpreter = sys.executable or "python3"
-
-    assert exit_code == 0
-    assert recorded == [[expected_interpreter, str(expected_script)]]
-
-
-def test_pi_report_forwards_additional_args(monkeypatch: pytest.MonkeyPatch) -> None:
-    """Forward CLI arguments to the flash report helper for docs parity."""
-=======
+
+    recorded: list[list[str]] = []
+
+    def fake_run(
+        commands: list[list[str]], *, dry_run: bool = False, env: Mapping[str, str] | None = None
+    ) -> None:
+        recorded.extend(commands)
+
+    monkeypatch.setattr(runner, "run_commands", fake_run)
+
     exit_code = cli.main(["pi", "smoke", "--dry-run"])
 
     expected_script = Path(__file__).resolve().parents[1] / "scripts" / "pi_smoke_test.py"
@@ -325,7 +307,6 @@
 
 def test_pi_smoke_forwards_additional_args(monkeypatch: pytest.MonkeyPatch) -> None:
     """Forward CLI arguments to the smoke helper for docs parity."""
->>>>>>> 9c6f52e2
 
     recorded: list[list[str]] = []
 
@@ -339,93 +320,6 @@
     exit_code = cli.main(
         [
             "pi",
-<<<<<<< HEAD
-            "report",
-            "--dry-run",
-            "--image",
-            "~/sugarkube/images/sugarkube.img",
-            "--device",
-            "/dev/sdX",
-            "--report",
-            "~/reports/flash.md",
-        ]
-    )
-
-    expected_script = Path(__file__).resolve().parents[1] / "scripts" / "flash_pi_media_report.py"
-    expected_interpreter = sys.executable or "python3"
-
-    assert exit_code == 0
-    assert recorded == [
-        [
-            expected_interpreter,
-            str(expected_script),
-            "--image",
-            "~/sugarkube/images/sugarkube.img",
-            "--device",
-            "/dev/sdX",
-            "--report",
-            "~/reports/flash.md",
-        ]
-    ]
-
-
-def test_pi_report_drops_script_separator(monkeypatch: pytest.MonkeyPatch) -> None:
-    """A leading `--` should be stripped before forwarding report args."""
-
-    recorded: list[list[str]] = []
-
-    def fake_run(
-        commands: list[list[str]], *, dry_run: bool = False, env: Mapping[str, str] | None = None
-    ) -> None:
-        recorded.extend(commands)
-
-    monkeypatch.setattr(runner, "run_commands", fake_run)
-
-    exit_code = cli.main(["pi", "report", "--dry-run", "--", "--assume-yes"])
-
-    expected_script = Path(__file__).resolve().parents[1] / "scripts" / "flash_pi_media_report.py"
-    expected_interpreter = sys.executable or "python3"
-
-    assert exit_code == 0
-    assert recorded == [[expected_interpreter, str(expected_script), "--assume-yes"]]
-
-
-def test_pi_report_reports_missing_script(
-    monkeypatch: pytest.MonkeyPatch, capsys: pytest.CaptureFixture[str]
-) -> None:
-    """Missing flash report helper scripts should surface an actionable error."""
-
-    monkeypatch.setattr(
-        cli,
-        "FLASH_PI_MEDIA_REPORT_SCRIPT",
-        Path("/nonexistent/flash_pi_media_report.py"),
-    )
-
-    exit_code = cli.main(["pi", "report", "--dry-run"])
-    captured = capsys.readouterr()
-
-    assert exit_code == 1
-    assert "scripts/flash_pi_media_report.py is missing" in captured.err
-
-
-def test_pi_report_surfaces_failures(
-    monkeypatch: pytest.MonkeyPatch, capsys: pytest.CaptureFixture[str]
-) -> None:
-    """Flash report handler should surface helper failures via stderr and exit code."""
-
-    def boom(*_args, **_kwargs):
-        raise runner.CommandError(
-            ["python", "flash_pi_media_report.py"], returncode=1, stderr="boom"
-        )
-
-    monkeypatch.setattr(runner, "run_commands", boom)
-
-    exit_code = cli.main(["pi", "report", "--dry-run"])
-    captured = capsys.readouterr()
-
-    assert exit_code == 1
-    assert "boom" in captured.err
-=======
             "smoke",
             "--dry-run",
             "--json",
@@ -498,5 +392,4 @@
             str(Path(__file__).resolve().parents[1] / "scripts" / "pi_smoke_test.py"),
             "--json",
         ]
-    ]
->>>>>>> 9c6f52e2
+    ]