import importlib.util
import json
import os
import subprocess
import sys
from pathlib import Path

import pytest

MODULE_PATH = Path(__file__).resolve().parents[1] / "scripts" / "ssd_clone.py"
SPEC = importlib.util.spec_from_file_location("ssd_clone", MODULE_PATH)
ssd_clone = importlib.util.module_from_spec(SPEC)
assert SPEC and SPEC.loader
sys.modules["ssd_clone"] = ssd_clone
SPEC.loader.exec_module(ssd_clone)  # type: ignore[attr-defined]


@pytest.fixture(autouse=True)
def _clear_env():
    original = os.environ.pop(ssd_clone.ENV_TARGET, None)
    try:
        yield
    finally:
        if original is not None:
            os.environ[ssd_clone.ENV_TARGET] = original


@pytest.fixture
def fake_disk_layout(monkeypatch):
    monkeypatch.setattr(ssd_clone, "resolve_mount_device", lambda _: "/dev/mmcblk0p2")
    monkeypatch.setattr(ssd_clone, "parent_disk", lambda _: "/dev/mmcblk0")
    monkeypatch.setattr(ssd_clone.os.path, "realpath", lambda path: path)
    monkeypatch.setattr(ssd_clone, "device_size_bytes", lambda _: 32 * 1024 * 1024 * 1024)
    devices = {
        "blockdevices": [
            {"name": "mmcblk0", "type": "disk", "size": 32 * 1024 * 1024 * 1024},
            {
                "name": "sda",
                "type": "disk",
                "size": 128 * 1024 * 1024 * 1024,
                "hotplug": 1,
                "tran": "usb",
                "model": "FastSSD",
            },
            {
                "name": "sdb",
                "type": "disk",
                "size": 64 * 1024 * 1024 * 1024,
                "hotplug": 0,
                "tran": "sata",
            },
        ]
    }
    monkeypatch.setattr(ssd_clone, "lsblk_json", lambda _: devices)


def test_auto_select_target_prefers_hotplug(fake_disk_layout):
    target = ssd_clone.auto_select_target()
    assert target == "/dev/sda"


def test_auto_select_target_honors_env_override(monkeypatch, fake_disk_layout):
    override = "/dev/sdz"
    monkeypatch.setattr(Path, "exists", lambda self: str(self) == override)
    os.environ[ssd_clone.ENV_TARGET] = override
    target = ssd_clone.auto_select_target()
    assert target == override


def test_resolve_env_target_missing_device(monkeypatch):
    os.environ[ssd_clone.ENV_TARGET] = "/dev/missing"
    monkeypatch.setattr(Path, "exists", lambda self: False)
    with pytest.raises(SystemExit, match="does not exist"):
        ssd_clone.resolve_env_target()


def test_resolve_env_target_rejects_source_disk(monkeypatch):
    os.environ[ssd_clone.ENV_TARGET] = "/dev/mmcblk0"
    monkeypatch.setattr(Path, "exists", lambda self: True)
    monkeypatch.setattr(ssd_clone, "resolve_mount_device", lambda _: "/dev/mmcblk0p2")
    monkeypatch.setattr(ssd_clone, "parent_disk", lambda _: "/dev/mmcblk0")
    monkeypatch.setattr(ssd_clone.os.path, "realpath", lambda path: path)
    with pytest.raises(SystemExit, match="source disk"):
        ssd_clone.resolve_env_target()


def test_auto_select_target_requires_list(monkeypatch, fake_disk_layout):
    monkeypatch.setattr(ssd_clone, "lsblk_json", lambda _: {"blockdevices": {}})
    with pytest.raises(SystemExit, match="Unexpected lsblk JSON structure"):
        ssd_clone.auto_select_target()


def test_auto_select_target_errors_without_candidates(monkeypatch, fake_disk_layout):
    monkeypatch.setattr(
        ssd_clone,
        "lsblk_json",
        lambda _: {
            "blockdevices": [{"name": "mmcblk0", "type": "disk", "size": 32 * 1024 * 1024 * 1024}]
        },
    )
    with pytest.raises(SystemExit, match="Unable to automatically determine"):
        ssd_clone.auto_select_target()


def test_lsblk_json_success(monkeypatch):
    def fake_run(cmd, check, capture_output, text):
        assert cmd[:3] == ["lsblk", "--json", "-b"]
        return subprocess.CompletedProcess(cmd, 0, '{"blockdevices": []}', "")

    monkeypatch.setattr(ssd_clone.subprocess, "run", fake_run)
    result = ssd_clone.lsblk_json(["NAME"])
    assert result == {"blockdevices": []}


def test_lsblk_json_failure(monkeypatch):
    monkeypatch.setattr(
        ssd_clone.subprocess,
        "run",
        lambda *args, **kwargs: subprocess.CompletedProcess(args[0], 1, "", "oops"),
    )
    with pytest.raises(SystemExit, match="lsblk --json failed"):
        ssd_clone.lsblk_json(["NAME"])


def test_lsblk_json_bad_json(monkeypatch):
    monkeypatch.setattr(
        ssd_clone.subprocess,
        "run",
        lambda *args, **kwargs: subprocess.CompletedProcess(args[0], 0, "not json", ""),
    )
    with pytest.raises(SystemExit, match="Unable to parse lsblk output"):
        ssd_clone.lsblk_json(["NAME"])


def test_device_size_bytes(monkeypatch):
    monkeypatch.setattr(
        ssd_clone.subprocess,
        "run",
        lambda *args, **kwargs: subprocess.CompletedProcess(args[0], 0, "4096\n", ""),
    )
    assert ssd_clone.device_size_bytes("/dev/sdz") == 4096


def test_device_size_bytes_errors(monkeypatch):
    monkeypatch.setattr(
        ssd_clone.subprocess,
        "run",
        lambda *args, **kwargs: subprocess.CompletedProcess(args[0], 0, "\n", ""),
    )
    with pytest.raises(SystemExit, match="Unable to determine size"):
        ssd_clone.device_size_bytes("/dev/sdz")


def test_auto_select_target_skips_non_viable(monkeypatch, capsys):
    monkeypatch.setattr(ssd_clone, "resolve_env_target", lambda: None)
    monkeypatch.setattr(ssd_clone, "resolve_mount_device", lambda _: "/dev/mmcblk0p2")
    monkeypatch.setattr(ssd_clone, "parent_disk", lambda _: "/dev/mmcblk0")
    monkeypatch.setattr(ssd_clone.os.path, "realpath", lambda path: path)
    monkeypatch.setattr(ssd_clone, "device_size_bytes", lambda _: 32 * 1024 * 1024 * 1024)
    devices = {
        "blockdevices": [
            {"name": "loop0", "type": "loop", "size": 64 * 1024},
            {"type": "disk", "size": 256 * 1024},
            {"name": "mmcblk0", "type": "disk", "size": 32 * 1024 * 1024 * 1024},
            {"name": "sdb", "type": "disk", "size": 16 * 1024 * 1024 * 1024, "hotplug": 1},
            {
                "kname": "sdc",
                "type": "disk",
                "size": 128 * 1024 * 1024 * 1024,
                "hotplug": 1,
                "tran": "usb",
                "model": "ShinySSD",
            },
        ]
    }
    monkeypatch.setattr(ssd_clone, "lsblk_json", lambda _: devices)
    target = ssd_clone.auto_select_target()
    captured = capsys.readouterr()
    assert target == "/dev/sdc"
    assert "Auto-selected clone target: /dev/sdc" in captured.out


def make_context(tmp_path, **overrides):
    state_file = overrides.pop("state_file", tmp_path / "state.json")
    context = ssd_clone.CloneContext(
        target_disk=overrides.pop("target_disk", "/dev/sdz"),
        dry_run=overrides.pop("dry_run", False),
        verbose=overrides.pop("verbose", False),
        resume=overrides.pop("resume", False),
        state_file=state_file,
        **overrides,
    )
    context.state = overrides.pop("state", {}) or {}
    return context


def test_save_state_writes_json(tmp_path):
    ctx = make_context(tmp_path)
    ctx.state = {"foo": "bar"}
    ssd_clone.save_state(ctx)
    data = json.loads(ctx.state_file.read_text(encoding="utf-8"))
    assert data["target"] == "/dev/sdz"
    assert data["completed"] == {}
    assert data["foo"] == "bar"


def test_save_state_skips_dry_run(tmp_path):
    ctx = make_context(tmp_path, dry_run=True)
    ctx.state = {"foo": "bar"}
    ssd_clone.save_state(ctx)
    assert not ctx.state_file.exists()
    assert ctx.state == {"foo": "bar"}


def test_load_state_reads_json(tmp_path):
    state_path = tmp_path / "state.json"
    state_path.write_text(json.dumps({"target": "/dev/sdz", "completed": {}}), encoding="utf-8")
    ctx = make_context(tmp_path, state_file=state_path)
    ssd_clone.load_state(ctx)
    assert ctx.state == {"target": "/dev/sdz", "completed": {}}


def test_ensure_state_ready_resume_mismatch(tmp_path):
    state_path = tmp_path / "state.json"
    state_path.write_text(json.dumps({"target": "/dev/sda"}), encoding="utf-8")
    ctx = make_context(tmp_path, state_file=state_path, resume=True)
    with pytest.raises(SystemExit, match="State file references"):
        ssd_clone.ensure_state_ready(ctx)


def test_ensure_state_ready_initializes_state(tmp_path):
    ctx = make_context(tmp_path)
    ssd_clone.ensure_state_ready(ctx)
    assert ctx.state_file.exists()
    data = json.loads(ctx.state_file.read_text(encoding="utf-8"))
    assert data["target"] == "/dev/sdz"
    assert data["completed"] == {}


def test_load_state_missing_file(tmp_path):
    ctx = make_context(tmp_path)
    assert not ctx.state_file.exists()
    ctx.state = {"preexisting": True}
    ssd_clone.load_state(ctx)
    assert ctx.state == {}


def test_ensure_state_ready_requires_resume(tmp_path):
    state_path = tmp_path / "state.json"
    state_path.write_text(json.dumps({"target": "/dev/sdz"}), encoding="utf-8")
    ctx = make_context(tmp_path, state_file=state_path)
    with pytest.raises(SystemExit, match="Use --resume"):
        ssd_clone.ensure_state_ready(ctx)


<<<<<<< HEAD
def test_randomize_disk_identifiers_success(tmp_path, monkeypatch):
    ctx = make_context(tmp_path)
    calls = []

    def fake_run_command(inner_ctx, command, *, input_text=None):
        assert inner_ctx is ctx
        calls.append((tuple(command), input_text))
        return subprocess.CompletedProcess(command, 0, "", "")

    monkeypatch.setattr(ssd_clone, "run_command", fake_run_command)
    ssd_clone.randomize_disk_identifiers(ctx)
    assert calls == [(("sgdisk", "-G", "/dev/sdz"), None)]


def test_randomize_disk_identifiers_fallback(tmp_path, monkeypatch):
    ctx = make_context(tmp_path)
    calls = []
    messages = []

    def fake_run_command(inner_ctx, command, *, input_text=None):
        calls.append((tuple(command), input_text))
        if command[:2] == ["sgdisk", "-G"]:
            raise ssd_clone.CommandError("boom")
        return subprocess.CompletedProcess(command, 0, "", "")

    monkeypatch.setattr(ssd_clone, "run_command", fake_run_command)
    monkeypatch.setattr(
        ssd_clone,
        "secrets",
        type("Secrets", (), {"randbits": staticmethod(lambda bits: 0x12345678)}),
    )
    monkeypatch.setattr(ctx, "log", lambda message: messages.append(message))
    ssd_clone.randomize_disk_identifiers(ctx)
    assert calls == [
        (("sgdisk", "-G", "/dev/sdz"), None),
        (("sfdisk", "--disk-id", "/dev/sdz", "0x12345678"), None),
    ]
    assert any("falling back" in message for message in messages)
=======
def test_step_run_records_completion(tmp_path):
    ctx = make_context(tmp_path)
    step = ssd_clone.Step("demo", "Demo step")
    invoked = []

    def _action(run_ctx):
        assert run_ctx is ctx
        invoked.append(True)

    step.run(ctx, _action)

    assert invoked == [True]
    assert ctx.state["completed"]["demo"] is True


def test_step_run_skips_completed(tmp_path, capsys):
    ctx = make_context(tmp_path, state={"completed": {"demo": True}})
    step = ssd_clone.Step("demo", "Demo step")

    step.run(ctx, lambda _: pytest.fail("step should have been skipped"))

    captured = capsys.readouterr()
    assert "Skipping demo (already completed)" in captured.out


def test_run_command_handles_dry_run(tmp_path):
    ctx = make_context(tmp_path, dry_run=True)

    result = ssd_clone.run_command(ctx, ["echo", "hello"])

    assert isinstance(result, subprocess.CompletedProcess)
    assert result.returncode == 0
    assert result.args == ["echo", "hello"]


def test_run_command_verbose_output(monkeypatch, tmp_path, capsys):
    ctx = make_context(tmp_path, verbose=True)

    def fake_run(command, check, text, capture_output, input=None):
        assert command == ["echo", "hi"]
        assert check is False
        assert text is True
        assert capture_output is True
        return subprocess.CompletedProcess(command, 0, "stdout text", "stderr text")

    monkeypatch.setattr(ssd_clone.subprocess, "run", fake_run)

    result = ssd_clone.run_command(ctx, ["echo", "hi"])

    assert result.returncode == 0
    captured = capsys.readouterr()
    assert "stdout text" in captured.out
    assert "stderr text" in captured.err


def test_run_command_raises_on_failure(monkeypatch, tmp_path):
    ctx = make_context(tmp_path)

    def fake_run(command, check, text, capture_output, input=None):
        return subprocess.CompletedProcess(command, 1, "boom", "bang")

    monkeypatch.setattr(ssd_clone.subprocess, "run", fake_run)

    with pytest.raises(ssd_clone.CommandError) as excinfo:
        ssd_clone.run_command(ctx, ["false"])

    assert "Command failed" in str(excinfo.value)


def test_randomize_disk_identifiers_fallback(monkeypatch, tmp_path):
    ctx = make_context(tmp_path)
    calls = []

    def fake_run(context, command, *, input_text=None):
        calls.append(tuple(command))
        if command[:2] == ["sgdisk", "-G"]:
            raise ssd_clone.CommandError("failure")
        assert command[:2] == ["sfdisk", "--disk-id"]
        assert command[2] == ctx.target_disk
        assert command[3] == "0x12345678"
        return subprocess.CompletedProcess(command, 0, "", "")

    monkeypatch.setattr(ssd_clone, "run_command", fake_run)
    monkeypatch.setattr(ssd_clone.secrets, "randbits", lambda bits: 0x12345678)

    ssd_clone.randomize_disk_identifiers(ctx)

    assert calls[0] == ("sgdisk", "-G", ctx.target_disk)


def test_update_configs_rewrites_files(monkeypatch, tmp_path):
    ctx = make_context(tmp_path, mount_root=tmp_path)
    ctx.state.update(
        {
            "partition_suffix_boot": "1",
            "partition_suffix_root": "2",
            "source_root_partuuid": "root-old",
            "source_boot_partuuid": "boot-old",
        }
    )
    ctx.target_disk = "/dev/sdz"

    boot_mount = tmp_path / "boot-config"
    root_mount = tmp_path / "root-config"
    boot_mount.mkdir(parents=True, exist_ok=True)
    root_etc = root_mount / "etc"
    root_etc.mkdir(parents=True, exist_ok=True)

    (boot_mount / "cmdline.txt").write_text("root=PARTUUID=root-old quiet\n", encoding="utf-8")
    (root_etc / "fstab").write_text(
        "PARTUUID=root-old / ext4\nPARTUUID=boot-old /boot vfat\n",
        encoding="utf-8",
    )

    monkeypatch.setattr(ssd_clone, "mount_partition", lambda *args, **kwargs: None)
    monkeypatch.setattr(ssd_clone, "unmount_partition", lambda *args, **kwargs: None)

    uuids = {"/dev/sdz1": "boot-new", "/dev/sdz2": "root-new"}
    monkeypatch.setattr(ssd_clone, "get_partuuid", lambda device: uuids[device])

    ssd_clone.update_configs(ctx)

    cmdline = (boot_mount / "cmdline.txt").read_text(encoding="utf-8")
    fstab = (root_etc / "fstab").read_text(encoding="utf-8")

    assert "root=PARTUUID=root-new" in cmdline
    assert "PARTUUID=root-new / ext4" in fstab
    assert "PARTUUID=boot-new /boot" in fstab
>>>>>>> f67122c4
<|MERGE_RESOLUTION|>--- conflicted
+++ resolved
@@ -253,7 +253,6 @@
         ssd_clone.ensure_state_ready(ctx)
 
 
-<<<<<<< HEAD
 def test_randomize_disk_identifiers_success(tmp_path, monkeypatch):
     ctx = make_context(tmp_path)
     calls = []
@@ -292,7 +291,8 @@
         (("sfdisk", "--disk-id", "/dev/sdz", "0x12345678"), None),
     ]
     assert any("falling back" in message for message in messages)
-=======
+
+
 def test_step_run_records_completion(tmp_path):
     ctx = make_context(tmp_path)
     step = ssd_clone.Step("demo", "Demo step")
@@ -360,27 +360,6 @@
         ssd_clone.run_command(ctx, ["false"])
 
     assert "Command failed" in str(excinfo.value)
-
-
-def test_randomize_disk_identifiers_fallback(monkeypatch, tmp_path):
-    ctx = make_context(tmp_path)
-    calls = []
-
-    def fake_run(context, command, *, input_text=None):
-        calls.append(tuple(command))
-        if command[:2] == ["sgdisk", "-G"]:
-            raise ssd_clone.CommandError("failure")
-        assert command[:2] == ["sfdisk", "--disk-id"]
-        assert command[2] == ctx.target_disk
-        assert command[3] == "0x12345678"
-        return subprocess.CompletedProcess(command, 0, "", "")
-
-    monkeypatch.setattr(ssd_clone, "run_command", fake_run)
-    monkeypatch.setattr(ssd_clone.secrets, "randbits", lambda bits: 0x12345678)
-
-    ssd_clone.randomize_disk_identifiers(ctx)
-
-    assert calls[0] == ("sgdisk", "-G", ctx.target_disk)
 
 
 def test_update_configs_rewrites_files(monkeypatch, tmp_path):
@@ -420,5 +399,4 @@
 
     assert "root=PARTUUID=root-new" in cmdline
     assert "PARTUUID=root-new / ext4" in fstab
-    assert "PARTUUID=boot-new /boot" in fstab
->>>>>>> f67122c4
+    assert "PARTUUID=boot-new /boot" in fstab