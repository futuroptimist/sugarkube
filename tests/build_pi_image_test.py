import os
import shutil
import subprocess
from pathlib import Path


def test_requires_curl(tmp_path):
    fake_bin = tmp_path / "bin"
    fake_bin.mkdir()
    for name in [
        "docker",
        "git",
        "sha256sum",
        "stdbuf",
        "timeout",
        "xz",
        "bsdtar",
    ]:
        path = fake_bin / name
        if name == "timeout":
            path.write_text('#!/bin/sh\nshift\nexec "$@"\n')
        elif name == "stdbuf":
            path.write_text('#!/bin/sh\nshift\nshift\nexec "$@"\n')
        else:
            path.write_text("#!/bin/sh\nexit 0\n")
        path.chmod(0o755)

    env = os.environ.copy()
    env["PATH"] = str(fake_bin)
    result = subprocess.run(
        ["/bin/bash", "scripts/build_pi_image.sh"],
        env=env,
        capture_output=True,
        text=True,
    )
    assert result.returncode != 0
    assert "curl is required" in result.stderr


def test_requires_docker(tmp_path):
    fake_bin = tmp_path / "bin"
    fake_bin.mkdir()
    curl = fake_bin / "curl"
    curl.write_text("#!/bin/sh\nexit 0\n")
    curl.chmod(0o755)
    env = os.environ.copy()
    env["PATH"] = str(fake_bin)
    result = subprocess.run(
        ["/bin/bash", "scripts/build_pi_image.sh"],
        env=env,
        capture_output=True,
        text=True,
    )
    assert result.returncode != 0
    assert "docker is required" in result.stderr


def test_requires_xz(tmp_path):
    fake_bin = tmp_path / "bin"
    fake_bin.mkdir()
    for name in [
        "curl",
        "docker",
        "git",
        "sha256sum",
        "stdbuf",
        "timeout",
        "bsdtar",
    ]:
        path = fake_bin / name
        if name == "timeout":
            path.write_text('#!/bin/sh\nshift\nexec "$@"\n')
        elif name == "stdbuf":
            path.write_text('#!/bin/sh\nshift\nshift\nexec "$@"\n')
        else:
            path.write_text("#!/bin/sh\nexit 0\n")
        path.chmod(0o755)
    env = os.environ.copy()
    env["PATH"] = str(fake_bin)
    result = subprocess.run(
        ["/bin/bash", "scripts/build_pi_image.sh"],
        env=env,
        capture_output=True,
        text=True,
    )
    assert result.returncode != 0
    assert "xz is required" in result.stderr


def test_requires_bsdtar(tmp_path):
    fake_bin = tmp_path / "bin"
    fake_bin.mkdir()
    for name in [
        "curl",
        "docker",
        "git",
        "sha256sum",
        "stdbuf",
        "timeout",
        "xz",
    ]:
        path = fake_bin / name
        if name == "timeout":
            path.write_text('#!/bin/sh\nshift\nexec "$@"\n')
        elif name == "stdbuf":
            path.write_text('#!/bin/sh\nshift\nshift\nexec "$@"\n')
        else:
            path.write_text("#!/bin/sh\nexit 0\n")
        path.chmod(0o755)
    env = os.environ.copy()
    env["PATH"] = str(fake_bin)
    result = subprocess.run(
        ["/bin/bash", "scripts/build_pi_image.sh"],
        env=env,
        capture_output=True,
        text=True,
    )
    assert result.returncode != 0
    assert "bsdtar is required" in result.stderr


def test_requires_git(tmp_path):
    fake_bin = tmp_path / "bin"
    fake_bin.mkdir()
    for name, content in {
        "curl": "#!/bin/sh\nexit 0\n",
        "docker": "#!/bin/sh\nexit 0\n",
        "xz": "#!/bin/sh\nexit 0\n",
    }.items():
        path = fake_bin / name
        path.write_text(content)
        path.chmod(0o755)
    env = os.environ.copy()
    env["PATH"] = str(fake_bin)
    result = subprocess.run(
        ["/bin/bash", "scripts/build_pi_image.sh"],
        env=env,
        capture_output=True,
        text=True,
    )
    assert result.returncode != 0
    assert "git is required" in result.stderr


def test_requires_sha256sum(tmp_path):
    fake_bin = tmp_path / "bin"
    fake_bin.mkdir()
    for name in ["curl", "docker", "xz", "git"]:
        path = fake_bin / name
        path.write_text("#!/bin/sh\nexit 0\n")
        path.chmod(0o755)
    env = os.environ.copy()
    env["PATH"] = str(fake_bin)
    result = subprocess.run(
        ["/bin/bash", "scripts/build_pi_image.sh"],
        env=env,
        capture_output=True,
        text=True,
    )
    assert result.returncode != 0
    assert "sha256sum is required" in result.stderr


def test_docker_daemon_must_be_running(tmp_path):
    fake_bin = tmp_path / "bin"
    fake_bin.mkdir()
    docker = fake_bin / "docker"
    docker.write_text('#!/bin/sh\n[ "$1" = info ] && exit 1 || exit 0\n')
    docker.chmod(0o755)
    for name in ["xz", "git", "sha256sum", "bsdtar"]:
        path = fake_bin / name
        path.write_text("#!/bin/sh\nexit 0\n")
        path.chmod(0o755)
    for name in ["curl", "timeout", "stdbuf"]:
        path = fake_bin / name
        if name == "timeout":
            path.write_text('#!/bin/sh\nshift\nexec "$@"\n')
        elif name == "stdbuf":
            path.write_text('#!/bin/sh\nshift\nshift\nexec "$@"\n')
        else:
            path.write_text("#!/bin/sh\nexit 0\n")
        path.chmod(0o755)
    env = os.environ.copy()
    env["PATH"] = str(fake_bin)
    result = subprocess.run(
        ["/bin/bash", "scripts/build_pi_image.sh"],
        env=env,
        capture_output=True,
        text=True,
    )
    assert result.returncode != 0
    assert "Docker daemon is not running or not accessible" in result.stderr


def test_requires_sudo_when_non_root(tmp_path):
    fake_bin = tmp_path / "bin"
    fake_bin.mkdir()
    for name, content in {
        "docker": "#!/bin/sh\nexit 0\n",
        "xz": "#!/bin/sh\nexit 0\n",
        "git": "#!/bin/sh\nexit 0\n",
        "sha256sum": "#!/bin/sh\nexit 0\n",
        "id": "#!/bin/sh\necho 1000\n",
        "curl": "#!/bin/sh\nexit 0\n",
        "timeout": '#!/bin/sh\nshift\nexec "$@"\n',
        "stdbuf": "#!/bin/sh\nexit 0\n",
        "bsdtar": "#!/bin/sh\nexit 0\n",
    }.items():
        path = fake_bin / name
        path.write_text(content)
        path.chmod(0o755)
    env = os.environ.copy()
    env["PATH"] = str(fake_bin)
    result = subprocess.run(
        ["/bin/bash", "scripts/build_pi_image.sh"],
        env=env,
        capture_output=True,
        text=True,
    )
    assert result.returncode != 0
    assert "Run as root or install sudo" in result.stderr


def _setup_build_env(
    tmp_path, check_compose: bool = False, precompressed: bool = False
):
    fake_bin = tmp_path / "bin"
    fake_bin.mkdir()
    git_log = tmp_path / "git_args.log"

    (fake_bin / "docker").write_text("#!/bin/sh\nexit 0\n")
    (fake_bin / "docker").chmod(0o755)

    xz = fake_bin / "xz"
    xz.write_text(
        """#!/bin/sh
while [ "${1#-}" != "$1" ]; do shift; done
cat "$1"
"""
    )
    xz.chmod(0o755)
    sha = fake_bin / "sha256sum"
    sha.write_text('#!/bin/sh\necho 0  "$1"\n')
    sha.chmod(0o755)

    bsdtar = fake_bin / "bsdtar"
    bsdtar.write_text(
        """#!/bin/sh
if [ "$1" = "-xf" ]; then
  zipfile=$2; shift 2
  if [ "$1" = "-C" ]; then
    dir=$2
    python3 - "$zipfile" "$dir" <<'PY'
import sys, zipfile
zipfile.ZipFile(sys.argv[1]).extractall(sys.argv[2])
PY
  fi
fi
"""
    )
    bsdtar.chmod(0o755)
    mount = fake_bin / "mount"
    mount.write_text("#!/bin/sh\nexit 0\n")
    mount.chmod(0o755)

    compose_check = (
        "[[ -f stage2/01-sys-tweaks/files/opt/sugarkube/"
        "docker-compose.cloudflared.yml ]] || exit 1\n"
        if check_compose
        else ""
    )
    image_cmd = (
        "python3 - <<'PY'\n"
        "import zipfile\n"
        "with zipfile.ZipFile('deploy/sugarkube.img.zip', 'w') as zf:\n"
<<<<<<< HEAD
        "    zf.writestr('sugarkube.img', 'pi')\n"
=======
        "    zf.writestr('sugarkube.img', 'dummy')\n"
>>>>>>> 403cb242
        "PY\n"
    )
    if precompressed:
        image_cmd = (
            "python3 - <<'PY'\n"
            "import lzma, pathlib\n"
            "pathlib.Path('deploy/sugarkube.img.xz').write_bytes("
<<<<<<< HEAD
            "lzma.compress(b'pi'))\n"
=======
            "lzma.compress(b'dummy'))\n"
>>>>>>> 403cb242
            "PY\n"
        )
    git_stub = (
        f"#!/bin/bash\n"
        f'echo "$@" >> "{git_log}"\n'
        "target=${!#}\n"
        'mkdir -p "$target/stage2/01-sys-tweaks"\n'
        f"cat <<'EOF' > \"$target/build.sh\"\n"
        "#!/bin/bash\n"
        f"{compose_check}"
        "mkdir -p deploy\n"
        'cp config "$OUTPUT_DIR/config.env"\n'
        f"{image_cmd}"
        "EOF\n"
        'chmod +x "$target/build.sh"\n'
    )
    git = fake_bin / "git"
    git.write_text(git_stub)
    git.chmod(0o755)

    for name in ["curl", "timeout", "stdbuf"]:
        path = fake_bin / name
        if name == "timeout":
            path.write_text(
                '#!/bin/sh\nfirst="$1"\nshift\n'
                'if [ -n "$TIMEOUT_LOG" ]; then\n'
                '  echo $first > "$TIMEOUT_LOG"\n'
                'fi\nexec "$@"\n'
            )
        elif name == "stdbuf":
            path.write_text('#!/bin/sh\nshift\nshift\nexec "$@"\n')
        else:
            path.write_text("#!/bin/sh\nexit 0\n")
        path.chmod(0o755)

    (fake_bin / "id").write_text("#!/bin/sh\necho 0\n")
    (fake_bin / "id").chmod(0o755)

    env = os.environ.copy()
    env["PATH"] = f"{fake_bin}:{env['PATH']}"
    env["GIT_LOG"] = str(git_log)
    return env


def _run_build_script(tmp_path, env):
    repo_root = Path(__file__).resolve().parents[1]
    script_src = repo_root / "scripts" / "build_pi_image.sh"
    script_dir = tmp_path / "scripts"
    script_dir.mkdir()
    script = script_dir / "build_pi_image.sh"
    script.write_text(script_src.read_text())
    script.chmod(0o755)

    collect_src = repo_root / "scripts" / "collect_pi_image.sh"
    collect = script_dir / "collect_pi_image.sh"
    collect.write_text(collect_src.read_text())
    collect.chmod(0o755)

    verifier_src = repo_root / "scripts" / "pi_node_verifier.sh"
    verifier = script_dir / "pi_node_verifier.sh"
    verifier.write_text(verifier_src.read_text())
    verifier.chmod(0o755)

    ci_dir = script_dir / "cloud-init"
    ci_dir.mkdir(parents=True)
    user_src = repo_root / "scripts" / "cloud-init" / "user-data.yaml"
    shutil.copy(user_src, ci_dir / "user-data.yaml")
    compose_src = (
        repo_root / "scripts" / "cloud-init" / "docker-compose.cloudflared.yml"
    )
    shutil.copy(compose_src, ci_dir / "docker-compose.cloudflared.yml")

    result = subprocess.run(
        ["/bin/bash", str(script)],
        env=env,
        cwd=tmp_path,
        capture_output=True,
        text=True,
    )
    git_log_path = Path(env["GIT_LOG"])
    git_args = git_log_path.read_text() if git_log_path.exists() else ""
    return result, git_args


def test_uses_default_pi_gen_branch(tmp_path):
    env = _setup_build_env(tmp_path)
    env["ARM64"] = "0"
    result, git_args = _run_build_script(tmp_path, env)
    assert result.returncode == 0
    assert "--branch bookworm" in git_args
    assert (tmp_path / "sugarkube.img.xz").exists()


def test_arm64_build_uses_release_branch(tmp_path):
    env = _setup_build_env(tmp_path)
    result, git_args = _run_build_script(tmp_path, env)
    assert result.returncode == 0
    assert "--branch bookworm" in git_args
    assert (tmp_path / "sugarkube.img.xz").exists()


def test_respects_pi_gen_branch_env(tmp_path):
    env = _setup_build_env(tmp_path)
    env["PI_GEN_BRANCH"] = "legacy"
    result, git_args = _run_build_script(tmp_path, env)
    assert result.returncode == 0
    assert "--branch legacy" in git_args
    assert (tmp_path / "sugarkube.img.xz").exists()


def test_handles_precompressed_pi_gen_output(tmp_path):
    env = _setup_build_env(tmp_path, precompressed=True)
    result, _ = _run_build_script(tmp_path, env)
    assert result.returncode == 0
    assert (tmp_path / "sugarkube.img.xz").exists()
    assert not (tmp_path / "sugarkube.img.xz.xz").exists()


def test_copies_cloudflared_compose(tmp_path):
    env = _setup_build_env(tmp_path, check_compose=True)
    result, _ = _run_build_script(tmp_path, env)
    assert result.returncode == 0


def test_arm64_disables_armhf(tmp_path):
    env = _setup_build_env(tmp_path)
    result, _ = _run_build_script(tmp_path, env)
    assert result.returncode == 0
    config = (tmp_path / "config.env").read_text()
    assert "ARM64=1" in config
    assert "ARMHF=0" in config


def test_armhf_enabled_for_32_bit(tmp_path):
    env = _setup_build_env(tmp_path)
    env["ARM64"] = "0"
    result, _ = _run_build_script(tmp_path, env)
    assert result.returncode == 0
    config = (tmp_path / "config.env").read_text()
    assert "ARM64=0" in config
    assert "ARMHF=1" in config


def test_build_without_timeout_binary(tmp_path):
    env = _setup_build_env(tmp_path)
    fake_bin = Path(env["PATH"].split(":")[0])
    (fake_bin / "timeout").unlink()
    # Remove system PATH so timeout is truly absent
    env["PATH"] = str(fake_bin)
    result, _ = _run_build_script(tmp_path, env)
    assert result.returncode != 0
    assert "timeout is required" in result.stderr


def test_build_without_stdbuf_binary(tmp_path):
    env = _setup_build_env(tmp_path)
    fake_bin = Path(env["PATH"].split(":")[0])
    (fake_bin / "stdbuf").unlink()
    env["PATH"] = str(fake_bin)
    result, _ = _run_build_script(tmp_path, env)
    assert result.returncode != 0
    assert "stdbuf is required" in result.stderr


def test_respects_build_timeout_env(tmp_path):
    env = _setup_build_env(tmp_path)
    env["BUILD_TIMEOUT"] = "2h"
    log = tmp_path / "timeout.log"
    env["TIMEOUT_LOG"] = str(log)
    result, _ = _run_build_script(tmp_path, env)
    assert result.returncode == 0
    assert log.read_text().strip() == "2h"


def test_requires_cloud_init_file(tmp_path):
    env = _setup_build_env(tmp_path)
    env["CLOUD_INIT_PATH"] = str(tmp_path / "missing.yaml")
    result, _ = _run_build_script(tmp_path, env)
    assert result.returncode != 0
    assert "Cloud-init file not found" in result.stderr


def test_requires_cloudflared_compose_file(tmp_path):
    env = _setup_build_env(tmp_path)
    env["CLOUDFLARED_COMPOSE_PATH"] = str(tmp_path / "missing.yml")
    result, _ = _run_build_script(tmp_path, env)
    assert result.returncode != 0
    assert "Cloudflared compose file not found" in result.stderr


def test_requires_stage_list(tmp_path):
    env = _setup_build_env(tmp_path)
    env["PI_GEN_STAGES"] = "   "
    result, _ = _run_build_script(tmp_path, env)
    assert result.returncode != 0
    assert "PI_GEN_STAGES must include at least one stage" in result.stderr


def test_powershell_script_mentions_cloudflared_compose():
    text = Path("scripts/build_pi_image.ps1").read_text()
    assert "docker-compose.cloudflared.yml" in text<|MERGE_RESOLUTION|>--- conflicted
+++ resolved
@@ -221,117 +221,120 @@
     assert "Run as root or install sudo" in result.stderr
 
 
-def _setup_build_env(
-    tmp_path, check_compose: bool = False, precompressed: bool = False
-):
-    fake_bin = tmp_path / "bin"
-    fake_bin.mkdir()
-    git_log = tmp_path / "git_args.log"
-
-    (fake_bin / "docker").write_text("#!/bin/sh\nexit 0\n")
-    (fake_bin / "docker").chmod(0o755)
-
-    xz = fake_bin / "xz"
-    xz.write_text(
-        """#!/bin/sh
-while [ "${1#-}" != "$1" ]; do shift; done
-cat "$1"
-"""
-    )
-    xz.chmod(0o755)
-    sha = fake_bin / "sha256sum"
-    sha.write_text('#!/bin/sh\necho 0  "$1"\n')
-    sha.chmod(0o755)
-
-    bsdtar = fake_bin / "bsdtar"
-    bsdtar.write_text(
-        """#!/bin/sh
-if [ "$1" = "-xf" ]; then
-  zipfile=$2; shift 2
-  if [ "$1" = "-C" ]; then
-    dir=$2
-    python3 - "$zipfile" "$dir" <<'PY'
-import sys, zipfile
-zipfile.ZipFile(sys.argv[1]).extractall(sys.argv[2])
-PY
-  fi
-fi
-"""
-    )
-    bsdtar.chmod(0o755)
-    mount = fake_bin / "mount"
-    mount.write_text("#!/bin/sh\nexit 0\n")
-    mount.chmod(0o755)
-
-    compose_check = (
-        "[[ -f stage2/01-sys-tweaks/files/opt/sugarkube/"
-        "docker-compose.cloudflared.yml ]] || exit 1\n"
-        if check_compose
-        else ""
-    )
-    image_cmd = (
-        "python3 - <<'PY'\n"
-        "import zipfile\n"
-        "with zipfile.ZipFile('deploy/sugarkube.img.zip', 'w') as zf:\n"
-<<<<<<< HEAD
-        "    zf.writestr('sugarkube.img', 'pi')\n"
-=======
-        "    zf.writestr('sugarkube.img', 'dummy')\n"
->>>>>>> 403cb242
-        "PY\n"
-    )
-    if precompressed:
-        image_cmd = (
-            "python3 - <<'PY'\n"
-            "import lzma, pathlib\n"
-            "pathlib.Path('deploy/sugarkube.img.xz').write_bytes("
-<<<<<<< HEAD
-            "lzma.compress(b'pi'))\n"
-=======
-            "lzma.compress(b'dummy'))\n"
->>>>>>> 403cb242
-            "PY\n"
-        )
-    git_stub = (
-        f"#!/bin/bash\n"
-        f'echo "$@" >> "{git_log}"\n'
-        "target=${!#}\n"
-        'mkdir -p "$target/stage2/01-sys-tweaks"\n'
-        f"cat <<'EOF' > \"$target/build.sh\"\n"
-        "#!/bin/bash\n"
-        f"{compose_check}"
-        "mkdir -p deploy\n"
-        'cp config "$OUTPUT_DIR/config.env"\n'
-        f"{image_cmd}"
-        "EOF\n"
-        'chmod +x "$target/build.sh"\n'
-    )
-    git = fake_bin / "git"
-    git.write_text(git_stub)
-    git.chmod(0o755)
-
-    for name in ["curl", "timeout", "stdbuf"]:
-        path = fake_bin / name
-        if name == "timeout":
-            path.write_text(
-                '#!/bin/sh\nfirst="$1"\nshift\n'
-                'if [ -n "$TIMEOUT_LOG" ]; then\n'
-                '  echo $first > "$TIMEOUT_LOG"\n'
-                'fi\nexec "$@"\n'
-            )
-        elif name == "stdbuf":
-            path.write_text('#!/bin/sh\nshift\nshift\nexec "$@"\n')
-        else:
-            path.write_text("#!/bin/sh\nexit 0\n")
-        path.chmod(0o755)
-
-    (fake_bin / "id").write_text("#!/bin/sh\necho 0\n")
-    (fake_bin / "id").chmod(0o755)
-
-    env = os.environ.copy()
-    env["PATH"] = f"{fake_bin}:{env['PATH']}"
-    env["GIT_LOG"] = str(git_log)
-    return env
+#cloud-config
+package_update: true
+package_upgrade: true
+apt:
+  sources:
+    cloudflare:
+      source: "deb [arch=arm64] https://pkg.cloudflare.com/ bookworm main"
+      keyid: FBA8C0EE63617C5EED695C43254B391D8CACCBF8
+      keyserver: https://keyserver.ubuntu.com
+packages:
+  - docker.io
+  - docker-compose-plugin
+  - curl
+  - git
+  - cloudflared
+write_files:
+  - path: /opt/sugarkube/.cloudflared.env
+    permissions: '0600'
+    content: |
+      # Inject with TUNNEL_TOKEN or TUNNEL_TOKEN_FILE env var or edit after boot
+      TUNNEL_TOKEN=""
+  - path: /etc/systemd/system/cloudflared-compose.service
+    permissions: '0644'
+    content: |
+      [Unit]
+      Description=Cloudflare Tunnel via docker compose
+      Requires=docker.service
+      After=docker.service network-online.target
+      Wants=network-online.target
+
+      [Service]
+      Type=oneshot
+      WorkingDirectory=/opt/sugarkube
+      ExecStart=/usr/bin/docker compose -f /opt/sugarkube/docker-compose.cloudflared.yml up -d
+      ExecStop=/usr/bin/docker compose -f /opt/sugarkube/docker-compose.cloudflared.yml down
+      RemainAfterExit=yes
+      Restart=on-failure
+      RestartSec=5s
+
+      [Install]
+      WantedBy=multi-user.target
+  - path: /etc/apt/apt.conf.d/80-retries
+    permissions: '0644'
+    content: |
+      Acquire::Retries "5";
+      Acquire::http::Timeout "30";
+      Acquire::https::Timeout "30";
+  - path: /opt/projects/token.place/docker-compose.tokenplace.yml
+    permissions: '0644'
+    content: |
+      version: '3'
+      services:
+        tokenplace:
+          build:
+            context: /opt/projects/token.place
+            dockerfile: docker/Dockerfile.server
+          ports:
+            - "5000:5000"
+  - path: /etc/systemd/system/tokenplace.service
+    permissions: '0644'
+    content: |
+      [Unit]
+      Description=token.place server via docker compose
+      Requires=docker.service
+      After=docker.service network-online.target
+      Wants=network-online.target
+
+      [Service]
+      Type=oneshot
+      WorkingDirectory=/opt/projects/token.place
+      ExecStart=/usr/bin/docker compose -f docker-compose.tokenplace.yml up -d
+      ExecStop=/usr/bin/docker compose -f docker-compose.tokenplace.yml down
+      RemainAfterExit=yes
+      Restart=on-failure
+      RestartSec=5s
+
+      [Install]
+      WantedBy=multi-user.target
+  - path: /etc/systemd/system/dspace.service
+    permissions: '0644'
+    content: |
+      [Unit]
+      Description=dspace frontend via docker compose
+      Requires=docker.service
+      After=docker.service network-online.target
+      Wants=network-online.target
+
+      [Service]
+      Type=oneshot
+      WorkingDirectory=/opt/projects/dspace/frontend
+      ExecStartPre=-/usr/bin/cp -n .env.example .env
+      ExecStart=/usr/bin/docker compose up -d
+      ExecStop=/usr/bin/docker compose down
+      RemainAfterExit=yes
+      Restart=on-failure
+      RestartSec=5s
+
+      [Install]
+      WantedBy=multi-user.target
+runcmd:
+  - [bash, -c, 'id pi >/dev/null 2>&1 && usermod -aG docker pi || true']
+  - [bash, -c, 'mkdir -p /opt/sugarkube']
+  - [bash, -c, 'id pi >/dev/null 2>&1 && chown -R pi:pi /opt/sugarkube || true']
+  - [systemctl, daemon-reexec]   # reload systemd units
+  - [systemctl, enable, --now, docker]
+  - [systemctl, enable, --now, tokenplace.service]
+  - [systemctl, enable, --now, dspace.service]
+  - [bash, -c, 'apt-get clean && rm -rf /var/lib/apt/lists/*']
+  - |
+      if grep -q 'TUNNEL_TOKEN=""' /opt/sugarkube/.cloudflared.env; then
+        echo 'Cloudflare token missing; not starting tunnel'
+      else
+        systemctl enable --now cloudflared-compose.service
+      fi
 
 
 def _run_build_script(tmp_path, env):
