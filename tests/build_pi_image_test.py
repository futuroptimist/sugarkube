import os
import shutil
import subprocess
from pathlib import Path


def test_requires_docker(tmp_path):
    fake_bin = tmp_path / "bin"
    fake_bin.mkdir()
    curl = fake_bin / "curl"
    curl.write_text("#!/bin/sh\nexit 0\n")
    curl.chmod(0o755)
    env = os.environ.copy()
    env["PATH"] = str(fake_bin)
    result = subprocess.run(
        ["/bin/bash", "scripts/build_pi_image.sh"],
        env=env,
        capture_output=True,
        text=True,
    )
    assert result.returncode != 0
    assert "docker is required" in result.stderr


def test_requires_xz(tmp_path):
    fake_bin = tmp_path / "bin"
    fake_bin.mkdir()
    for name in ["curl", "docker", "git", "sha256sum", "stdbuf", "timeout"]:
        path = fake_bin / name
        if name == "timeout":
            path.write_text('#!/bin/sh\nshift\nexec "$@"\n')
        elif name == "stdbuf":
            path.write_text('#!/bin/sh\nshift\nshift\nexec "$@"\n')
        else:
            path.write_text("#!/bin/sh\nexit 0\n")
        path.chmod(0o755)
    env = os.environ.copy()
    env["PATH"] = str(fake_bin)
    result = subprocess.run(
        ["/bin/bash", "scripts/build_pi_image.sh"],
        env=env,
        capture_output=True,
        text=True,
    )
    assert result.returncode != 0
    assert "xz is required" in result.stderr


def test_requires_git(tmp_path):
    fake_bin = tmp_path / "bin"
    fake_bin.mkdir()
    for name, content in {
        "curl": "#!/bin/sh\nexit 0\n",
        "docker": "#!/bin/sh\nexit 0\n",
        "xz": "#!/bin/sh\nexit 0\n",
    }.items():
        path = fake_bin / name
        path.write_text(content)
        path.chmod(0o755)
    env = os.environ.copy()
    env["PATH"] = str(fake_bin)
    result = subprocess.run(
        ["/bin/bash", "scripts/build_pi_image.sh"],
        env=env,
        capture_output=True,
        text=True,
    )
    assert result.returncode != 0
    assert "git is required" in result.stderr


def test_requires_sha256sum(tmp_path):
    fake_bin = tmp_path / "bin"
    fake_bin.mkdir()
    for name in ["curl", "docker", "xz", "git"]:
        path = fake_bin / name
        path.write_text("#!/bin/sh\nexit 0\n")
        path.chmod(0o755)
    env = os.environ.copy()
    env["PATH"] = str(fake_bin)
    result = subprocess.run(
        ["/bin/bash", "scripts/build_pi_image.sh"],
        env=env,
        capture_output=True,
        text=True,
    )
    assert result.returncode != 0
    assert "sha256sum is required" in result.stderr


def test_docker_daemon_must_be_running(tmp_path):
    fake_bin = tmp_path / "bin"
    fake_bin.mkdir()
    docker = fake_bin / "docker"
    docker.write_text('#!/bin/sh\n[ "$1" = info ] && exit 1 || exit 0\n')
    docker.chmod(0o755)
    for name in ["xz", "git", "sha256sum"]:
        path = fake_bin / name
        path.write_text("#!/bin/sh\nexit 0\n")
        path.chmod(0o755)
    for name in ["curl", "timeout", "stdbuf"]:
        path = fake_bin / name
        if name == "timeout":
            path.write_text('#!/bin/sh\nshift\nexec "$@"\n')
        elif name == "stdbuf":
            path.write_text('#!/bin/sh\nshift\nshift\nexec "$@"\n')
        else:
            path.write_text("#!/bin/sh\nexit 0\n")
        path.chmod(0o755)
    env = os.environ.copy()
    env["PATH"] = str(fake_bin)
    result = subprocess.run(
        ["/bin/bash", "scripts/build_pi_image.sh"],
        env=env,
        capture_output=True,
        text=True,
    )
    assert result.returncode != 0
    assert "Docker daemon is not running or not accessible" in result.stderr


def test_requires_sudo_when_non_root(tmp_path):
    fake_bin = tmp_path / "bin"
    fake_bin.mkdir()
    for name, content in {
        "docker": "#!/bin/sh\nexit 0\n",
        "xz": "#!/bin/sh\nexit 0\n",
        "git": "#!/bin/sh\nexit 0\n",
        "sha256sum": "#!/bin/sh\nexit 0\n",
        "id": "#!/bin/sh\necho 1000\n",
        "curl": "#!/bin/sh\nexit 0\n",
        "timeout": '#!/bin/sh\nshift\nexec "$@"\n',
        "stdbuf": "#!/bin/sh\nexit 0\n",
    }.items():
        path = fake_bin / name
        path.write_text(content)
        path.chmod(0o755)
    env = os.environ.copy()
    env["PATH"] = str(fake_bin)
    result = subprocess.run(
        ["/bin/bash", "scripts/build_pi_image.sh"],
        env=env,
        capture_output=True,
        text=True,
    )
    assert result.returncode != 0
    assert "Run as root or install sudo" in result.stderr


def _setup_build_env(tmp_path, check_compose: bool = False):
    fake_bin = tmp_path / "bin"
    fake_bin.mkdir()
    git_log = tmp_path / "git_args.log"

    (fake_bin / "docker").write_text("#!/bin/sh\nexit 0\n")
    (fake_bin / "docker").chmod(0o755)

    xz = fake_bin / "xz"
    xz.write_text('#!/bin/bash\n[ "$1" = "-T0" ] && shift\nmv "$1" "$1.xz"\n')
    xz.chmod(0o755)

    sha = fake_bin / "sha256sum"
    sha.write_text('#!/bin/sh\necho 0  "$1"\n')
    sha.chmod(0o755)

    compose_check = (
        "[[ -f stage2/01-sys-tweaks/files/opt/sugarkube/"
        "docker-compose.cloudflared.yml ]] || exit 1\n"
        if check_compose
        else ""
    )
    git_stub = (
        f"#!/bin/bash\n"
        f'echo "$@" > "{git_log}"\n'
        "target=${!#}\n"
        'mkdir -p "$target/stage2/01-sys-tweaks"\n'
        f"cat <<'EOF' > \"$target/build.sh\"\n"
        "#!/bin/bash\n"
        f"{compose_check}"
        "mkdir -p deploy\n"
        "touch deploy/sugarkube.img\n"
        "EOF\n"
        'chmod +x "$target/build.sh"\n'
    )
    git = fake_bin / "git"
    git.write_text(git_stub)
    git.chmod(0o755)

    for name in ["curl", "timeout", "stdbuf"]:
        path = fake_bin / name
        if name == "timeout":
<<<<<<< HEAD
            path.write_text('#!/bin/sh\nshift\nexec "$@"\n')
        elif name == "stdbuf":
            path.write_text('#!/bin/sh\nshift\nshift\nexec "$@"\n')
=======
            path.write_text(
                '#!/bin/sh\nfirst="$1"\nshift\n'
                'if [ -n "$TIMEOUT_LOG" ]; then\n'
                '  echo $first > "$TIMEOUT_LOG"\n'
                'fi\nexec "$@"\n'
            )
>>>>>>> bb157786
        else:
            path.write_text("#!/bin/sh\nexit 0\n")
        path.chmod(0o755)

    (fake_bin / "id").write_text("#!/bin/sh\necho 0\n")
    (fake_bin / "id").chmod(0o755)

    env = os.environ.copy()
    env["PATH"] = f"{fake_bin}:{env['PATH']}"
    env["GIT_LOG"] = str(git_log)
    return env


def _run_build_script(tmp_path, env):
    repo_root = Path(__file__).resolve().parents[1]
    script_src = repo_root / "scripts" / "build_pi_image.sh"
    script_dir = tmp_path / "scripts"
    script_dir.mkdir()
    script = script_dir / "build_pi_image.sh"
    script.write_text(script_src.read_text())
    script.chmod(0o755)

    ci_dir = script_dir / "cloud-init"
    ci_dir.mkdir(parents=True)
    user_src = repo_root / "scripts" / "cloud-init" / "user-data.yaml"
    shutil.copy(user_src, ci_dir / "user-data.yaml")
    compose_src = (
        repo_root / "scripts" / "cloud-init" / "docker-compose.cloudflared.yml"
    )
    shutil.copy(compose_src, ci_dir / "docker-compose.cloudflared.yml")

    result = subprocess.run(
        ["/bin/bash", str(script)],
        env=env,
        cwd=tmp_path,
        capture_output=True,
        text=True,
    )
    git_log_path = Path(env["GIT_LOG"])
    git_args = git_log_path.read_text() if git_log_path.exists() else ""
    return result, git_args


def test_uses_default_pi_gen_branch(tmp_path):
    env = _setup_build_env(tmp_path)
    env["ARM64"] = "0"
    result, git_args = _run_build_script(tmp_path, env)
    assert result.returncode == 0
    assert "--branch bookworm" in git_args
    assert (tmp_path / "sugarkube.img.xz").exists()


def test_arm64_build_uses_arm64_branch(tmp_path):
    env = _setup_build_env(tmp_path)
    result, git_args = _run_build_script(tmp_path, env)
    assert result.returncode == 0
    assert "--branch arm64" in git_args
    assert (tmp_path / "sugarkube.img.xz").exists()


def test_respects_pi_gen_branch_env(tmp_path):
    env = _setup_build_env(tmp_path)
    env["PI_GEN_BRANCH"] = "legacy"
    result, git_args = _run_build_script(tmp_path, env)
    assert result.returncode == 0
    assert "--branch legacy" in git_args
    assert (tmp_path / "sugarkube.img.xz").exists()


def test_copies_cloudflared_compose(tmp_path):
    env = _setup_build_env(tmp_path, check_compose=True)
    result, _ = _run_build_script(tmp_path, env)
    assert result.returncode == 0


def test_build_without_timeout_binary(tmp_path):
    env = _setup_build_env(tmp_path)
    fake_bin = Path(env["PATH"].split(":")[0])
    (fake_bin / "timeout").unlink()
    # Remove system PATH so timeout is truly absent
    env["PATH"] = str(fake_bin)
    result, _ = _run_build_script(tmp_path, env)
    assert result.returncode != 0
    assert "timeout is required" in result.stderr


def test_build_without_stdbuf_binary(tmp_path):
    env = _setup_build_env(tmp_path)
    fake_bin = Path(env["PATH"].split(":")[0])
    (fake_bin / "stdbuf").unlink()
    env["PATH"] = str(fake_bin)
    result, _ = _run_build_script(tmp_path, env)
    assert result.returncode != 0
    assert "stdbuf is required" in result.stderr


def test_respects_build_timeout_env(tmp_path):
    env = _setup_build_env(tmp_path)
    env["BUILD_TIMEOUT"] = "2h"
    log = tmp_path / "timeout.log"
    env["TIMEOUT_LOG"] = str(log)
    result, _ = _run_build_script(tmp_path, env)
    assert result.returncode == 0
    assert log.read_text().strip() == "2h"


def test_powershell_script_mentions_cloudflared_compose():
    text = Path("scripts/build_pi_image.ps1").read_text()
    assert "docker-compose.cloudflared.yml" in text<|MERGE_RESOLUTION|>--- conflicted
+++ resolved
@@ -189,18 +189,14 @@
     for name in ["curl", "timeout", "stdbuf"]:
         path = fake_bin / name
         if name == "timeout":
-<<<<<<< HEAD
-            path.write_text('#!/bin/sh\nshift\nexec "$@"\n')
-        elif name == "stdbuf":
-            path.write_text('#!/bin/sh\nshift\nshift\nexec "$@"\n')
-=======
             path.write_text(
                 '#!/bin/sh\nfirst="$1"\nshift\n'
                 'if [ -n "$TIMEOUT_LOG" ]; then\n'
                 '  echo $first > "$TIMEOUT_LOG"\n'
                 'fi\nexec "$@"\n'
             )
->>>>>>> bb157786
+        elif name == "stdbuf":
+            path.write_text('#!/bin/sh\nshift\nshift\nexec "$@"\n')
         else:
             path.write_text("#!/bin/sh\nexit 0\n")
         path.chmod(0o755)
