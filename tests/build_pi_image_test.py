--- conflicted
+++ resolved
@@ -417,29 +417,18 @@
     user_src = cloud_init_src / "user-data.yaml"
     shutil.copy(user_src, ci_dir / "user-data.yaml")
 
-<<<<<<< HEAD
-    compose_src = repo_root.joinpath(
-        "scripts", "cloud-init", "docker-compose.cloudflared.yml"
-    )
-    shutil.copy(compose_src, ci_dir / "docker-compose.cloudflared.yml")
-    projects_src = repo_root.joinpath(
-        "scripts", "cloud-init", "docker-compose.projects.yml"
-    )
-=======
     compose_src = cloud_init_src / "docker-compose.cloudflared.yml"
     shutil.copy(compose_src, ci_dir / "docker-compose.cloudflared.yml")
 
     projects_src = cloud_init_src / "docker-compose.projects.yml"
->>>>>>> 12f76b2e
     shutil.copy(projects_src, ci_dir / "docker-compose.projects.yml")
 
-    start_projects_src = repo_root.joinpath(
-        "scripts", "cloud-init", "start-projects.sh"
-    )
+    start_projects_src = cloud_init_src / "start-projects.sh"
     start_projects_dest = ci_dir / "start-projects.sh"
     shutil.copy(start_projects_src, start_projects_dest)
     start_projects_dest.chmod(0o755)
-    init_env_src = repo_root.joinpath("scripts", "cloud-init", "init-env.sh")
+
+    init_env_src = cloud_init_src / "init-env.sh"
     init_env_dest = ci_dir / "init-env.sh"
     shutil.copy(init_env_src, init_env_dest)
     init_env_dest.chmod(0o755)
