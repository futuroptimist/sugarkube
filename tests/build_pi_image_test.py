--- conflicted
+++ resolved
@@ -482,17 +482,15 @@
     shutil.copy(init_env_src, init_env_dest)
     init_env_dest.chmod(0o755)
 
-<<<<<<< HEAD
     first_boot_src = cloud_init_src / "first-boot.py"
     first_boot_dest = ci_dir / "first-boot.py"
     shutil.copy(first_boot_src, first_boot_dest)
     first_boot_dest.chmod(0o755)
-=======
+
     export_kubeconfig_src = cloud_init_src / "export-kubeconfig.sh"
     export_kubeconfig_dest = ci_dir / "export-kubeconfig.sh"
     shutil.copy(export_kubeconfig_src, export_kubeconfig_dest)
     export_kubeconfig_dest.chmod(0o755)
->>>>>>> 9c8e3f47
 
     result = subprocess.run(
         ["/bin/bash", str(script)],
