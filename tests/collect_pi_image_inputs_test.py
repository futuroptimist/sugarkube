--- conflicted
+++ resolved
@@ -115,8 +115,6 @@
     assert out_img.read_text() == "original"
 
 
-<<<<<<< HEAD
-=======
 def test_errors_when_no_image_found(tmp_path):  # noqa: F811
     deploy = tmp_path / "deploy"
     deploy.mkdir()
@@ -128,7 +126,6 @@
     assert "No image file found" in result.stderr
 
 
->>>>>>> 6ff56702
 def test_succeeds_when_realpath_missing(tmp_path):
     deploy = tmp_path / "deploy"
     deploy.mkdir()
@@ -139,15 +136,11 @@
     fake_bin = tmp_path / "bin"
     fake_bin.mkdir()
     fake_realpath = fake_bin / "realpath"
-<<<<<<< HEAD
-    fake_realpath.write_text("#!/bin/sh\n" "echo realpath should not be invoked >&2\n" "exit 1\n")
-=======
     fake_realpath.write_text(
         "#!/bin/sh\n"
         "echo realpath should not be invoked >&2\n"
         "exit 1\n"
     )
->>>>>>> 6ff56702
     fake_realpath.chmod(0o755)
 
     result = _run_script(
