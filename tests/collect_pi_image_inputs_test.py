import gzip
import lzma
import os
import subprocess
import zipfile
from pathlib import Path


def _run_script(tmp_path, deploy, out_img, extra_env=None):
    env = os.environ.copy()
    env.update(extra_env or {})
    env["XZ_OPT"] = "-T0 -0"
    repo_root = Path(__file__).resolve().parents[1]
    script = repo_root / "scripts" / "collect_pi_image.sh"
    return subprocess.run(
        ["/bin/bash", str(script), str(deploy), str(out_img)],
        env=env,
        cwd=tmp_path,
        capture_output=True,
        text=True,
    )


def test_handles_img_gz(tmp_path):
    deploy = tmp_path / "deploy"
    deploy.mkdir()
    img_gz = deploy / "foo.img.gz"
    with gzip.open(img_gz, "wb") as f:
        f.write(b"data")

    out_img = tmp_path / "out.img.xz"
    result = _run_script(tmp_path, deploy, out_img)
    assert result.returncode == 0, result.stderr
    assert out_img.exists()
    assert (out_img.with_suffix(out_img.suffix + ".sha256")).exists()


def test_errors_when_deploy_missing(tmp_path):
    deploy = tmp_path / "missing"
    out_img = tmp_path / "out.img.xz"
    result = _run_script(tmp_path, deploy, out_img)
    assert result.returncode != 0
    assert f"'{deploy}' does not exist" in result.stderr


def test_errors_on_zip_without_img(tmp_path):
    deploy = tmp_path / "deploy"
    deploy.mkdir()
    zip_path = deploy / "foo.zip"
    with zipfile.ZipFile(zip_path, "w") as zf:
        zf.writestr("readme.txt", "hello")

    fake_bin = tmp_path / "bin"
    fake_bin.mkdir()
    bsdtar = fake_bin / "bsdtar"
    bsdtar.write_text(
        "#!/bin/bash\n"
        'python - <<\'PY\' "$2" "$4"\n'
        "import sys, zipfile\n"
        "zip_path, dest = sys.argv[1:3]\n"
        "with zipfile.ZipFile(zip_path) as zf:\n"
        "    zf.extractall(dest)\n"
        "PY\n"
    )
    bsdtar.chmod(0o755)

    out_img = tmp_path / "out.img.xz"
    result = _run_script(
        tmp_path,
        deploy,
        out_img,
        extra_env={"PATH": f"{fake_bin}:{os.environ['PATH']}"},
    )
    assert result.returncode != 0
    assert "Zip contained no .img" in result.stderr


def test_errors_when_no_image_found(tmp_path):  # noqa: F811
    deploy = tmp_path / "deploy"
    deploy.mkdir()
    (deploy / "foo.txt").write_text("data")

    out_img = tmp_path / "out.img.xz"
    result = _run_script(tmp_path, deploy, out_img)
    assert result.returncode != 0
    assert "No image file found" in result.stderr


def test_handles_raw_img(tmp_path):
    deploy = tmp_path / "deploy"
    deploy.mkdir()
    img = deploy / "foo.img"
    img.write_text("data")

    out_img = tmp_path / "out.img.xz"
    result = _run_script(tmp_path, deploy, out_img)
    assert result.returncode == 0, result.stderr
    assert out_img.exists()
    assert (out_img.with_suffix(out_img.suffix + ".sha256")).exists()
    with lzma.open(out_img, "rb") as f:
        assert f.read() == b"data"


def test_handles_img_xz(tmp_path):
    deploy = tmp_path / "deploy"
    deploy.mkdir()
    img_xz = deploy / "foo.img.xz"
    img_xz.write_text("original")

    out_img = tmp_path / "out.img.xz"
    result = _run_script(tmp_path, deploy, out_img)
    assert result.returncode == 0, result.stderr
    assert out_img.exists()
    assert (out_img.with_suffix(out_img.suffix + ".sha256")).exists()
    assert out_img.read_text() == "original"


<<<<<<< HEAD
def test_errors_when_no_image_found_with_note(tmp_path):
=======
def test_errors_when_no_image_found(tmp_path):  # noqa: F811
>>>>>>> b75b1172
    deploy = tmp_path / "deploy"
    deploy.mkdir()
    (deploy / "note.txt").write_text("no artifact")

    out_img = tmp_path / "out.img.xz"
    result = _run_script(tmp_path, deploy, out_img)
    assert result.returncode != 0
    assert "No image file found" in result.stderr


def test_succeeds_when_realpath_missing(tmp_path):
    deploy = tmp_path / "deploy"
    deploy.mkdir()
    img_xz = deploy / "foo.img.xz"
    img_xz.write_text("original")

    out_img = tmp_path / "out.img.xz"
    fake_bin = tmp_path / "bin"
    fake_bin.mkdir()
    fake_realpath = fake_bin / "realpath"
<<<<<<< HEAD
    fake_realpath.write_text("#!/bin/sh\n" "echo realpath should not be invoked >&2\n" "exit 1\n")
=======
    fake_realpath.write_text(
        "#!/bin/sh\n"
        "echo realpath should not be invoked >&2\n"
        "exit 1\n"
    )
>>>>>>> b75b1172
    fake_realpath.chmod(0o755)

    result = _run_script(
        tmp_path,
        deploy,
        out_img,
        extra_env={"PATH": f"{fake_bin}:{os.environ['PATH']}"},
    )
    assert result.returncode == 0, result.stderr
    assert out_img.exists()

    <|MERGE_RESOLUTION|>--- conflicted
+++ resolved
@@ -115,11 +115,7 @@
     assert out_img.read_text() == "original"
 
 
-<<<<<<< HEAD
-def test_errors_when_no_image_found_with_note(tmp_path):
-=======
 def test_errors_when_no_image_found(tmp_path):  # noqa: F811
->>>>>>> b75b1172
     deploy = tmp_path / "deploy"
     deploy.mkdir()
     (deploy / "note.txt").write_text("no artifact")
@@ -140,15 +136,11 @@
     fake_bin = tmp_path / "bin"
     fake_bin.mkdir()
     fake_realpath = fake_bin / "realpath"
-<<<<<<< HEAD
-    fake_realpath.write_text("#!/bin/sh\n" "echo realpath should not be invoked >&2\n" "exit 1\n")
-=======
     fake_realpath.write_text(
         "#!/bin/sh\n"
         "echo realpath should not be invoked >&2\n"
         "exit 1\n"
     )
->>>>>>> b75b1172
     fake_realpath.chmod(0o755)
 
     result = _run_script(
@@ -158,6 +150,4 @@
         extra_env={"PATH": f"{fake_bin}:{os.environ['PATH']}"},
     )
     assert result.returncode == 0, result.stderr
-    assert out_img.exists()
-
-    +    assert out_img.exists()