--- conflicted
+++ resolved
@@ -136,15 +136,11 @@
     fake_bin = tmp_path / "bin"
     fake_bin.mkdir()
     fake_realpath = fake_bin / "realpath"
-<<<<<<< HEAD
-    fake_realpath.write_text("#!/bin/sh\n" "echo realpath should not be invoked >&2\n" "exit 1\n")
-=======
     fake_realpath.write_text(
         "#!/bin/sh\n"
         "echo realpath should not be invoked >&2\n"
         "exit 1\n"
     )
->>>>>>> 7435700f
     fake_realpath.chmod(0o755)
 
     result = _run_script(
