--- conflicted
+++ resolved
@@ -75,11 +75,7 @@
     assert "Zip contained no .img" in result.stderr
 
 
-<<<<<<< HEAD
 def test_errors_when_no_image_found(tmp_path):  # noqa: F811
-=======
-def test_errors_when_no_image_found_no_artifact(tmp_path):
->>>>>>> 82d4330b
     deploy = tmp_path / "deploy"
     deploy.mkdir()
     (deploy / "foo.txt").write_text("data")
@@ -119,11 +115,7 @@
     assert out_img.read_text() == "original"
 
 
-<<<<<<< HEAD
 def test_errors_when_no_image_found(tmp_path):  # noqa: F811
-=======
-def test_errors_when_no_image_found_note(tmp_path):
->>>>>>> 82d4330b
     deploy = tmp_path / "deploy"
     deploy.mkdir()
     (deploy / "note.txt").write_text("no artifact")
@@ -144,15 +136,11 @@
     fake_bin = tmp_path / "bin"
     fake_bin.mkdir()
     fake_realpath = fake_bin / "realpath"
-<<<<<<< HEAD
-    fake_realpath.write_text("#!/bin/sh\n" "echo realpath should not be invoked >&2\n" "exit 1\n")
-=======
     fake_realpath.write_text(
         "#!/bin/sh\n"
         "echo realpath should not be invoked >&2\n"
         "exit 1\n"
     )
->>>>>>> 82d4330b
     fake_realpath.chmod(0o755)
 
     result = _run_script(
