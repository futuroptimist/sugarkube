import gzip
import lzma
import os
import subprocess
import zipfile
from pathlib import Path


def _run_script(tmp_path, deploy, out_img, extra_env=None):
    env = os.environ.copy()
    env.update(extra_env or {})
    env["XZ_OPT"] = "-T0 -0"
    repo_root = Path(__file__).resolve().parents[1]
    script = repo_root / "scripts" / "collect_pi_image.sh"
    return subprocess.run(
        ["/bin/bash", str(script), str(deploy), str(out_img)],
        env=env,
        cwd=tmp_path,
        capture_output=True,
        text=True,
    )


def test_handles_img_gz(tmp_path):
    deploy = tmp_path / "deploy"
    deploy.mkdir()
    img_gz = deploy / "foo.img.gz"
    with gzip.open(img_gz, "wb") as f:
        f.write(b"data")

    out_img = tmp_path / "out.img.xz"
    result = _run_script(tmp_path, deploy, out_img)
    assert result.returncode == 0, result.stderr
    assert out_img.exists()
    assert (out_img.with_suffix(out_img.suffix + ".sha256")).exists()


def test_errors_when_deploy_missing(tmp_path):
    deploy = tmp_path / "missing"
    out_img = tmp_path / "out.img.xz"
    result = _run_script(tmp_path, deploy, out_img)
    assert result.returncode != 0
    assert f"'{deploy}' does not exist" in result.stderr


def test_errors_on_zip_without_img(tmp_path):
    deploy = tmp_path / "deploy"
    deploy.mkdir()
    zip_path = deploy / "foo.zip"
    with zipfile.ZipFile(zip_path, "w") as zf:
        zf.writestr("readme.txt", "hello")

    fake_bin = tmp_path / "bin"
    fake_bin.mkdir()
    bsdtar = fake_bin / "bsdtar"
    bsdtar.write_text(
        "#!/bin/bash\n"
        'python - <<\'PY\' "$2" "$4"\n'
        "import sys, zipfile\n"
        "zip_path, dest = sys.argv[1:3]\n"
        "with zipfile.ZipFile(zip_path) as zf:\n"
        "    zf.extractall(dest)\n"
        "PY\n"
    )
    bsdtar.chmod(0o755)

    out_img = tmp_path / "out.img.xz"
    result = _run_script(
        tmp_path,
        deploy,
        out_img,
        extra_env={"PATH": f"{fake_bin}:{os.environ['PATH']}"},
    )
    assert result.returncode != 0
    assert "Zip contained no .img" in result.stderr


<<<<<<< HEAD
def test_errors_when_no_image_found_note(tmp_path):
=======
def test_errors_when_no_image_found(tmp_path):  # noqa: F811
>>>>>>> 885bae1a
    deploy = tmp_path / "deploy"
    deploy.mkdir()
    (deploy / "foo.txt").write_text("data")

    out_img = tmp_path / "out.img.xz"
    result = _run_script(tmp_path, deploy, out_img)
    assert result.returncode != 0
    assert "No image file found" in result.stderr


def test_handles_raw_img(tmp_path):
    deploy = tmp_path / "deploy"
    deploy.mkdir()
    img = deploy / "foo.img"
    img.write_text("data")

    out_img = tmp_path / "out.img.xz"
    result = _run_script(tmp_path, deploy, out_img)
    assert result.returncode == 0, result.stderr
    assert out_img.exists()
    assert (out_img.with_suffix(out_img.suffix + ".sha256")).exists()
    with lzma.open(out_img, "rb") as f:
        assert f.read() == b"data"


def test_handles_img_xz(tmp_path):
    deploy = tmp_path / "deploy"
    deploy.mkdir()
    img_xz = deploy / "foo.img.xz"
    img_xz.write_text("original")

    out_img = tmp_path / "out.img.xz"
    result = _run_script(tmp_path, deploy, out_img)
    assert result.returncode == 0, result.stderr
    assert out_img.exists()
    assert (out_img.with_suffix(out_img.suffix + ".sha256")).exists()
    assert out_img.read_text() == "original"


def test_errors_when_no_image_found(tmp_path):  # noqa: F811
    deploy = tmp_path / "deploy"
    deploy.mkdir()
    (deploy / "note.txt").write_text("no artifact")

    out_img = tmp_path / "out.img.xz"
    result = _run_script(tmp_path, deploy, out_img)
    assert result.returncode != 0
    assert "No image file found" in result.stderr


def test_succeeds_when_realpath_missing(tmp_path):
    deploy = tmp_path / "deploy"
    deploy.mkdir()
    img_xz = deploy / "foo.img.xz"
    img_xz.write_text("original")

    out_img = tmp_path / "out.img.xz"
    fake_bin = tmp_path / "bin"
    fake_bin.mkdir()
    fake_realpath = fake_bin / "realpath"
<<<<<<< HEAD
    fake_realpath.write_text("#!/bin/sh\n" "echo realpath should not be invoked >&2\n" "exit 1\n")
=======
    fake_realpath.write_text(
        "#!/bin/sh\n"
        "echo realpath should not be invoked >&2\n"
        "exit 1\n"
    )
>>>>>>> 885bae1a
    fake_realpath.chmod(0o755)

    result = _run_script(
        tmp_path,
        deploy,
        out_img,
        extra_env={"PATH": f"{fake_bin}:{os.environ['PATH']}"},
    )
    assert result.returncode == 0, result.stderr
    assert out_img.exists()
    <|MERGE_RESOLUTION|>--- conflicted
+++ resolved
@@ -75,11 +75,7 @@
     assert "Zip contained no .img" in result.stderr
 
 
-<<<<<<< HEAD
-def test_errors_when_no_image_found_note(tmp_path):
-=======
 def test_errors_when_no_image_found(tmp_path):  # noqa: F811
->>>>>>> 885bae1a
     deploy = tmp_path / "deploy"
     deploy.mkdir()
     (deploy / "foo.txt").write_text("data")
@@ -140,15 +136,11 @@
     fake_bin = tmp_path / "bin"
     fake_bin.mkdir()
     fake_realpath = fake_bin / "realpath"
-<<<<<<< HEAD
-    fake_realpath.write_text("#!/bin/sh\n" "echo realpath should not be invoked >&2\n" "exit 1\n")
-=======
     fake_realpath.write_text(
         "#!/bin/sh\n"
         "echo realpath should not be invoked >&2\n"
         "exit 1\n"
     )
->>>>>>> 885bae1a
     fake_realpath.chmod(0o755)
 
     result = _run_script(
