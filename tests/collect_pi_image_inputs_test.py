--- conflicted
+++ resolved
@@ -115,22 +115,7 @@
     assert out_img.read_text() == "original"
 
 
-<<<<<<< HEAD
-def test_errors_when_no_image_found_alt(tmp_path):
-=======
 def test_errors_when_no_image_found(tmp_path):  # noqa: F811
-    deploy = tmp_path / "deploy"
-    deploy.mkdir()
-    (deploy / "note.txt").write_text("no artifact")
-
-    out_img = tmp_path / "out.img.xz"
-    result = _run_script(tmp_path, deploy, out_img)
-    assert result.returncode != 0
-    assert "No image file found" in result.stderr
-
-
-def test_errors_when_no_image_found(tmp_path):  # noqa: F811
->>>>>>> 7c256364
     deploy = tmp_path / "deploy"
     deploy.mkdir()
     (deploy / "note.txt").write_text("no artifact")
@@ -151,15 +136,11 @@
     fake_bin = tmp_path / "bin"
     fake_bin.mkdir()
     fake_realpath = fake_bin / "realpath"
-<<<<<<< HEAD
-    fake_realpath.write_text("#!/bin/sh\n" "echo realpath should not be invoked >&2\n" "exit 1\n")
-=======
     fake_realpath.write_text(
         "#!/bin/sh\n"
         "echo realpath should not be invoked >&2\n"
         "exit 1\n"
     )
->>>>>>> 7c256364
     fake_realpath.chmod(0o755)
 
     result = _run_script(
