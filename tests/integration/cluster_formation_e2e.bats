#!/usr/bin/env bats
# End-to-end test that exercises the complete cluster formation workflow
# as described in docs/raspi_cluster_setup.md

setup() {
  local helper_path
  helper_path="$(cd "$(dirname "${BATS_TEST_FILENAME}")/../fixtures/avahi_stub" && pwd)"/avahi_stub_helpers.bash

  if [ "${AVAHI_AVAILABLE:-0}" != "1" ] || ! command -v avahi-publish >/dev/null 2>&1; then
    # shellcheck source=tests/fixtures/avahi_stub/avahi_stub_helpers.bash
    . "${helper_path}"
    enable_avahi_stub
  fi

  if ! command -v avahi-browse >/dev/null 2>&1; then
    # TODO: Remove hermetic stub fallback once Avahi is in CI image
    # Root cause: CI environment lacks Avahi tools by default
    # Estimated fix: Add avahi-utils to CI image or use stub-only tests
    skip "avahi-browse not available even after enabling stub"
  fi

  if ! command -v avahi-publish >/dev/null 2>&1; then
    # TODO: Remove hermetic stub fallback once Avahi is in CI image
    # Root cause: CI environment lacks Avahi tools by default
    # Estimated fix: Add avahi-utils to CI image or use stub-only tests
    skip "avahi-publish not available even after enabling stub"
  fi

  if ! command -v getent >/dev/null 2>&1; then
<<<<<<< HEAD
    # TODO: Add getent mock or make test work without it
    # Root cause: getent may not be available in minimal container images
    # Estimated fix: Provide mock getent or refactor test to avoid dependency
=======
    # TODO: Provide a getent/NSS stub so mDNS lookups don't depend on host config.
    # Root cause: Integration checks rely on host NSS to resolve .local records via Avahi.
    # Estimated fix: 15m to add a bats stub or bundle libc-bin/nss-mdns alongside the harness.
    # Documented dependency: discovery checks rely on host NSS/getent for .local validation.
    # See docs/mdns_troubleshooting.md#integration-test-prerequisites for setup details.
>>>>>>> 34bae653
    skip "getent not available"
  fi

  export TEST_ROOT="${BATS_TEST_TMPDIR}"
  export SCRIPTS_ROOT="${BATS_CWD}/scripts"

  # Create a test environment directory
  mkdir -p "${TEST_ROOT}/node0" "${TEST_ROOT}/node1"

  # Mock systemctl and other system tools
  export PATH="${TEST_ROOT}/bin:${PATH}"
  mkdir -p "${TEST_ROOT}/bin"

  cat >"${TEST_ROOT}/bin/systemctl" <<'EOF'
#!/bin/bash
# Mock systemctl for testing
case "$1" in
  is-active)
    # Return success - avahi-daemon is "active"
    exit 0
    ;;
  start)
    # Pretend to start service
    exit 0
    ;;
  *)
    exit 0
    ;;
esac
EOF
  chmod +x "${TEST_ROOT}/bin/systemctl"

  # Store PIDs of background publishers
  publisher_pids=()
}

teardown() {
  # Clean up any avahi-publish processes
  for pid in "${publisher_pids[@]}"; do
    if [ -n "${pid}" ]; then
      kill "${pid}" >/dev/null 2>&1 || true
      wait "${pid}" >/dev/null 2>&1 || true
    fi
  done
  publisher_pids=()

  # Clean up test directories
  rm -rf "${TEST_ROOT}"
}

# Helper to simulate a bootstrap node publishing its service
simulate_bootstrap_node() {
  local node_name="$1"
  local cluster="${2:-sugar}"
  local environment="${3:-dev}"
  local port="${4:-6443}"

  local service_type="_k3s-${cluster}-${environment}._tcp"
  local service_instance="k3s-${cluster}-${environment}@${node_name}.local"

  # Publish the service in the background
  avahi-publish -s "${service_instance}" "${service_type}" "${port}" \
    "role=server" "phase=server" "leader=${node_name}.local" \
    >"${TEST_ROOT}/${node_name}_publish.log" 2>&1 &

  local pid=$!
  publisher_pids+=("${pid}")

  # Give avahi time to propagate
  sleep 2

  echo "${pid}"
}

# Helper to verify a service is browsable
verify_service_browsable() {
  local cluster="${1:-sugar}"
  local environment="${2:-dev}"
  local timeout="${3:-10}"

  local service_type="_k3s-${cluster}-${environment}._tcp"

  # Try browsing for the service
  timeout "${timeout}" avahi-browse --parsable --terminate --resolve "${service_type}" 2>/dev/null | grep -q "^="
}

@test "Phase 1: Bootstrap node without token publishes service" {
  # This simulates the first node in the cluster:
  # - No SUGARKUBE_TOKEN_DEV set
  # - Should bootstrap and publish mDNS service
  # - Service should be discoverable by other nodes

  local node_name="sugarkube0"
  local cluster="sugar"
  local environment="dev"

  # Simulate bootstrap: publish the service
  local pid
  pid=$(simulate_bootstrap_node "${node_name}" "${cluster}" "${environment}")

  # Verify the service is browsable from the network
  run verify_service_browsable "${cluster}" "${environment}" 10
  [ "$status" -eq 0 ]

  # Verify we can find it using the same query mechanism as the script
  run env \
    SUGARKUBE_CLUSTER="${cluster}" \
    SUGARKUBE_ENV="${environment}" \
    SUGARKUBE_MDNS_QUERY_TIMEOUT=5 \
    python3 - <<'PY'
import os
import sys
sys.path.insert(0, os.environ.get('BATS_CWD', '.') + '/scripts')
from k3s_mdns_query import query_mdns

results = query_mdns('server-select', 'sugar', 'dev', debug=lambda msg: print(f"[debug] {msg}", file=sys.stderr))
if results:
    print(f"Found server: {results[0]}")
    sys.exit(0)
else:
    print("No servers found", file=sys.stderr)
    sys.exit(1)
PY

  [ "$status" -eq 0 ]
  [[ "$output" =~ "Found server:" ]]
}

@test "Phase 2: Joining node with token discovers bootstrap node" {
  # This simulates the second node in the cluster:
  # - SUGARKUBE_TOKEN_DEV is set
  # - Should discover the bootstrap node via mDNS
  # - Should NOT bootstrap (split-brain prevention)

  local bootstrap_node="sugarkube0"
  local cluster="sugar"
  local environment="dev"

  # Start bootstrap node service
  local pid
  pid=$(simulate_bootstrap_node "${bootstrap_node}" "${cluster}" "${environment}")

  # Simulate the joining node's discovery process
  # This is what discover_via_nss_and_api() does
  run env \
    SUGARKUBE_CLUSTER="${cluster}" \
    SUGARKUBE_ENV="${environment}" \
    SUGARKUBE_MDNS_NO_TERMINATE=1 \
    SUGARKUBE_MDNS_QUERY_TIMEOUT=30 \
    python3 - <<'PY'
import os
import sys
sys.path.insert(0, os.environ.get('BATS_CWD', '.') + '/scripts')
from k3s_mdns_query import query_mdns

# Enable debug output
def debug(msg):
    print(f"[mdns] {msg}", file=sys.stderr)

results = query_mdns('server-select', 'sugar', 'dev', debug=debug)
if results:
    for result in results:
        print(f"DISCOVERED: {result}")
    sys.exit(0)
else:
    print("DISCOVERY FAILED: No servers found", file=sys.stderr)
    sys.exit(1)
PY

  [ "$status" -eq 0 ]
  [[ "$output" =~ "DISCOVERED:" ]]
  [[ "$output" =~ "host=" ]]
}

@test "Phase 3: Multiple nodes can all discover the first bootstrap node" {
  # This tests that multiple joining nodes can discover the same bootstrap node
  # simulating sugarkube1, sugarkube2, etc. all joining sugarkube0

  local bootstrap_node="sugarkube0"
  local cluster="sugar"
  local environment="dev"

  # Start bootstrap node service
  local pid
  pid=$(simulate_bootstrap_node "${bootstrap_node}" "${cluster}" "${environment}")

  # Run discovery 3 times (simulating 3 different nodes)
  for i in 1 2 3; do
    run env \
      SUGARKUBE_CLUSTER="${cluster}" \
      SUGARKUBE_ENV="${environment}" \
      SUGARKUBE_MDNS_NO_TERMINATE=1 \
      SUGARKUBE_MDNS_QUERY_TIMEOUT=10 \
      python3 - <<'PY'
import os
import sys
sys.path.insert(0, os.environ.get('BATS_CWD', '.') + '/scripts')
from k3s_mdns_query import query_mdns

results = query_mdns('server-select', 'sugar', 'dev')
if results:
    print(f"Node discovery successful")
    sys.exit(0)
else:
    sys.exit(1)
PY

    [ "$status" -eq 0 ]
    [[ "$output" =~ "successful" ]]
  done
}

@test "Discovery respects SUGARKUBE_MDNS_NO_TERMINATE flag" {
  # Verify that NO_TERMINATE=1 actually waits for network responses
  # rather than just checking cache

  local node_name="sugarkube0"
  local cluster="sugar"
  local environment="dev"

  # First try WITH --terminate (should fail on fresh service)
  run timeout 2 env \
    SUGARKUBE_CLUSTER="${cluster}" \
    SUGARKUBE_ENV="${environment}" \
    SUGARKUBE_MDNS_NO_TERMINATE=0 \
    SUGARKUBE_MDNS_QUERY_TIMEOUT=1 \
    python3 - <<'PY'
import os
import sys
sys.path.insert(0, os.environ.get('BATS_CWD', '.') + '/scripts')
from k3s_mdns_query import query_mdns

results = query_mdns('server-select', 'sugar', 'dev')
print(f"With terminate: {len(results)} results")
PY

  # Capture the terminate result
  local terminate_output="$output"

  # Now start the service
  local pid
  pid=$(simulate_bootstrap_node "${node_name}" "${cluster}" "${environment}")

  # Try again WITHOUT --terminate (should wait and find the service)
  run timeout 35 env \
    SUGARKUBE_CLUSTER="${cluster}" \
    SUGARKUBE_ENV="${environment}" \
    SUGARKUBE_MDNS_NO_TERMINATE=1 \
    SUGARKUBE_MDNS_QUERY_TIMEOUT=30 \
    python3 - <<'PY'
import os
import sys
sys.path.insert(0, os.environ.get('BATS_CWD', '.') + '/scripts')
from k3s_mdns_query import query_mdns

def debug(msg):
    print(f"[mdns] {msg}", file=sys.stderr)

results = query_mdns('server-select', 'sugar', 'dev', debug=debug)
print(f"Without terminate: {len(results)} results")
if results:
    sys.exit(0)
else:
    sys.exit(1)
PY

  [ "$status" -eq 0 ]
  [[ "$output" =~ "Without terminate: 1 results" ]]
}

@test "Discovery times out appropriately when no services exist" {
  # Verify that discovery doesn't hang forever when nothing is available

  local cluster="sugar"
  local environment="nonexistent"

  # Try to discover in an environment with no services
  run timeout 35 env \
    SUGARKUBE_CLUSTER="${cluster}" \
    SUGARKUBE_ENV="${environment}" \
    SUGARKUBE_MDNS_NO_TERMINATE=1 \
    SUGARKUBE_MDNS_QUERY_TIMEOUT=5 \
    python3 - <<'PY'
import os
import sys
import time
sys.path.insert(0, os.environ.get('BATS_CWD', '.') + '/scripts')
from k3s_mdns_query import query_mdns

start = time.time()
results = query_mdns('server-select', 'sugar', 'nonexistent')
elapsed = time.time() - start

print(f"Discovery completed in {elapsed:.1f}s with {len(results)} results")
# Should complete within timeout (5s) + some overhead
if elapsed > 10:
    print(f"ERROR: Took too long ({elapsed:.1f}s)", file=sys.stderr)
    sys.exit(1)
sys.exit(0)
PY

  [ "$status" -eq 0 ]
  [[ "$output" =~ Discovery\ completed.*0\ results ]]
}

@test "Phase 4: Three-server HA cluster formation" {
  # This tests a complete 3-server HA cluster formation scenario:
  # - sugarkube0 bootstraps with SUGARKUBE_SERVERS=3
  # - sugarkube1 discovers sugarkube0 and joins as second server
  # - sugarkube2 discovers either node and joins as third server
  # - All three nodes advertise their services
  # - All three nodes can discover each other

  local cluster="sugar"
  local environment="dev"

  # Node 1: Bootstrap (sugarkube0)
  # Simulates: SUGARKUBE_SERVERS=3, no token → bootstrap
  local pid0
  pid0=$(simulate_bootstrap_node "sugarkube0" "${cluster}" "${environment}")

  # Verify sugarkube0 is discoverable
  run timeout 15 env \
    SUGARKUBE_CLUSTER="${cluster}" \
    SUGARKUBE_ENV="${environment}" \
    SUGARKUBE_MDNS_NO_TERMINATE=1 \
    SUGARKUBE_MDNS_QUERY_TIMEOUT=10 \
    python3 - <<'PY'
import os
import sys
sys.path.insert(0, os.environ.get('BATS_CWD', '.') + '/scripts')
from k3s_mdns_query import query_mdns

def debug(msg):
    print(f"[mdns-0] {msg}", file=sys.stderr)

results = query_mdns('server-select', 'sugar', 'dev', debug=debug)
if results and any('sugarkube0' in str(r) for r in results):
    print("✓ sugarkube0 discovered")
    sys.exit(0)
else:
    print("✗ sugarkube0 not found", file=sys.stderr)
    sys.exit(1)
PY

  [ "$status" -eq 0 ]
  [[ "$output" =~ "sugarkube0 discovered" ]]

  # Node 2: Join as second server (sugarkube1)
  # Simulates: SUGARKUBE_SERVERS=3, token set → join as server
  local pid1
  pid1=$(simulate_bootstrap_node "sugarkube1" "${cluster}" "${environment}")

  # Give time for service to propagate
  sleep 3

  # Verify both nodes are now discoverable
  run timeout 15 env \
    SUGARKUBE_CLUSTER="${cluster}" \
    SUGARKUBE_ENV="${environment}" \
    SUGARKUBE_MDNS_NO_TERMINATE=1 \
    SUGARKUBE_MDNS_QUERY_TIMEOUT=10 \
    python3 - <<'PY'
import os
import sys
sys.path.insert(0, os.environ.get('BATS_CWD', '.') + '/scripts')
from k3s_mdns_query import query_mdns

def debug(msg):
    print(f"[mdns-1] {msg}", file=sys.stderr)

results = query_mdns('server-select', 'sugar', 'dev', debug=debug)
result_strs = [str(r) for r in results]
has_0 = any('sugarkube0' in s for s in result_strs)
has_1 = any('sugarkube1' in s for s in result_strs)

print(f"Discovered {len(results)} servers")
print(f"Has sugarkube0: {has_0}")
print(f"Has sugarkube1: {has_1}")

if has_0 and has_1:
    print("✓ Both sugarkube0 and sugarkube1 discovered")
    sys.exit(0)
else:
    print("✗ Not all servers found", file=sys.stderr)
    sys.exit(1)
PY

  [ "$status" -eq 0 ]
  [[ "$output" =~ "Both sugarkube0 and sugarkube1 discovered" ]]

  # Node 3: Join as third server (sugarkube2)
  # Simulates: SUGARKUBE_SERVERS=3, token set → join as final server
  local pid2
  pid2=$(simulate_bootstrap_node "sugarkube2" "${cluster}" "${environment}")

  # Give time for service to propagate
  sleep 3

  # Verify all three nodes are discoverable
  run timeout 15 env \
    SUGARKUBE_CLUSTER="${cluster}" \
    SUGARKUBE_ENV="${environment}" \
    SUGARKUBE_MDNS_NO_TERMINATE=1 \
    SUGARKUBE_MDNS_QUERY_TIMEOUT=10 \
    python3 - <<'PY'
import os
import sys
sys.path.insert(0, os.environ.get('BATS_CWD', '.') + '/scripts')
from k3s_mdns_query import query_mdns

def debug(msg):
    print(f"[mdns-2] {msg}", file=sys.stderr)

results = query_mdns('server-select', 'sugar', 'dev', debug=debug)
result_strs = [str(r) for r in results]
has_0 = any('sugarkube0' in s for s in result_strs)
has_1 = any('sugarkube1' in s for s in result_strs)
has_2 = any('sugarkube2' in s for s in result_strs)

print(f"Discovered {len(results)} servers")
print(f"Has sugarkube0: {has_0}")
print(f"Has sugarkube1: {has_1}")
print(f"Has sugarkube2: {has_2}")

if has_0 and has_1 and has_2:
    print("✓ All three servers discovered (sugarkube0, sugarkube1, sugarkube2)")
    print("✓ 3-server HA cluster formation complete")
    sys.exit(0)
else:
    print("✗ Not all servers found", file=sys.stderr)
    sys.exit(1)
PY

  [ "$status" -eq 0 ]
  [[ "$output" =~ "All three servers discovered" ]]
  [[ "$output" =~ "3-server HA cluster formation complete" ]]

  # Verify any joining node can discover all three servers
  # This simulates what would happen when running `kubectl get nodes`
  run timeout 15 env \
    SUGARKUBE_CLUSTER="${cluster}" \
    SUGARKUBE_ENV="${environment}" \
    SUGARKUBE_MDNS_NO_TERMINATE=1 \
    SUGARKUBE_MDNS_QUERY_TIMEOUT=10 \
    python3 - <<'PY'
import os
import sys
sys.path.insert(0, os.environ.get('BATS_CWD', '.') + '/scripts')
from k3s_mdns_query import query_mdns

results = query_mdns('server-select', 'sugar', 'dev')
if len(results) >= 3:
    print(f"✓ Final verification: {len(results)} servers visible")
    print("✓ HA cluster ready: all nodes can discover each other")
    sys.exit(0)
else:
    print(f"✗ Expected 3+ servers, found {len(results)}", file=sys.stderr)
    sys.exit(1)
PY

  [ "$status" -eq 0 ]
  [[ "$output" =~ "HA cluster ready" ]]
}<|MERGE_RESOLUTION|>--- conflicted
+++ resolved
@@ -27,17 +27,11 @@
   fi
 
   if ! command -v getent >/dev/null 2>&1; then
-<<<<<<< HEAD
-    # TODO: Add getent mock or make test work without it
-    # Root cause: getent may not be available in minimal container images
-    # Estimated fix: Provide mock getent or refactor test to avoid dependency
-=======
     # TODO: Provide a getent/NSS stub so mDNS lookups don't depend on host config.
     # Root cause: Integration checks rely on host NSS to resolve .local records via Avahi.
     # Estimated fix: 15m to add a bats stub or bundle libc-bin/nss-mdns alongside the harness.
     # Documented dependency: discovery checks rely on host NSS/getent for .local validation.
     # See docs/mdns_troubleshooting.md#integration-test-prerequisites for setup details.
->>>>>>> 34bae653
     skip "getent not available"
   fi
 
