"""Regression tests for Pi image tooling additions."""

from __future__ import annotations

import re
import subprocess
from pathlib import Path

from tests import build_pi_image_test as build_test


def _extract_pull_request_paths(workflow_text: str) -> list[str]:
    """Return the string globs under the pull_request.paths block."""

    paths: list[str] = []
    lines = workflow_text.splitlines()

    in_pull_request = False
    in_paths = False
    pull_request_indent = 0
    paths_indent = 0

    for raw_line in lines:
        line = raw_line.rstrip()
        stripped = line.lstrip()
        indent = len(line) - len(stripped)

        if not in_pull_request:
            if stripped.startswith("pull_request:"):
                in_pull_request = True
                pull_request_indent = indent
            continue

        if indent <= pull_request_indent and stripped:
            # Finished reading the pull_request block.
            break

        if stripped.startswith("paths:"):
            in_paths = True
            paths_indent = indent
            continue

        if in_paths:
            if not stripped:
                continue
            if indent <= paths_indent:
                in_paths = False
                if indent <= pull_request_indent and stripped:
                    break
                continue

            if stripped.startswith("- "):
                value = stripped[2:].strip()
                if value.startswith("'") and value.endswith("'"):
                    value = value[1:-1]
                elif value.startswith('"') and value.endswith('"'):
                    value = value[1:-1]
                if value:
                    paths.append(value)

    return paths


def _extract_work_dir(stdout: str) -> Path:
    match = re.search(r"leaving work dir: (?P<path>\S+)", stdout)
    assert match, stdout
    return Path(match.group("path"))


def test_just_installation_script_includes_fallback(tmp_path):
    env = build_test._setup_build_env(tmp_path)
    env["KEEP_WORK_DIR"] = "1"
    result, _ = build_test._run_build_script(tmp_path, env)
    assert result.returncode == 0

    work_dir = _extract_work_dir(result.stdout)
    script_path = work_dir / "pi-gen" / "stage2" / "01-sys-tweaks" / "03-run-chroot-just.sh"
    assert script_path.exists(), script_path
    script_text = script_path.read_text()

    assert 'apt-get "${APT_OPTS[@]}" install -y --no-install-recommends just' in script_text
    assert "https://just.systems/install.sh" in script_text
    assert "[sugarkube] just command verified" in script_text
    assert "just --version" in script_text
    assert "just --list" in script_text

    profile_path = (
        work_dir
        / "pi-gen"
        / "stage2"
        / "01-sys-tweaks"
        / "files"
        / "etc"
        / "profile.d"
        / "sugarkube-path.sh"
    )
    assert profile_path.exists(), profile_path
    profile_text = profile_path.read_text()
    assert "/usr/local/bin" in profile_text
    assert "export PATH" in profile_text


def test_pi_image_workflow_checks_for_just_log():
    workflow_path = Path(".github/workflows/pi-image.yml")
    content = workflow_path.read_text()
    assert "grep -FH 'just command verified'" in content
    assert "find deploy -maxdepth 2 -name '*.build.log'" in content


<<<<<<< HEAD
def test_pi_image_workflow_preserves_node_runtime():
    workflow_path = Path(".github/workflows/pi-image.yml")
    content = workflow_path.read_text()
    assert "/opt/hostedtoolcache" not in content
    assert "Verify Node runtime availability" in content
    assert "node --version" in content
=======
def test_pi_image_workflow_watches_build_scripts():
    workflow_path = Path(".github/workflows/pi-image.yml")
    content = workflow_path.read_text()
    paths = _extract_pull_request_paths(content)

    assert paths, "pull_request.paths block missing in pi-image workflow"
    assert "scripts/collect_pi_image.sh" in paths
    assert "scripts/build_pi_image.sh" in paths
    assert "scripts/build_pi_image.ps1" in paths
    assert "tests/**" in paths
>>>>>>> 75868a7e


def _collect_checkout_refs(workflow_text: str) -> list[str]:
    pattern = re.compile(r"uses:\s*actions/checkout@(?P<ref>[^\s]+)")
    return pattern.findall(workflow_text)


def test_pi_image_workflow_pins_checkout_major_version():
    workflow_path = Path(".github/workflows/pi-image.yml")
    content = workflow_path.read_text()
    refs = _collect_checkout_refs(content)
    assert refs, "No actions/checkout references found in pi-image workflow"

    for ref in refs:
        major = ref.split(".", 1)[0]
        assert major == "v4", f"Expected actions/checkout v4.*, found {ref}"


def test_pi_image_workflow_checkout_refs_exist_upstream():
    workflow_path = Path(".github/workflows/pi-image.yml")
    content = workflow_path.read_text()
    refs = _collect_checkout_refs(content)
    assert refs, "No actions/checkout references found in pi-image workflow"

    for ref in refs:
        try:
            result = subprocess.run(
                [
                    "git",
                    "ls-remote",
                    "--tags",
                    "https://github.com/actions/checkout.git",
                    f"refs/tags/{ref}",
                ],
                check=True,
                capture_output=True,
                text=True,
                timeout=30,
            )
        except subprocess.CalledProcessError as exc:  # pragma: no cover - defensive
            raise AssertionError(
                f"git ls-remote failed for actions/checkout tag {ref}: {exc.stderr}"
            ) from exc

        assert result.stdout.strip(), f"actions/checkout tag {ref} missing upstream"<|MERGE_RESOLUTION|>--- conflicted
+++ resolved
@@ -107,25 +107,12 @@
     assert "find deploy -maxdepth 2 -name '*.build.log'" in content
 
 
-<<<<<<< HEAD
 def test_pi_image_workflow_preserves_node_runtime():
     workflow_path = Path(".github/workflows/pi-image.yml")
     content = workflow_path.read_text()
     assert "/opt/hostedtoolcache" not in content
     assert "Verify Node runtime availability" in content
     assert "node --version" in content
-=======
-def test_pi_image_workflow_watches_build_scripts():
-    workflow_path = Path(".github/workflows/pi-image.yml")
-    content = workflow_path.read_text()
-    paths = _extract_pull_request_paths(content)
-
-    assert paths, "pull_request.paths block missing in pi-image workflow"
-    assert "scripts/collect_pi_image.sh" in paths
-    assert "scripts/build_pi_image.sh" in paths
-    assert "scripts/build_pi_image.ps1" in paths
-    assert "tests/**" in paths
->>>>>>> 75868a7e
 
 
 def _collect_checkout_refs(workflow_text: str) -> list[str]:
