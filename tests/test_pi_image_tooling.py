"""Regression tests for Pi image tooling additions."""

from __future__ import annotations

import re
import subprocess
from pathlib import Path

from tests import build_pi_image_test as build_test


def _extract_work_dir(stdout: str) -> Path:
    match = re.search(r"leaving work dir: (?P<path>\S+)", stdout)
    assert match, stdout
    return Path(match.group("path"))


def test_just_installation_script_includes_fallback(tmp_path):
    env = build_test._setup_build_env(tmp_path)
    env["KEEP_WORK_DIR"] = "1"
    result, _ = build_test._run_build_script(tmp_path, env)
    assert result.returncode == 0

    work_dir = _extract_work_dir(result.stdout)
    script_path = work_dir / "pi-gen" / "stage2" / "01-sys-tweaks" / "03-run-chroot-just.sh"
    assert script_path.exists(), script_path
    script_text = script_path.read_text()

    assert 'apt-get "${APT_OPTS[@]}" install -y --no-install-recommends just' in script_text
    assert "https://just.systems/install.sh" in script_text
    assert "[sugarkube] just command verified" in script_text
    assert "just --version" in script_text
    assert "just --list" in script_text

    profile_path = (
        work_dir
        / "pi-gen"
        / "stage2"
        / "01-sys-tweaks"
        / "files"
        / "etc"
        / "profile.d"
        / "sugarkube-path.sh"
    )
    assert profile_path.exists(), profile_path
    profile_text = profile_path.read_text()
    assert "/usr/local/bin" in profile_text
    assert "export PATH" in profile_text


def test_pi_image_workflow_checks_for_just_log():
    workflow_path = Path(".github/workflows/pi-image.yml")
    content = workflow_path.read_text()
    assert "grep -FH 'just command verified'" in content
    assert "find deploy -maxdepth 2 -name '*.build.log'" in content


<<<<<<< HEAD
def _collect_checkout_refs(workflow_text: str) -> list[str]:
    pattern = re.compile(r"uses:\s*actions/checkout@(?P<ref>[^\s]+)")
    return pattern.findall(workflow_text)


def test_pi_image_workflow_pins_checkout_major_version():
    workflow_path = Path(".github/workflows/pi-image.yml")
    content = workflow_path.read_text()
    refs = _collect_checkout_refs(content)
    assert refs, "No actions/checkout references found in pi-image workflow"

    for ref in refs:
        major = ref.split(".", 1)[0]
        assert major == "v4", f"Expected actions/checkout v4.*, found {ref}"


def test_pi_image_workflow_checkout_refs_exist_upstream():
    workflow_path = Path(".github/workflows/pi-image.yml")
    content = workflow_path.read_text()
    refs = _collect_checkout_refs(content)
    assert refs, "No actions/checkout references found in pi-image workflow"

    for ref in refs:
        try:
            result = subprocess.run(
                [
                    "git",
                    "ls-remote",
                    "--tags",
                    "https://github.com/actions/checkout.git",
                    f"refs/tags/{ref}",
                ],
                check=True,
                capture_output=True,
                text=True,
                timeout=30,
            )
        except subprocess.CalledProcessError as exc:  # pragma: no cover - defensive
            raise AssertionError(
                f"git ls-remote failed for actions/checkout tag {ref}: {exc.stderr}"
            ) from exc

        assert (
            result.stdout.strip()
        ), f"actions/checkout tag {ref} missing upstream"
=======
def test_build_script_marks_git_safe_directory():
    script = Path("scripts/build_pi_image.sh").read_text()
    assert "safe.directory" in script
    assert "ensure_git_safe_directory" in script
>>>>>>> 71da438c
<|MERGE_RESOLUTION|>--- conflicted
+++ resolved
@@ -55,7 +55,6 @@
     assert "find deploy -maxdepth 2 -name '*.build.log'" in content
 
 
-<<<<<<< HEAD
 def _collect_checkout_refs(workflow_text: str) -> list[str]:
     pattern = re.compile(r"uses:\s*actions/checkout@(?P<ref>[^\s]+)")
     return pattern.findall(workflow_text)
@@ -98,12 +97,4 @@
                 f"git ls-remote failed for actions/checkout tag {ref}: {exc.stderr}"
             ) from exc
 
-        assert (
-            result.stdout.strip()
-        ), f"actions/checkout tag {ref} missing upstream"
-=======
-def test_build_script_marks_git_safe_directory():
-    script = Path("scripts/build_pi_image.sh").read_text()
-    assert "safe.directory" in script
-    assert "ensure_git_safe_directory" in script
->>>>>>> 71da438c
+        assert result.stdout.strip(), f"actions/checkout tag {ref} missing upstream"