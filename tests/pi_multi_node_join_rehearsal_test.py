--- conflicted
+++ resolved
@@ -460,13 +460,9 @@
         )
 
     def fake_collect_agent_status(
-<<<<<<< HEAD
-        host: str, args: argparse.Namespace, api_host: str
-=======
         host: str,
         args: argparse.Namespace,
         api_host: str,
->>>>>>> 92d5b5e7
     ) -> rehearsal.AgentStatus:
         return rehearsal.AgentStatus(host=host, payload={"api_reachable": True})
 
@@ -505,13 +501,9 @@
         )
 
     def fake_collect_agent_status(
-<<<<<<< HEAD
-        host: str, args: argparse.Namespace, api_host: str
-=======
         host: str,
         args: argparse.Namespace,
         api_host: str,
->>>>>>> 92d5b5e7
     ) -> rehearsal.AgentStatus:
         return rehearsal.AgentStatus(host=host, payload={}, error="unreachable")
 
