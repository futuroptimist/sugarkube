--- conflicted
+++ resolved
@@ -4,16 +4,6 @@
 
 
 def test_ps1_has_entrypoint_banner():
-<<<<<<< HEAD
-    """Ensure the PowerShell script prints its startup banner."""
-
-    cmd = (
-        r"grep -q '\[sugarkube\] Starting Raspberry Pi image build' "
-        r"scripts/build_pi_image.ps1"
-    )
-    result = subprocess.run(
-        ["/usr/bin/env", "bash", "-lc", cmd],
-=======
     """Ensure the PS1 script prints its startup banner.
 
     Prevent regressions where the PS1 script only defines functions and exits silently.
@@ -28,7 +18,6 @@
                 "scripts/build_pi_image.ps1"
             ),
         ],
->>>>>>> e22f114f
         capture_output=True,
         text=True,
         check=False,
