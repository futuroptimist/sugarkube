import subprocess


def test_ps1_has_entrypoint_banner():
<<<<<<< HEAD
    # Prevent regressions where the PS1 script only defines functions
    # and exits silently
    banner = "[sugarkube] Starting Raspberry Pi image build"
    cmd = [
        "/usr/bin/env",
        "bash",
        "-lc",
        f"grep -Fq '{banner}' scripts/build_pi_image.ps1",
    ]
    result = subprocess.run(cmd, capture_output=True, text=True)
=======
    """Ensure the PS1 script prints its startup banner.

    Prevent regressions where the PS1 script only defines functions and exits silently.
    """
    result = subprocess.run(
        [
            "/usr/bin/env",
            "bash",
            "-lc",
            (
                r"grep -q '\[sugarkube\] Starting Raspberry Pi image build' "
                "scripts/build_pi_image.ps1"
            ),
        ],
        capture_output=True,
        text=True,
    )
>>>>>>> 3d9241b3
    assert result.returncode == 0, result.stderr<|MERGE_RESOLUTION|>--- conflicted
+++ resolved
@@ -2,18 +2,6 @@
 
 
 def test_ps1_has_entrypoint_banner():
-<<<<<<< HEAD
-    # Prevent regressions where the PS1 script only defines functions
-    # and exits silently
-    banner = "[sugarkube] Starting Raspberry Pi image build"
-    cmd = [
-        "/usr/bin/env",
-        "bash",
-        "-lc",
-        f"grep -Fq '{banner}' scripts/build_pi_image.ps1",
-    ]
-    result = subprocess.run(cmd, capture_output=True, text=True)
-=======
     """Ensure the PS1 script prints its startup banner.
 
     Prevent regressions where the PS1 script only defines functions and exits silently.
@@ -31,5 +19,4 @@
         capture_output=True,
         text=True,
     )
->>>>>>> 3d9241b3
     assert result.returncode == 0, result.stderr