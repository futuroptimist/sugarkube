import subprocess


def test_ps1_has_entrypoint_banner():
<<<<<<< HEAD
    """Ensure the PowerShell script shows the start banner."""
    grep_cmd = (
        r"grep -q '\[sugarkube\] Starting Raspberry Pi image build' "
        "scripts/build_pi_image.ps1"
    )
=======
    """Ensure the PS1 script prints its startup banner.

    Prevent regressions where the PS1 script only defines functions and exits silently.
    """
>>>>>>> 94521c31
    result = subprocess.run(
        [
            "/usr/bin/env",
            "bash",
            "-lc",
<<<<<<< HEAD
            grep_cmd,
=======
            (
                r"grep -q '\[sugarkube\] Starting Raspberry Pi image build' "
                "scripts/build_pi_image.ps1"
            ),
>>>>>>> 94521c31
        ],
        capture_output=True,
        text=True,
    )
    assert result.returncode == 0, result.stderr<|MERGE_RESOLUTION|>--- conflicted
+++ resolved
@@ -2,31 +2,19 @@
 
 
 def test_ps1_has_entrypoint_banner():
-<<<<<<< HEAD
-    """Ensure the PowerShell script shows the start banner."""
-    grep_cmd = (
-        r"grep -q '\[sugarkube\] Starting Raspberry Pi image build' "
-        "scripts/build_pi_image.ps1"
-    )
-=======
     """Ensure the PS1 script prints its startup banner.
 
     Prevent regressions where the PS1 script only defines functions and exits silently.
     """
->>>>>>> 94521c31
     result = subprocess.run(
         [
             "/usr/bin/env",
             "bash",
             "-lc",
-<<<<<<< HEAD
-            grep_cmd,
-=======
             (
                 r"grep -q '\[sugarkube\] Starting Raspberry Pi image build' "
                 "scripts/build_pi_image.ps1"
             ),
->>>>>>> 94521c31
         ],
         capture_output=True,
         text=True,
