--- conflicted
+++ resolved
@@ -41,14 +41,11 @@
   tmp="$(mktemp -d)"
   ln -s "$(command -v bash)" "$tmp/bash"
   ln -s "$(command -v grep)" "$tmp/grep"
-<<<<<<< HEAD
   ln -s "$(command -v jq)" "$tmp/jq"
-=======
->>>>>>> b11d9bfc
   PATH="$tmp" run "$BATS_TEST_DIRNAME/../scripts/pi_node_verifier.sh" --json
   [ "$status" -eq 0 ]
   echo "$output" | jq -e '.checks[] | select(.name=="cloud_init") | .status=="skip"' > /dev/null
   echo "$output" | jq -e '.checks[] | select(.name=="time_sync") | .status=="skip"' > /dev/null
   echo "$output" | jq -e '.checks[] | select(.name=="iptables_backend") | .status=="skip"' > /dev/null
   echo "$output" | jq -e '.checks[] | select(.name=="k3s_check_config") | .status=="skip"' > /dev/null
-}+}
