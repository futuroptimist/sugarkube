--- conflicted
+++ resolved
@@ -3,7 +3,6 @@
 from __future__ import annotations
 
 from pathlib import Path
-<<<<<<< HEAD
 from typing import Mapping, Sequence
 
 import pytest
@@ -51,7 +50,6 @@
     assert recorded_cwds == [cli.REPO_ROOT]
     assert len(forwarded_commands) == 1
     assert len(forwarded_commands[0]) == expected_forwarded
-=======
 
 
 def test_readme_calls_out_repo_root_execution() -> None:
@@ -75,5 +73,4 @@
 
     readme_text = Path("README.md").read_text(encoding="utf-8")
 
-    assert "scripts/sugarkube" in readme_text, "README should mention the wrapper for nested usage"
->>>>>>> b5bd8d85
+    assert "scripts/sugarkube" in readme_text, "README should mention the wrapper for nested usage"