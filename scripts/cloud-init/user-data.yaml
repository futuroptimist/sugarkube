#cloud-config
package_update: true
package_upgrade: true
apt:
  sources:
    docker:
<<<<<<< HEAD
      # Official Docker repository for Engine and Compose
      source: "deb [arch=arm64] https://download.docker.com/linux/debian bookworm stable"
      key: |
        -----BEGIN PGP PUBLIC KEY BLOCK-----

        mQINBFit2ioBEADhWpZ8/wvZ6hUTiXOwQHXMAlaFHcPH9hAtr4F1y2+OYdbtMuth
        lqqwp028AqyY+PRfVMtSYMbjuQuu5byyKR01BbqYhuS3jtqQmljZ/bJvXqnmiVXh
        38UuLa+z077PxyxQhu5BbqntTPQMfiyqEiU+BKbq2WmANUKQf+1AmZY/IruOXbnq
        L4C1+gJ8vfmXQt99npCaxEjaNRVYfOS8QcixNzHUYnb6emjlANyEVlZzeqo7XKl7
        UrwV5inawTSzWNvtjEjj4nJL8NsLwscpLPQUhTQ+7BbQXAwAmeHCUTQIvvWXqw0N
        cmhh4HgeQscQHYgOJjjDVfoY5MucvglbIgCqfzAHW9jxmRL4qbMZj+b1XoePEtht
        ku4bIQN1X5P07fNWzlgaRL5Z4POXDDZTlIQ/El58j9kp4bnWRCJW0lya+f8ocodo
        vZZ+Doi+fy4D5ZGrL4XEcIQP/Lv5uFyf+kQtl/94VFYVJOleAv8W92KdgDkhTcTD
        G7c0tIkVEKNUq48b3aQ64NOZQW7fVjfoKwEZdOqPE72Pa45jrZzvUFxSpdiNk2tZ
        XYukHjlxxEgBdC/J3cMMNRE1F4NCA3ApfV1Y7/hTeOnmDuDYwr9/obA8t016Yljj
        q5rdkywPf4JF8mXUW5eCN1vAFHxeg9ZWemhBtQmGxXnw9M+z6hWwc6ahmwARAQAB
        tCtEb2NrZXIgUmVsZWFzZSAoQ0UgZGViKSA8ZG9ja2VyQGRvY2tlci5jb20+iQI3
        BBMBCgAhBQJYrefAAhsvBQsJCAcDBRUKCQgLBRYCAwEAAh4BAheAAAoJEI2BgDwO
        v82IsskP/iQZo68flDQmNvn8X5XTd6RRaUH33kXYXquT6NkHJciS7E2gTJmqvMqd
        tI4mNYHCSEYxI5qrcYV5YqX9P6+Ko+vozo4nseUQLPH/ATQ4qL0Zok+1jkag3Lgk
        jonyUf9bwtWxFp05HC3GMHPhhcUSexCxQLQvnFWXD2sWLKivHp2fT8QbRGeZ+d3m
        6fqcd5Fu7pxsqm0EUDK5NL+nPIgYhN+auTrhgzhK1CShfGccM/wfRlei9Utz6p9P
        XRKIlWnXtT4qNGZNTN0tR+NLG/6Bqd8OYBaFAUcue/w1VW6JQ2VGYZHnZu9S8LMc
        FYBa5Ig9PxwGQOgq6RDKDbV+PqTQT5EFMeR1mrjckk4DQJjbxeMZbiNMG5kGECA8
        g383P3elhn03WGbEEa4MNc3Z4+7c236QI3xWJfNPdUbXRaAwhy/6rTSFbzwKB0Jm
        ebwzQfwjQY6f55MiI/RqDCyuPj3r3jyVRkK86pQKBAJwFHyqj9KaKXMZjfVnowLh
        9svIGfNbGHpucATqREvUHuQbNnqkCx8VVhtYkhDb9fEP2xBu5VvHbR+3nfVhMut5
        G34Ct5RS7Jt6LIfFdtcn8CaSas/l1HbiGeRgc70X/9aYx/V/CEJv0lIe8gP6uDoW
        FPIZ7d6vH+Vro6xuWEGiuMaiznap2KhZmpkgfupyFmplh0s6knymuQINBFit2ioB
        EADneL9S9m4vhU3blaRjVUUyJ7b/qTjcSylvCH5XUE6R2k+ckEZjfAMZPLpO+/tF
        M2JIJMD4SifKuS3xck9KtZGCufGmcwiLQRzeHF7vJUKrLD5RTkNi23ydvWZgPjtx
        Q+DTT1Zcn7BrQFY6FgnRoUVIxwtdw1bMY/89rsFgS5wwuMESd3Q2RYgb7EOFOpnu
        w6da7WakWf4IhnF5nsNYGDVaIHzpiqCl+uTbf1epCjrOlIzkZ3Z3Yk5CM/TiFzPk
        z2lLz89cpD8U+NtCsfagWWfjd2U3jDapgH+7nQnCEWpROtzaKHG6lA3pXdix5zG8
        eRc6/0IbUSWvfjKxLLPfNeCS2pCL3IeEI5nothEEYdQH6szpLog79xB9dVnJyKJb
        VfxXnseoYqVrRz2VVbUI5Blwm6B40E3eGVfUQWiux54DspyVMMk41Mx7QJ3iynIa
        1N4ZAqVMAEruyXTRTxc9XW0tYhDMA/1GYvz0EmFpm8LzTHA6sFVtPm/ZlNCX6P1X
        zJwrv7DSQKD6GGlBQUX+OeEJ8tTkkf8QTJSPUdh8P8YxDFS5EOGAvhhpMBYD42kQ
        pqXjEC+XcycTvGI7impgv9PDY1RCC1zkBjKPa120rNhv/hkVk/YhuGoajoHyy4h7
        ZQopdcMtpN2dgmhEegny9JCSwxfQmQ0zK0g7m6SHiKMwjwARAQABiQQ+BBgBCAAJ
        BQJYrdoqAhsCAikJEI2BgDwOv82IwV0gBBkBCAAGBQJYrdoqAAoJEH6gqcPyc/zY
        1WAP/2wJ+R0gE6qsce3rjaIz58PJmc8goKrir5hnElWhPgbq7cYIsW5qiFyLhkdp
        YcMmhD9mRiPpQn6Ya2w3e3B8zfIVKipbMBnke/ytZ9M7qHmDCcjoiSmwEXN3wKYI
        mD9VHONsl/CG1rU9Isw1jtB5g1YxuBA7M/m36XN6x2u+NtNMDB9P56yc4gfsZVES
        KA9v+yY2/l45L8d/WUkUi0YXomn6hyBGI7JrBLq0CX37GEYP6O9rrKipfz73XfO7
        JIGzOKZlljb/D9RX/g7nRbCn+3EtH7xnk+TK/50euEKw8SMUg147sJTcpQmv6UzZ
        cM4JgL0HbHVCojV4C/plELwMddALOFeYQzTif6sMRPf+3DSj8frbInjChC3yOLy0
        6br92KFom17EIj2CAcoeq7UPhi2oouYBwPxh5ytdehJkoo+sN7RIWua6P2WSmon5
        U888cSylXC0+ADFdgLX9K2zrDVYUG1vo8CX0vzxFBaHwN6Px26fhIT1/hYUHQR1z
        VfNDcyQmXqkOnZvvoMfz/Q0s9BhFJ/zU6AgQbIZE/hm1spsfgvtsD1frZfygXJ9f
        irP+MSAI80xHSf91qSRZOj4Pl3ZJNbq4yYxv0b1pkMqeGdjdCYhLU+LZ4wbQmpCk
        SVe2prlLureigXtmZfkqevRz7FrIZiu9ky8wnCAPwC7/zmS18rgP/17bOtL4/iIz
        QhxAAoAMWVrGyJivSkjhSGx1uCojsWfsTAm11P7jsruIL61ZzMUVE2aM3Pmj5G+W
        9AcZ58Em+1WsVnAXdUR//bMmhyr8wL/G1YO1V3JEJTRdxsSxdYa4deGBBY/Adpsw
        24jxhOJR+lsJpqIUeb999+R8euDhRHG9eFO7DRu6weatUJ6suupoDTRWtr/4yGqe
        dKxV3qQhNLSnaAzqW/1nA3iUB4k7kCaKZxhdhDbClf9P37qaRW467BLCVO/coL3y
        Vm50dwdrNtKpMBh3ZpbB1uJvgi9mXtyBOMJ3v8RZeDzFiG8HdCtg9RvIt/AIFoHR
        H3S+U79NT6i0KPzLImDfs8T7RlpyuMc4Ufs8ggyg9v3Ae6cN3eQyxcK3w0cbBwsh
        /nQNfsA6uu+9H7NhbehBMhYnpNZyrHzCmzyXkauwRAqoCbGCNykTRwsur9gS41TQ
        M8ssD1jFheOJf3hODnkKU+HKjvMROl1DK7zdmLdNzA1cvtZH/nCC9KPj1z8QC47S
        xx+dTZSx4ONAhwbS/LN3PoKtn8LPjY9NP9uDWI+TWYquS2U+KHDrBDlsgozDbs/O
        jCxcpDzNmXpWQHEtHU7649OXHP7UeNST1mCUCH5qdank0V1iejF6/CfTFU4MfcrG
        YT90qFF93M3v01BbxP+EIY2/9tiIPbrd
        =0YYh
        -----END PGP PUBLIC KEY BLOCK-----
=======
      source: "deb [arch=arm64] https://download.docker.com/linux/debian bookworm stable"
      keyid: 8D81803C0EBFCD88
      keyserver: https://keyserver.ubuntu.com
>>>>>>> 4f0e6d2a
    cloudflare:
      source: "deb [arch=arm64] https://pkg.cloudflare.com/ bookworm main"
      key: |
        -----BEGIN PGP PUBLIC KEY BLOCK-----
        Comment: Hostname:
        Version: Hockeypuck 2.2

        xsBNBFTJNTUBCADZtil+vA5moao8PseavB1lzayrpuRhANlLRtaXGd1mj4JmZRoi
        2Ns8WyZpuOaPItOALg7aifBwKwXeLIB6OiCNTxry2gs9SOx57sn+zYiFNKJYK+v3
        qJAJ8qGm8w6E1x32BYeO3RuZt2VHGoYlRKLLVgiY5wmZg6xj6R0YvfxZ9UQa24wu
        V4BnPlpX4g1uSqJ8anSyRSdFb7DYf+28L4JNkl5mCW6q0HSB+/yfLXk1tC2jqPyc
        e0zzfH9J8homH4YquZsWkrwxkJKdIalqjl4VLamLYiauhJN+5Jf0HxOgcXKQCyql
        0m7Wxu6aaSu/0qLo9wRIT06jvyh77HMKNdsnABEBAAHNM0Nsb3VkRmxhcmUgU29m
        dHdhcmUgUGFja2FnaW5nIDxoZWxwQGNsb3VkZmxhcmUuY29tPsLAeAQTAQIAIgUC
        VMk1NQIbAwYLCQgHAwIGFQgCCQoLBBYCAwECHgECF4AACgkQJUs5HYysy/gHqwgA
        japcx0rcEiH0g5/4URaW05wxKuIyCwbtsihDd2cNW6RF8XvEB9cWnSbE/HEN9I2W
        tePIjQRag7k6wPU1GIrQxnhjK/Dw4wpwppCAVRajCgxWnxJ34zmvMpx9yRDk2+aW
        vaBV0VwXCRTro/qleyb3IWokorxjqe8hEc2qVoNwkysKvB3ZTL7hxVzeMvTKTvti
        A84+9h4In2V4XaqTBgEPtmINVJoorEUN5US6xqWX+25YGei459TvBRHf5YQfYL3N
        dZkmPzbTl7Em3zwbNXKvfzwkmRG2QABdHCe0hhhJLjjWuCJ3vObB+6QxInbm9uEp
        kf86007RP1cWqCpwKpsUmsLBcwQQAQgAHRYhBJLy0eRsY3I2f9hGiqNEX0m6pO8f
        BQJcl26XAAoJEKNEX0m6pO8fgSwP/jngqRUsCBVGgK0qUD1kiRJ0nuYUExhKUczm
        2tU7rgxkmObd2X+scLxMvJVE151qN30jsC9xIW6kOikXAnC4xzWOeLWf05xNfLBp
        +HiysNCogRRHHsmrMrv09mQiV+5l0yD5Zdlo6m9m0xKzT3WXVlVzOYCMjd87yy+8
        AYKpW7my7LnZZDJsRRY1K8r07t3Eei3UNWIN7z4Zf4teznaDR0HXZMWnSxDqD4m3
        8KlIJP2/MGhpBp4YUWIvqYdtWM4dwxpm/hyfJ5cptlOLLk6pgeeWPz3y8sOmj4wB
        MQwRogc/0cIRSm5Ezg5SX/+R0jLZT7af2KVFh4JwWco0cDmPy7AZaeUj7/0I44jh
        SupQrobEEucmaorFZG8mpDN1iKUo9N2acPtrqF17aY7nOzKBcoof1ChqJI1SGzvF
        TNp+i6i7tGR10a3gSooqs7+oVzT/DqEBSskuDx7bjIwVLVAz3sQ5ZwHsax953C24
        MFD4KYQ15HpXIR+lLL2W6UlVGHsOwOGKdxOaEFMkqD73q8dCaomtW6VKgAQQZaSR
        1/1DEb3I7P4Tfb2Lkx61e70vg7/X36XKg18vWwBRJX4xAhVDpz6Eb/Mv/fLwCHlK
        YJ5Lnr/he8DhrSqpYXqgmcjV9W5zTwzlMTdNr0lrIspMAj/fD0tocREX0CQMYi4T
        biai+WybwnUEEBYKAB0WIQSYy/xGsyIgBiucUodOBhu4NhO0UAUCZTrzvwAKCRBO
        Bhu4NhO0UMoMAQCk2Lk06imV4BIKft46wKTEz8K3JCJYZ37t1KUGAdNXPgD/fK4P
        u0hL61Hn0rmt4Z4aa6PdbFSVn7QM5c0Vo8NBgALCdQQQFgoAHRYhBJh3tCsOCkkv
        D3ul2hh4ijHB+YWMBQJlPz85AAoJEBh4ijHB+YWM0qsA/AuegJgwUKQJieiuYtg2
        k3zJU9BYlDr2HVFdKoM52zgrAQDlZP3Gti63f3e/TQ9vl1ooGa+ScG3KZr66lzXa
        vPVkBcJ1BBAWCgAdFiEEVRHGqq12f40yk4+s14zy1TLogdwFAmcLDhUACgkQ14zy
        1TLogdwu6gD9ET+5n75SQzZ+vHfWMOIlSqmmUwD7laLaokSdhIrQyMUA/iDwRm45
        3ma+4647bPi5LFat/J5KDkqpIH0kxkUy6FIAwngEMBYKACAWIQRVEcaqrXZ/jTKT
        j6zXjPLVMuiB3AUCZwsOigIdAAAKCRDXjPLVMuiB3PckAQDIzSwZtdKRv40QLiXj
        3N8toK5GrzkqlL3nCOsGitJ09wD/UE3slJV+TRET7FovZUItFI7XXRxvgYd79NsL
        8a3MmQI=
        =fCJE
        -----END PGP PUBLIC KEY BLOCK-----
packages:
<<<<<<< HEAD
  - ca-certificates
=======
  - docker-ce
  - docker-ce-cli
  - containerd.io
  - docker-buildx-plugin
  - docker-compose-plugin
>>>>>>> 4f0e6d2a
  - curl
  - gnupg
  - git
  - cloudflared
  - docker-ce
  - docker-ce-cli
  - containerd.io
  - docker-buildx-plugin
  - docker-compose-plugin
write_files:
  - path: /opt/sugarkube/.cloudflared.env
    permissions: '0600'
    content: |
      # Inject with TUNNEL_TOKEN or TUNNEL_TOKEN_FILE env var or edit after boot
      TUNNEL_TOKEN=""
  - path: /opt/sugarkube/docker-compose.cloudflared.yml
    permissions: '0644'
    content: |
      services:
        tunnel:
          image: cloudflare/cloudflared:latest
          restart: unless-stopped
          command: tunnel run
          env_file:
            - /opt/sugarkube/.cloudflared.env
  - path: /etc/systemd/system/cloudflared-compose.service
    permissions: '0644'
    content: |
      [Unit]
      Description=Cloudflare Tunnel via docker compose
      Requires=docker.service
      After=docker.service network-online.target
      Wants=network-online.target

      [Service]
      Type=oneshot
      WorkingDirectory=/opt/sugarkube
      ExecStart=/usr/bin/docker compose -f /opt/sugarkube/docker-compose.cloudflared.yml up -d
      ExecStop=/usr/bin/docker compose -f /opt/sugarkube/docker-compose.cloudflared.yml down
      RemainAfterExit=yes
      Restart=on-failure
      RestartSec=5s

      [Install]
      WantedBy=multi-user.target
  - path: /etc/apt/apt.conf.d/80-retries
    permissions: '0644'
    content: |
      Acquire::Retries "5";
      Acquire::http::Timeout "30";
      Acquire::https::Timeout "30";
      APT::Get::Fix-Missing "true";
  - path: /etc/systemd/journald.conf.d/persistent.conf
    permissions: '0644'
    content: |
      [Journal]
      Storage=persistent
      SystemMaxUse=200M
  # projects-start
  - path: /etc/systemd/system/projects-compose.service
    permissions: '0644'
    content: |
      [Unit]
      Description=token.place and dspace via docker compose
      Requires=docker.service
      After=docker.service network-online.target
      Wants=network-online.target

      [Service]
      Type=oneshot
      WorkingDirectory=/opt/projects
      ExecStartPre=/opt/projects/init-env.sh
      ExecStart=/usr/bin/docker compose -f docker-compose.yml up -d
      ExecStop=/usr/bin/docker compose -f docker-compose.yml down
      RemainAfterExit=yes
      Restart=on-failure
      RestartSec=5s

      [Install]
      WantedBy=multi-user.target
  # projects-end
runcmd:
  - |
      bash -c '
        install -m 0755 -d /etc/apt/keyrings
        curl -fsSL https://download.docker.com/linux/debian/gpg | \
          gpg --dearmor -o /etc/apt/keyrings/docker.gpg
        repo=https://download.docker.com/linux/debian
        echo "deb [arch=arm64 signed-by=/etc/apt/keyrings/docker.gpg] ${repo} bookworm stable" \
          > /etc/apt/sources.list.d/docker.list
        apt-get update
        apt-get install -y docker-ce docker-ce-cli containerd.io \
          docker-buildx-plugin docker-compose-plugin
      '
  - [bash, -c, 'id pi >/dev/null 2>&1 && usermod -aG docker pi || true']
  - [bash, -c, 'mkdir -p /opt/sugarkube']
  - [bash, -c, 'id pi >/dev/null 2>&1 && chown -R pi:pi /opt/sugarkube || true']
  - [bash, -c, 'mkdir -p /var/log/journal && systemctl restart systemd-journald']
  - [systemctl, daemon-reexec]   # reload systemd units
  - [systemctl, enable, --now, docker]
  - [/opt/projects/start-projects.sh]  # projects-runcmd
  - [bash, -c, 'apt-get autoremove -y']
  - [bash, -c, 'apt-get clean && rm -rf /var/lib/apt/lists/*']
  - |
      if grep -q 'TUNNEL_TOKEN=""' /opt/sugarkube/.cloudflared.env; then
        echo 'Cloudflare token missing; not starting tunnel'
      else
        systemctl enable --now cloudflared-compose.service
      fi<|MERGE_RESOLUTION|>--- conflicted
+++ resolved
@@ -4,9 +4,12 @@
 apt:
   sources:
     docker:
-<<<<<<< HEAD
       # Official Docker repository for Engine and Compose
       source: "deb [arch=arm64] https://download.docker.com/linux/debian bookworm stable"
+      keyid: 8D81803C0EBFCD88
+      keyserver: https://keyserver.ubuntu.com
+    cloudflare:
+      source: "deb [arch=arm64] https://pkg.cloudflare.com/ bookworm main"
       key: |
         -----BEGIN PGP PUBLIC KEY BLOCK-----
 
@@ -70,66 +73,8 @@
         YT90qFF93M3v01BbxP+EIY2/9tiIPbrd
         =0YYh
         -----END PGP PUBLIC KEY BLOCK-----
-=======
-      source: "deb [arch=arm64] https://download.docker.com/linux/debian bookworm stable"
-      keyid: 8D81803C0EBFCD88
-      keyserver: https://keyserver.ubuntu.com
->>>>>>> 4f0e6d2a
-    cloudflare:
-      source: "deb [arch=arm64] https://pkg.cloudflare.com/ bookworm main"
-      key: |
-        -----BEGIN PGP PUBLIC KEY BLOCK-----
-        Comment: Hostname:
-        Version: Hockeypuck 2.2
-
-        xsBNBFTJNTUBCADZtil+vA5moao8PseavB1lzayrpuRhANlLRtaXGd1mj4JmZRoi
-        2Ns8WyZpuOaPItOALg7aifBwKwXeLIB6OiCNTxry2gs9SOx57sn+zYiFNKJYK+v3
-        qJAJ8qGm8w6E1x32BYeO3RuZt2VHGoYlRKLLVgiY5wmZg6xj6R0YvfxZ9UQa24wu
-        V4BnPlpX4g1uSqJ8anSyRSdFb7DYf+28L4JNkl5mCW6q0HSB+/yfLXk1tC2jqPyc
-        e0zzfH9J8homH4YquZsWkrwxkJKdIalqjl4VLamLYiauhJN+5Jf0HxOgcXKQCyql
-        0m7Wxu6aaSu/0qLo9wRIT06jvyh77HMKNdsnABEBAAHNM0Nsb3VkRmxhcmUgU29m
-        dHdhcmUgUGFja2FnaW5nIDxoZWxwQGNsb3VkZmxhcmUuY29tPsLAeAQTAQIAIgUC
-        VMk1NQIbAwYLCQgHAwIGFQgCCQoLBBYCAwECHgECF4AACgkQJUs5HYysy/gHqwgA
-        japcx0rcEiH0g5/4URaW05wxKuIyCwbtsihDd2cNW6RF8XvEB9cWnSbE/HEN9I2W
-        tePIjQRag7k6wPU1GIrQxnhjK/Dw4wpwppCAVRajCgxWnxJ34zmvMpx9yRDk2+aW
-        vaBV0VwXCRTro/qleyb3IWokorxjqe8hEc2qVoNwkysKvB3ZTL7hxVzeMvTKTvti
-        A84+9h4In2V4XaqTBgEPtmINVJoorEUN5US6xqWX+25YGei459TvBRHf5YQfYL3N
-        dZkmPzbTl7Em3zwbNXKvfzwkmRG2QABdHCe0hhhJLjjWuCJ3vObB+6QxInbm9uEp
-        kf86007RP1cWqCpwKpsUmsLBcwQQAQgAHRYhBJLy0eRsY3I2f9hGiqNEX0m6pO8f
-        BQJcl26XAAoJEKNEX0m6pO8fgSwP/jngqRUsCBVGgK0qUD1kiRJ0nuYUExhKUczm
-        2tU7rgxkmObd2X+scLxMvJVE151qN30jsC9xIW6kOikXAnC4xzWOeLWf05xNfLBp
-        +HiysNCogRRHHsmrMrv09mQiV+5l0yD5Zdlo6m9m0xKzT3WXVlVzOYCMjd87yy+8
-        AYKpW7my7LnZZDJsRRY1K8r07t3Eei3UNWIN7z4Zf4teznaDR0HXZMWnSxDqD4m3
-        8KlIJP2/MGhpBp4YUWIvqYdtWM4dwxpm/hyfJ5cptlOLLk6pgeeWPz3y8sOmj4wB
-        MQwRogc/0cIRSm5Ezg5SX/+R0jLZT7af2KVFh4JwWco0cDmPy7AZaeUj7/0I44jh
-        SupQrobEEucmaorFZG8mpDN1iKUo9N2acPtrqF17aY7nOzKBcoof1ChqJI1SGzvF
-        TNp+i6i7tGR10a3gSooqs7+oVzT/DqEBSskuDx7bjIwVLVAz3sQ5ZwHsax953C24
-        MFD4KYQ15HpXIR+lLL2W6UlVGHsOwOGKdxOaEFMkqD73q8dCaomtW6VKgAQQZaSR
-        1/1DEb3I7P4Tfb2Lkx61e70vg7/X36XKg18vWwBRJX4xAhVDpz6Eb/Mv/fLwCHlK
-        YJ5Lnr/he8DhrSqpYXqgmcjV9W5zTwzlMTdNr0lrIspMAj/fD0tocREX0CQMYi4T
-        biai+WybwnUEEBYKAB0WIQSYy/xGsyIgBiucUodOBhu4NhO0UAUCZTrzvwAKCRBO
-        Bhu4NhO0UMoMAQCk2Lk06imV4BIKft46wKTEz8K3JCJYZ37t1KUGAdNXPgD/fK4P
-        u0hL61Hn0rmt4Z4aa6PdbFSVn7QM5c0Vo8NBgALCdQQQFgoAHRYhBJh3tCsOCkkv
-        D3ul2hh4ijHB+YWMBQJlPz85AAoJEBh4ijHB+YWM0qsA/AuegJgwUKQJieiuYtg2
-        k3zJU9BYlDr2HVFdKoM52zgrAQDlZP3Gti63f3e/TQ9vl1ooGa+ScG3KZr66lzXa
-        vPVkBcJ1BBAWCgAdFiEEVRHGqq12f40yk4+s14zy1TLogdwFAmcLDhUACgkQ14zy
-        1TLogdwu6gD9ET+5n75SQzZ+vHfWMOIlSqmmUwD7laLaokSdhIrQyMUA/iDwRm45
-        3ma+4647bPi5LFat/J5KDkqpIH0kxkUy6FIAwngEMBYKACAWIQRVEcaqrXZ/jTKT
-        j6zXjPLVMuiB3AUCZwsOigIdAAAKCRDXjPLVMuiB3PckAQDIzSwZtdKRv40QLiXj
-        3N8toK5GrzkqlL3nCOsGitJ09wD/UE3slJV+TRET7FovZUItFI7XXRxvgYd79NsL
-        8a3MmQI=
-        =fCJE
-        -----END PGP PUBLIC KEY BLOCK-----
 packages:
-<<<<<<< HEAD
   - ca-certificates
-=======
-  - docker-ce
-  - docker-ce-cli
-  - containerd.io
-  - docker-buildx-plugin
-  - docker-compose-plugin
->>>>>>> 4f0e6d2a
   - curl
   - gnupg
   - git
