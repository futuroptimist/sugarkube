--- conflicted
+++ resolved
@@ -29,10 +29,7 @@
       TUNNEL_TOKEN=""
 runcmd:
   - [bash, -c, 'usermod -aG docker pi']
-<<<<<<< HEAD
-=======
   - [bash, -c, 'mkdir -p /opt/sugarkube']
   - [bash, -c, 'touch /opt/sugarkube/.cloudflared.env']
->>>>>>> 3ff52072
   - [bash, -c, 'chown -R pi:pi /opt/sugarkube']
   - [systemctl, enable, --now, docker]