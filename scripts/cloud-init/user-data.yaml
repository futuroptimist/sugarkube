#cloud-config
package_update: true
package_upgrade: true
apt:
  sources:
    docker:
      # Official Docker repository for Engine and Compose
      source: "deb [arch=arm64] https://download.docker.com/linux/debian bookworm stable"
      keyid: 8D81803C0EBFCD88
      keyserver: https://keyserver.ubuntu.com
    cloudflare:
      source: "deb [arch=arm64] https://pkg.cloudflare.com/ bookworm main"
      key: |
        -----BEGIN PGP PUBLIC KEY BLOCK-----

        mQINBFit2ioBEADhWpZ8/wvZ6hUTiXOwQHXMAlaFHcPH9hAtr4F1y2+OYdbtMuth
        lqqwp028AqyY+PRfVMtSYMbjuQuu5byyKR01BbqYhuS3jtqQmljZ/bJvXqnmiVXh
        38UuLa+z077PxyxQhu5BbqntTPQMfiyqEiU+BKbq2WmANUKQf+1AmZY/IruOXbnq
        L4C1+gJ8vfmXQt99npCaxEjaNRVYfOS8QcixNzHUYnb6emjlANyEVlZzeqo7XKl7
        UrwV5inawTSzWNvtjEjj4nJL8NsLwscpLPQUhTQ+7BbQXAwAmeHCUTQIvvWXqw0N
        cmhh4HgeQscQHYgOJjjDVfoY5MucvglbIgCqfzAHW9jxmRL4qbMZj+b1XoePEtht
        ku4bIQN1X5P07fNWzlgaRL5Z4POXDDZTlIQ/El58j9kp4bnWRCJW0lya+f8ocodo
        vZZ+Doi+fy4D5ZGrL4XEcIQP/Lv5uFyf+kQtl/94VFYVJOleAv8W92KdgDkhTcTD
        G7c0tIkVEKNUq48b3aQ64NOZQW7fVjfoKwEZdOqPE72Pa45jrZzvUFxSpdiNk2tZ
        XYukHjlxxEgBdC/J3cMMNRE1F4NCA3ApfV1Y7/hTeOnmDuDYwr9/obA8t016Yljj
        q5rdkywPf4JF8mXUW5eCN1vAFHxeg9ZWemhBtQmGxXnw9M+z6hWwc6ahmwARAQAB
        tCtEb2NrZXIgUmVsZWFzZSAoQ0UgZGViKSA8ZG9ja2VyQGRvY2tlci5jb20+iQI3
        BBMBCgAhBQJYrefAAhsvBQsJCAcDBRUKCQgLBRYCAwEAAh4BAheAAAoJEI2BgDwO
        v82IsskP/iQZo68flDQmNvn8X5XTd6RRaUH33kXYXquT6NkHJciS7E2gTJmqvMqd
        tI4mNYHCSEYxI5qrcYV5YqX9P6+Ko+vozo4nseUQLPH/ATQ4qL0Zok+1jkag3Lgk
        jonyUf9bwtWxFp05HC3GMHPhhcUSexCxQLQvnFWXD2sWLKivHp2fT8QbRGeZ+d3m
        6fqcd5Fu7pxsqm0EUDK5NL+nPIgYhN+auTrhgzhK1CShfGccM/wfRlei9Utz6p9P
        XRKIlWnXtT4qNGZNTN0tR+NLG/6Bqd8OYBaFAUcue/w1VW6JQ2VGYZHnZu9S8LMc
        FYBa5Ig9PxwGQOgq6RDKDbV+PqTQT5EFMeR1mrjckk4DQJjbxeMZbiNMG5kGECA8
        g383P3elhn03WGbEEa4MNc3Z4+7c236QI3xWJfNPdUbXRaAwhy/6rTSFbzwKB0Jm
        ebwzQfwjQY6f55MiI/RqDCyuPj3r3jyVRkK86pQKBAJwFHyqj9KaKXMZjfVnowLh
        9svIGfNbGHpucATqREvUHuQbNnqkCx8VVhtYkhDb9fEP2xBu5VvHbR+3nfVhMut5
        G34Ct5RS7Jt6LIfFdtcn8CaSas/l1HbiGeRgc70X/9aYx/V/CEJv0lIe8gP6uDoW
        FPIZ7d6vH+Vro6xuWEGiuMaiznap2KhZmpkgfupyFmplh0s6knymuQINBFit2ioB
        EADneL9S9m4vhU3blaRjVUUyJ7b/qTjcSylvCH5XUE6R2k+ckEZjfAMZPLpO+/tF
        M2JIJMD4SifKuS3xck9KtZGCufGmcwiLQRzeHF7vJUKrLD5RTkNi23ydvWZgPjtx
        Q+DTT1Zcn7BrQFY6FgnRoUVIxwtdw1bMY/89rsFgS5wwuMESd3Q2RYgb7EOFOpnu
        w6da7WakWf4IhnF5nsNYGDVaIHzpiqCl+uTbf1epCjrOlIzkZ3Z3Yk5CM/TiFzPk
        z2lLz89cpD8U+NtCsfagWWfjd2U3jDapgH+7nQnCEWpROtzaKHG6lA3pXdix5zG8
        eRc6/0IbUSWvfjKxLLPfNeCS2pCL3IeEI5nothEEYdQH6szpLog79xB9dVnJyKJb
        VfxXnseoYqVrRz2VVbUI5Blwm6B40E3eGVfUQWiux54DspyVMMk41Mx7QJ3iynIa
        1N4ZAqVMAEruyXTRTxc9XW0tYhDMA/1GYvz0EmFpm8LzTHA6sFVtPm/ZlNCX6P1X
        zJwrv7DSQKD6GGlBQUX+OeEJ8tTkkf8QTJSPUdh8P8YxDFS5EOGAvhhpMBYD42kQ
        pqXjEC+XcycTvGI7impgv9PDY1RCC1zkBjKPa120rNhv/hkVk/YhuGoajoHyy4h7
        ZQopdcMtpN2dgmhEegny9JCSwxfQmQ0zK0g7m6SHiKMwjwARAQABiQQ+BBgBCAAJ
        BQJYrdoqAhsCAikJEI2BgDwOv82IwV0gBBkBCAAGBQJYrdoqAAoJEH6gqcPyc/zY
        1WAP/2wJ+R0gE6qsce3rjaIz58PJmc8goKrir5hnElWhPgbq7cYIsW5qiFyLhkdp
        YcMmhD9mRiPpQn6Ya2w3e3B8zfIVKipbMBnke/ytZ9M7qHmDCcjoiSmwEXN3wKYI
        mD9VHONsl/CG1rU9Isw1jtB5g1YxuBA7M/m36XN6x2u+NtNMDB9P56yc4gfsZVES
        KA9v+yY2/l45L8d/WUkUi0YXomn6hyBGI7JrBLq0CX37GEYP6O9rrKipfz73XfO7
        JIGzOKZlljb/D9RX/g7nRbCn+3EtH7xnk+TK/50euEKw8SMUg147sJTcpQmv6UzZ
        cM4JgL0HbHVCojV4C/plELwMddALOFeYQzTif6sMRPf+3DSj8frbInjChC3yOLy0
        6br92KFom17EIj2CAcoeq7UPhi2oouYBwPxh5ytdehJkoo+sN7RIWua6P2WSmon5
        U888cSylXC0+ADFdgLX9K2zrDVYUG1vo8CX0vzxFBaHwN6Px26fhIT1/hYUHQR1z
        VfNDcyQmXqkOnZvvoMfz/Q0s9BhFJ/zU6AgQbIZE/hm1spsfgvtsD1frZfygXJ9f
        irP+MSAI80xHSf91qSRZOj4Pl3ZJNbq4yYxv0b1pkMqeGdjdCYhLU+LZ4wbQmpCk
        SVe2prlLureigXtmZfkqevRz7FrIZiu9ky8wnCAPwC7/zmS18rgP/17bOtL4/iIz
        QhxAAoAMWVrGyJivSkjhSGx1uCojsWfsTAm11P7jsruIL61ZzMUVE2aM3Pmj5G+W
        9AcZ58Em+1WsVnAXdUR//bMmhyr8wL/G1YO1V3JEJTRdxsSxdYa4deGBBY/Adpsw
        24jxhOJR+lsJpqIUeb999+R8euDhRHG9eFO7DRu6weatUJ6suupoDTRWtr/4yGqe
        dKxV3qQhNLSnaAzqW/1nA3iUB4k7kCaKZxhdhDbClf9P37qaRW467BLCVO/coL3y
        Vm50dwdrNtKpMBh3ZpbB1uJvgi9mXtyBOMJ3v8RZeDzFiG8HdCtg9RvIt/AIFoHR
        H3S+U79NT6i0KPzLImDfs8T7RlpyuMc4Ufs8ggyg9v3Ae6cN3eQyxcK3w0cbBwsh
        /nQNfsA6uu+9H7NhbehBMhYnpNZyrHzCmzyXkauwRAqoCbGCNykTRwsur9gS41TQ
        M8ssD1jFheOJf3hODnkKU+HKjvMROl1DK7zdmLdNzA1cvtZH/nCC9KPj1z8QC47S
        xx+dTZSx4ONAhwbS/LN3PoKtn8LPjY9NP9uDWI+TWYquS2U+KHDrBDlsgozDbs/O
        jCxcpDzNmXpWQHEtHU7649OXHP7UeNST1mCUCH5qdank0V1iejF6/CfTFU4MfcrG
        YT90qFF93M3v01BbxP+EIY2/9tiIPbrd
        =0YYh
        -----END PGP PUBLIC KEY BLOCK-----
packages:
  - ca-certificates
  - curl
  - gnupg
  - git
  - cloud-guest-utils
  - cloudflared
  - docker-ce
  - docker-ce-cli
  - containerd.io
  - docker-buildx-plugin
  - docker-compose-plugin
write_files:
  - path: /opt/sugarkube/.cloudflared.env
    permissions: '0600'
    content: |
      # Inject with TUNNEL_TOKEN or TUNNEL_TOKEN_FILE env var or edit after boot
      TUNNEL_TOKEN=""
  - path: /opt/sugarkube/docker-compose.cloudflared.yml
    permissions: '0644'
    content: |
      services:
        tunnel:
          image: cloudflare/cloudflared:latest
          restart: unless-stopped
          command: tunnel run
          env_file:
            - /opt/sugarkube/.cloudflared.env
  - path: /etc/systemd/system/cloudflared-compose.service
    permissions: '0644'
    content: |
      [Unit]
      Description=Cloudflare Tunnel via docker compose
      Requires=docker.service
      After=docker.service network-online.target
      Wants=network-online.target

      [Service]
      Type=oneshot
      WorkingDirectory=/opt/sugarkube
      ExecStart=/usr/bin/docker compose -f /opt/sugarkube/docker-compose.cloudflared.yml up -d
      ExecStop=/usr/bin/docker compose -f /opt/sugarkube/docker-compose.cloudflared.yml down
      RemainAfterExit=yes
      Restart=on-failure
      RestartSec=5s

  - path: /etc/systemd/system/first-boot.service
    permissions: '0644'
    content: |
      [Unit]
      Description=Sugarkube first boot health reporter
      Wants=network-online.target k3s.service projects-compose.service
      After=network-online.target docker.service k3s.service projects-compose.service
      ConditionPathExists=!/var/log/sugarkube/first-boot.ok

      [Service]
      Type=oneshot
      Environment=PYTHONUNBUFFERED=1
      ExecStart=/usr/local/bin/sugarkube-first-boot.py
      Restart=no

      [Install]
      WantedBy=multi-user.target
  - path: /etc/apt/apt.conf.d/80-retries
    permissions: '0644'
    content: |
      Acquire::Retries "5";
      Acquire::http::Timeout "30";
      Acquire::https::Timeout "30";
      APT::Get::Fix-Missing "true";
  - path: /etc/systemd/journald.conf.d/persistent.conf
    permissions: '0644'
    content: |
      [Journal]
      Storage=persistent
      SystemMaxUse=200M
  # projects-start
  - path: /etc/systemd/system/projects-compose.service
    permissions: '0644'
    content: |
      [Unit]
      Description=token.place and dspace via docker compose
      Requires=docker.service
      After=docker.service network-online.target
      Wants=network-online.target

      [Service]
      Type=oneshot
      WorkingDirectory=/opt/projects
      ExecStartPre=/opt/projects/init-env.sh
      ExecStart=/usr/bin/docker compose -f docker-compose.yml up -d
      ExecStop=/usr/bin/docker compose -f docker-compose.yml down
      RemainAfterExit=yes
      Restart=on-failure
      RestartSec=5s

      [Install]
      WantedBy=multi-user.target
  # projects-end
runcmd:
  - |
      bash -c '
        install -m 0755 -d /etc/apt/keyrings
        curl -fsSL https://download.docker.com/linux/debian/gpg | \
          gpg --dearmor -o /etc/apt/keyrings/docker.gpg
        repo=https://download.docker.com/linux/debian
        echo "deb [arch=arm64 signed-by=/etc/apt/keyrings/docker.gpg] ${repo} bookworm stable" \
          > /etc/apt/sources.list.d/docker.list
        apt-get update
        apt-get install -y docker-ce docker-ce-cli containerd.io \
          docker-buildx-plugin docker-compose-plugin
      '
  - [bash, -c, 'id pi >/dev/null 2>&1 && usermod -aG docker pi || true']
  - [bash, -c, 'mkdir -p /opt/sugarkube']
  - [bash, -c, 'id pi >/dev/null 2>&1 && chown -R pi:pi /opt/sugarkube || true']
  - [bash, -c, 'mkdir -p /var/log/journal && systemctl restart systemd-journald']
  - [systemctl, daemon-reexec]   # reload systemd units
  - [systemctl, enable, --now, docker]
  - [systemctl, enable, first-boot.service]
  - [bash, -c, 'curl -sfL https://get.k3s.io | INSTALL_K3S_EXEC="--disable traefik" sh -']
  - [/opt/projects/start-projects.sh]  # projects-runcmd
<<<<<<< HEAD
  - [systemctl, start, first-boot.service]
=======
  - [/opt/sugarkube/export-kubeconfig.sh]
>>>>>>> 9c8e3f47
  - [bash, -c, 'apt-get autoremove -y']
  - [bash, -c, 'apt-get clean && rm -rf /var/lib/apt/lists/*']
  - |
      if grep -q 'TUNNEL_TOKEN=""' /opt/sugarkube/.cloudflared.env; then
        echo 'Cloudflare token missing; not starting tunnel'
      else
        systemctl enable --now cloudflared-compose.service
      fi<|MERGE_RESOLUTION|>--- conflicted
+++ resolved
@@ -194,11 +194,8 @@
   - [systemctl, enable, first-boot.service]
   - [bash, -c, 'curl -sfL https://get.k3s.io | INSTALL_K3S_EXEC="--disable traefik" sh -']
   - [/opt/projects/start-projects.sh]  # projects-runcmd
-<<<<<<< HEAD
   - [systemctl, start, first-boot.service]
-=======
   - [/opt/sugarkube/export-kubeconfig.sh]
->>>>>>> 9c8e3f47
   - [bash, -c, 'apt-get autoremove -y']
   - [bash, -c, 'apt-get clean && rm -rf /var/lib/apt/lists/*']
   - |
