#cloud-config
package_update: true
package_upgrade: true
apt:
  sources:
    cloudflare:
      source: "deb [arch=arm64] https://pkg.cloudflare.com/ bookworm main"
      keyid: FBA8C0EE63617C5EED695C43254B391D8CACCBF8
      keyserver: https://keyserver.ubuntu.com
packages:
  - docker.io
  - docker-compose-plugin
  - curl
  - git
  - cloudflared
write_files:
  - path: /opt/sugarkube/.cloudflared.env
    permissions: '0600'
    content: |
      # Inject with TUNNEL_TOKEN or TUNNEL_TOKEN_FILE env var or edit after boot
      TUNNEL_TOKEN=""
  - path: /etc/systemd/system/cloudflared-compose.service
    permissions: '0644'
    content: |
      [Unit]
      Description=Cloudflare Tunnel via docker compose
      Requires=docker.service
      After=docker.service network-online.target
      Wants=network-online.target

      [Service]
      Type=oneshot
      WorkingDirectory=/opt/sugarkube
      ExecStart=/usr/bin/docker compose -f /opt/sugarkube/docker-compose.cloudflared.yml up -d
      ExecStop=/usr/bin/docker compose -f /opt/sugarkube/docker-compose.cloudflared.yml down
      RemainAfterExit=yes
      Restart=on-failure
      RestartSec=5s

      [Install]
      WantedBy=multi-user.target
<<<<<<< HEAD
  - path: /etc/apt/apt.conf.d/80-retries
    permissions: '0644'
    content: |
      Acquire::Retries "5";
      Acquire::http::Timeout "30";
      Acquire::https::Timeout "30";
=======
  - path: /opt/projects/token.place/docker-compose.tokenplace.yml
    permissions: '0644'
    content: |
      version: '3'
      services:
        tokenplace:
          build:
            context: /opt/projects/token.place
            dockerfile: docker/Dockerfile.server
          ports:
            - "5000:5000"
  - path: /etc/systemd/system/tokenplace.service
    permissions: '0644'
    content: |
      [Unit]
      Description=token.place server via docker compose
      Requires=docker.service
      After=docker.service network-online.target
      Wants=network-online.target

      [Service]
      Type=oneshot
      WorkingDirectory=/opt/projects/token.place
      ExecStart=/usr/bin/docker compose -f docker-compose.tokenplace.yml up -d
      ExecStop=/usr/bin/docker compose -f docker-compose.tokenplace.yml down
      RemainAfterExit=yes
      Restart=on-failure
      RestartSec=5s

      [Install]
      WantedBy=multi-user.target
  - path: /etc/systemd/system/dspace.service
    permissions: '0644'
    content: |
      [Unit]
      Description=dspace frontend via docker compose
      Requires=docker.service
      After=docker.service network-online.target
      Wants=network-online.target

      [Service]
      Type=oneshot
      WorkingDirectory=/opt/projects/dspace/frontend
      ExecStartPre=-/usr/bin/cp -n .env.example .env
      ExecStart=/usr/bin/docker compose up -d
      ExecStop=/usr/bin/docker compose down
      RemainAfterExit=yes
      Restart=on-failure
      RestartSec=5s

      [Install]
      WantedBy=multi-user.target
>>>>>>> 403cb242
runcmd:
  - [bash, -c, 'id pi >/dev/null 2>&1 && usermod -aG docker pi || true']
  - [bash, -c, 'mkdir -p /opt/sugarkube']
  - [bash, -c, 'id pi >/dev/null 2>&1 && chown -R pi:pi /opt/sugarkube || true']
  - [systemctl, enable, --now, docker]
  - [systemctl, enable, --now, tokenplace.service]
  - [systemctl, enable, --now, dspace.service]
  - [bash, -c, 'apt-get clean && rm -rf /var/lib/apt/lists/*']
  - |
      if grep -q 'TUNNEL_TOKEN=""' /opt/sugarkube/.cloudflared.env; then
        echo 'Cloudflare token missing; not starting tunnel'
      else
        systemctl enable --now cloudflared-compose.service
      fi<|MERGE_RESOLUTION|>--- conflicted
+++ resolved
@@ -39,14 +39,12 @@
 
       [Install]
       WantedBy=multi-user.target
-<<<<<<< HEAD
   - path: /etc/apt/apt.conf.d/80-retries
     permissions: '0644'
     content: |
       Acquire::Retries "5";
       Acquire::http::Timeout "30";
       Acquire::https::Timeout "30";
-=======
   - path: /opt/projects/token.place/docker-compose.tokenplace.yml
     permissions: '0644'
     content: |
@@ -99,11 +97,11 @@
 
       [Install]
       WantedBy=multi-user.target
->>>>>>> 403cb242
 runcmd:
   - [bash, -c, 'id pi >/dev/null 2>&1 && usermod -aG docker pi || true']
   - [bash, -c, 'mkdir -p /opt/sugarkube']
   - [bash, -c, 'id pi >/dev/null 2>&1 && chown -R pi:pi /opt/sugarkube || true']
+  - [systemctl, daemon-reexec]   # reload systemd units
   - [systemctl, enable, --now, docker]
   - [systemctl, enable, --now, tokenplace.service]
   - [systemctl, enable, --now, dspace.service]
