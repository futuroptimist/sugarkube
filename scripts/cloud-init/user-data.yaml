#cloud-config
package_update: true
package_upgrade: true
apt:
  sources:
    cloudflare:
      source: "deb [arch=arm64] https://pkg.cloudflare.com/ bookworm main"
      keyid: FBA8C0EE63617C5EED695C43254B391D8CACCBF8
      keyserver: https://keyserver.ubuntu.com
packages:
  - docker.io
  - docker-compose-plugin
  - curl
  - git
  - cloudflared
write_files:
  - path: /opt/sugarkube/.cloudflared.env
    permissions: '0600'
    content: |
      # Inject with TUNNEL_TOKEN or TUNNEL_TOKEN_FILE env var or edit after boot
      TUNNEL_TOKEN=""
<<<<<<< HEAD
  - path: /opt/projects/init-env.sh
    permissions: '0755'
    content: |
      #!/usr/bin/env bash
      set -euo pipefail
      for f in /opt/projects/token.place/.env /opt/projects/dspace/frontend/.env; do
        if [ ! -f "$f" ] && [ -f "${f}.example" ]; then
          cp "${f}.example" "$f"
        fi
      done
  - path: /opt/projects/start-projects.sh
    permissions: '0755'
    content: |
      #!/usr/bin/env bash
      if [ -f /opt/projects/docker-compose.yml ]; then
        systemctl enable --now projects-compose.service
      else
        echo "compose file missing; skipping service"
      fi
=======
  - path: /opt/sugarkube/docker-compose.cloudflared.yml
    permissions: '0644'
    content: |
      services:
        tunnel:
          image: cloudflare/cloudflared:latest
          restart: unless-stopped
          command: tunnel run
          env_file:
            - /opt/sugarkube/.cloudflared.env
>>>>>>> 06760333
  - path: /etc/systemd/system/cloudflared-compose.service
    permissions: '0644'
    content: |
      [Unit]
      Description=Cloudflare Tunnel via docker compose
      Requires=docker.service
      After=docker.service network-online.target
      Wants=network-online.target

      [Service]
      Type=oneshot
      WorkingDirectory=/opt/sugarkube
      ExecStart=/usr/bin/docker compose -f /opt/sugarkube/docker-compose.cloudflared.yml up -d
      ExecStop=/usr/bin/docker compose -f /opt/sugarkube/docker-compose.cloudflared.yml down
      RemainAfterExit=yes
      Restart=on-failure
      RestartSec=5s

      [Install]
      WantedBy=multi-user.target
  - path: /etc/apt/apt.conf.d/80-retries
    permissions: '0644'
    content: |
      Acquire::Retries "5";
      Acquire::http::Timeout "30";
      Acquire::https::Timeout "30";
<<<<<<< HEAD
# projects-start
  - path: /etc/systemd/system/projects-compose.service
=======
      APT::Get::Fix-Missing "true";
# tokenplace-start
  - path: /opt/projects/token.place/docker-compose.tokenplace.yml
    permissions: '0644'
    content: |
      version: '3'
      services:
        tokenplace:
          build:
            context: /opt/projects/token.place
            dockerfile: docker/Dockerfile.server
          ports:
            - "5000:5000"
  - path: /etc/systemd/system/tokenplace.service
    permissions: '0644'
    content: |
      [Unit]
      Description=token.place server via docker compose
      Requires=docker.service
      After=docker.service network-online.target
      Wants=network-online.target

      [Service]
      Type=oneshot
      WorkingDirectory=/opt/projects/token.place
      ExecStart=/usr/bin/docker compose -f docker-compose.tokenplace.yml up -d
      ExecStop=/usr/bin/docker compose -f docker-compose.tokenplace.yml down
      RemainAfterExit=yes
      Restart=on-failure
      RestartSec=5s

      [Install]
      WantedBy=multi-user.target
# tokenplace-end
# dspace-start
  - path: /etc/systemd/system/dspace.service
>>>>>>> 06760333
    permissions: '0644'
    content: |
      [Unit]
      Description=token.place and dspace via docker compose
      Requires=docker.service
      After=docker.service network-online.target
      Wants=network-online.target

      [Service]
      Type=oneshot
      WorkingDirectory=/opt/projects
      ExecStartPre=/opt/projects/init-env.sh
      ExecStart=/usr/bin/docker compose -f docker-compose.yml up -d
      ExecStop=/usr/bin/docker compose -f docker-compose.yml down
      RemainAfterExit=yes
      Restart=on-failure
      RestartSec=5s

      [Install]
      WantedBy=multi-user.target
# projects-end
runcmd:
  - [bash, -c, 'id pi >/dev/null 2>&1 && usermod -aG docker pi || true']
  - [bash, -c, 'mkdir -p /opt/sugarkube']
  - [bash, -c, 'id pi >/dev/null 2>&1 && chown -R pi:pi /opt/sugarkube || true']
  - [systemctl, daemon-reexec]   # reload systemd units
  - [systemctl, enable, --now, docker]
  - [/opt/projects/start-projects.sh]  # projects-runcmd
  - [bash, -c, 'apt-get clean && rm -rf /var/lib/apt/lists/*']
  - |
      if grep -q 'TUNNEL_TOKEN=""' /opt/sugarkube/.cloudflared.env; then
        echo 'Cloudflare token missing; not starting tunnel'
      else
        systemctl enable --now cloudflared-compose.service
      fi<|MERGE_RESOLUTION|>--- conflicted
+++ resolved
@@ -19,27 +19,6 @@
     content: |
       # Inject with TUNNEL_TOKEN or TUNNEL_TOKEN_FILE env var or edit after boot
       TUNNEL_TOKEN=""
-<<<<<<< HEAD
-  - path: /opt/projects/init-env.sh
-    permissions: '0755'
-    content: |
-      #!/usr/bin/env bash
-      set -euo pipefail
-      for f in /opt/projects/token.place/.env /opt/projects/dspace/frontend/.env; do
-        if [ ! -f "$f" ] && [ -f "${f}.example" ]; then
-          cp "${f}.example" "$f"
-        fi
-      done
-  - path: /opt/projects/start-projects.sh
-    permissions: '0755'
-    content: |
-      #!/usr/bin/env bash
-      if [ -f /opt/projects/docker-compose.yml ]; then
-        systemctl enable --now projects-compose.service
-      else
-        echo "compose file missing; skipping service"
-      fi
-=======
   - path: /opt/sugarkube/docker-compose.cloudflared.yml
     permissions: '0644'
     content: |
@@ -50,7 +29,6 @@
           command: tunnel run
           env_file:
             - /opt/sugarkube/.cloudflared.env
->>>>>>> 06760333
   - path: /etc/systemd/system/cloudflared-compose.service
     permissions: '0644'
     content: |
@@ -77,47 +55,8 @@
       Acquire::Retries "5";
       Acquire::http::Timeout "30";
       Acquire::https::Timeout "30";
-<<<<<<< HEAD
-# projects-start
+      APT::Get::Fix-Missing "true";
   - path: /etc/systemd/system/projects-compose.service
-=======
-      APT::Get::Fix-Missing "true";
-# tokenplace-start
-  - path: /opt/projects/token.place/docker-compose.tokenplace.yml
-    permissions: '0644'
-    content: |
-      version: '3'
-      services:
-        tokenplace:
-          build:
-            context: /opt/projects/token.place
-            dockerfile: docker/Dockerfile.server
-          ports:
-            - "5000:5000"
-  - path: /etc/systemd/system/tokenplace.service
-    permissions: '0644'
-    content: |
-      [Unit]
-      Description=token.place server via docker compose
-      Requires=docker.service
-      After=docker.service network-online.target
-      Wants=network-online.target
-
-      [Service]
-      Type=oneshot
-      WorkingDirectory=/opt/projects/token.place
-      ExecStart=/usr/bin/docker compose -f docker-compose.tokenplace.yml up -d
-      ExecStop=/usr/bin/docker compose -f docker-compose.tokenplace.yml down
-      RemainAfterExit=yes
-      Restart=on-failure
-      RestartSec=5s
-
-      [Install]
-      WantedBy=multi-user.target
-# tokenplace-end
-# dspace-start
-  - path: /etc/systemd/system/dspace.service
->>>>>>> 06760333
     permissions: '0644'
     content: |
       [Unit]
@@ -138,7 +77,6 @@
 
       [Install]
       WantedBy=multi-user.target
-# projects-end
 runcmd:
   - [bash, -c, 'id pi >/dev/null 2>&1 && usermod -aG docker pi || true']
   - [bash, -c, 'mkdir -p /opt/sugarkube']
