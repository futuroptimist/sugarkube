--- conflicted
+++ resolved
@@ -10,14 +10,11 @@
     ports:
       - "5000:5000"
     env_file:
-<<<<<<< HEAD
-      - /opt/projects/token.place/.env  # e.g. PORT, NEXTAUTH_SECRET
-=======
-      # Define TOKEN_PLACE_ENV, SUPABASE_URL, SUPABASE_KEY and PORT in this file
+      # Define TOKEN_PLACE_ENV, SUPABASE_URL, SUPABASE_KEY, PORT, NEXTAUTH_SECRET, NEXTAUTH_URL in this file
       - /opt/projects/token.place/.env
->>>>>>> ea11b100
     restart: unless-stopped
   # tokenplace-end
+
   # dspace-start
   dspace:
     build:
@@ -27,14 +24,11 @@
     ports:
       - "3000:3000"
     env_file:
-<<<<<<< HEAD
-      - /opt/projects/dspace/frontend/.env  # e.g. PORT, NEXT_PUBLIC_SUPABASE_URL
-=======
-      # Define NEXT_PUBLIC_SUPABASE_URL, NEXT_PUBLIC_SUPABASE_ANON_KEY and PORT here
+      # Define NEXT_PUBLIC_SUPABASE_URL, NEXT_PUBLIC_SUPABASE_ANON_KEY, PORT in this file
       - /opt/projects/dspace/frontend/.env
->>>>>>> ea11b100
     restart: unless-stopped
   # dspace-end
+
   # extra-start
   # Add additional services below and ensure matching .env entries in init-env.sh.
   # Example:
