--- conflicted
+++ resolved
@@ -13,21 +13,8 @@
 # Ensure token.place and dspace have .env files even without examples
 for env_path in token.place/.env dspace/frontend/.env; do
   dir="$(dirname "$env_path")"
-<<<<<<< HEAD
-  if [ -d "$dir" ]; then
-    [ -f "$env_path" ] || touch "$env_path"
-=======
   [ -d "$dir" ] || continue
   [ -f "$env_path" ] || touch "$env_path"
-done
-
-# Ensure token.place and dspace have .env files even without examples
-for env_path in token.place/.env dspace/frontend/.env; do
-  dir="${env_path%/*}"
-  if [ -d "$dir" ] && [ ! -f "$env_path" ]; then
-    touch "$env_path"
->>>>>>> 93302776
-  fi
 done
 
 # extra-start
