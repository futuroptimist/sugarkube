--- conflicted
+++ resolved
@@ -24,10 +24,7 @@
 ensure_env dspace/frontend/.env
 
 # extra-start
-<<<<<<< HEAD
+# Add additional environment setup steps below. Example:
 # ensure_env other_repo/.env
-=======
-# Add additional environment setup steps below. Example:
 # echo "FOO=bar" >> myapp/.env
->>>>>>> a4b042a0
 # extra-end