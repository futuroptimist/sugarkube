#!/usr/bin/env bash
set -euo pipefail

svc="projects-compose.service"

if ! command -v docker >/dev/null 2>&1; then
  echo "docker not found; skipping ${svc}" >&2
  exit 0
fi

# Show engine and compose versions for diagnostics
docker --version
if ! docker compose version >/dev/null 2>&1; then
  echo "docker compose plugin not found; skipping ${svc}" >&2
  exit 0
fi
docker compose version

# Seed .env files before the service starts so defaults exist
if [ -x /opt/projects/init-env.sh ]; then
  /opt/projects/init-env.sh || true
fi

if ! command -v systemctl >/dev/null 2>&1; then
  echo "systemctl not found; skipping ${svc}" >&2
  exit 0
fi

<<<<<<< HEAD
=======
# extra-start
# Additional startup checks can be inserted here, for example database migrations
# or health probes for new repositories.
# extra-end

>>>>>>> b1ea2266
if systemctl list-unit-files | grep -q "^${svc}"; then
  systemctl enable --now "${svc}"
else
  echo "${svc} not found; skipping" >&2
fi

# extra-start
# Enable additional services here for future repositories.
# extra-end<|MERGE_RESOLUTION|>--- conflicted
+++ resolved
@@ -26,14 +26,11 @@
   exit 0
 fi
 
-<<<<<<< HEAD
-=======
 # extra-start
 # Additional startup checks can be inserted here, for example database migrations
 # or health probes for new repositories.
 # extra-end
 
->>>>>>> b1ea2266
 if systemctl list-unit-files | grep -q "^${svc}"; then
   systemctl enable --now "${svc}"
 else
