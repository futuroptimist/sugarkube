#!/usr/bin/env bash
set -euo pipefail

svc="projects-compose.service"
compose_path="/opt/projects/docker-compose.yml"

if ! command -v docker >/dev/null 2>&1; then
  echo "docker not found; skipping ${svc}" >&2
  exit 0
fi

# Show engine and compose versions for diagnostics
docker --version
if ! docker compose version >/dev/null 2>&1; then
  echo "docker compose plugin not found; skipping ${svc}" >&2
  exit 0
fi
docker compose version

# Seed .env files before the service starts so defaults exist
if [ -x /opt/projects/init-env.sh ]; then
  /opt/projects/init-env.sh || true
fi

if ! command -v systemctl >/dev/null 2>&1; then
  echo "systemctl not found; skipping ${svc}" >&2
  exit 0
fi

# extra-start
# Additional startup checks can be inserted here, for example database migrations
# or health probes for new repositories.
# extra-end

if systemctl list-unit-files | grep -q "^${svc}"; then
  systemctl enable --now "${svc}"
else
  echo "${svc} not found; skipping" >&2
fi

# extra-start
<<<<<<< HEAD
# Additional startup hooks can be inserted here.
=======
# Enable additional services here for future repositories.
>>>>>>> ea11b100
# extra-end<|MERGE_RESOLUTION|>--- conflicted
+++ resolved
@@ -39,9 +39,6 @@
 fi
 
 # extra-start
-<<<<<<< HEAD
-# Additional startup hooks can be inserted here.
-=======
-# Enable additional services here for future repositories.
->>>>>>> ea11b100
+# Additional startup hooks can be inserted here, for example enabling services
+# or running health probes for new repositories.
 # extra-end