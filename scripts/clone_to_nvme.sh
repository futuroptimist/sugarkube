#!/usr/bin/env bash
# Purpose: Clone the active SD card to an attached NVMe/USB disk and fix Bookworm boot configs.
# Usage: sudo TARGET=/dev/nvme0n1 WIPE=1 ./scripts/clone_to_nvme.sh
set -euo pipefail
IFS=$'\n\t'

SCRIPT_DIR=$(cd "$(dirname "${BASH_SOURCE[0]}")" && pwd)
REPO_ROOT=$(cd "${SCRIPT_DIR}/.." && pwd)
ARTIFACT_DIR="${REPO_ROOT}/artifacts"
LOG_FILE="${ARTIFACT_DIR}/clone-to-nvme.log"
mkdir -p "${ARTIFACT_DIR}"
exec > >(tee "${LOG_FILE}") 2>&1

log() {
  printf '[clone] %s\n' "$*"
}

warn() {
  printf '[clone][warn] %s\n' "$*" >&2
}

fatal() {
  printf '[clone][error] %s\n' "$*" >&2
  exit 1
}

ALLOW_NON_ROOT="${ALLOW_NON_ROOT:-0}"
if [[ "${ALLOW_NON_ROOT}" != "1" && ${EUID} -ne 0 ]]; then
  if command -v sudo >/dev/null 2>&1; then
    exec sudo --preserve-env=TARGET,WIPE "$0" "$@"
  else
    fatal "This script requires root privileges."
  fi
fi

if [[ ${EUID} -eq 0 ]]; then
  SUDO_CMD=""
else
  SUDO_CMD="sudo"
fi

run_sudo() {
  if [[ -n "${SUDO_CMD}" ]]; then
    sudo "$@"
  else
    "$@"
  fi
}

TARGET_ENV_DEFAULT="/dev/nvme0n1"
TARGET_OVERRIDE=""
TARGET="${TARGET:-${TARGET_ENV_DEFAULT}}"
WIPE="${WIPE:-0}"

while [[ $# -gt 0 ]]; do
  case "$1" in
    --target)
      TARGET_OVERRIDE="$2"
      shift 2
      ;;
    --wipe)
      WIPE=1
      shift
      ;;
    --help|-h)
      cat <<'USAGE'
Usage: clone_to_nvme.sh [--target /dev/nvme0n1] [--wipe]
  --target  Explicit target disk (defaults to /dev/nvme0n1)
  --wipe    Wipe filesystem signatures on target before cloning
USAGE
      exit 0
      ;;
    *)
      fatal "Unknown argument: $1"
      ;;
  esac
done

resolve_device_path() {
  local source="$1"
  if [[ -z "${source}" ]]; then
    echo ""
    return
  fi
  if [[ "${source}" =~ ^/dev/ ]]; then
    echo "${source}"
  else
    echo "/dev/${source}"
  fi
}

resolve_mount_source() {
  local mount_src="$1" resolved=""
  if [[ -z "${mount_src}" ]]; then
    echo ""
    return
  fi
  case "${mount_src}" in
    /dev/*)
      resolved="${mount_src}"
      ;;
    UUID=*)
      resolved=$(blkid -U "${mount_src#UUID=}" 2>/dev/null || true)
      ;;
    PARTUUID=*)
      resolved=$(blkid -o device -t "PARTUUID=${mount_src#PARTUUID=}" 2>/dev/null || true)
      ;;
    LABEL=*)
      resolved=$(blkid -L "${mount_src#LABEL=}" 2>/dev/null || true)
      ;;
  esac
  echo "${resolved}"
}

if [[ -n "${TARGET_OVERRIDE}" ]]; then
  TARGET="${TARGET_OVERRIDE}"
fi

TARGET=$(resolve_device_path "${TARGET}")
if [[ -z "${TARGET}" ]]; then
  fatal "Unable to resolve target device."
fi

if [[ ! -b "${TARGET}" ]]; then
  if [[ "${ALLOW_FAKE_BLOCK:-0}" == "1" ]]; then
    warn "Target ${TARGET} is not a block device, continuing due to ALLOW_FAKE_BLOCK=1"
  else
    fatal "Target ${TARGET} is not a block device."
  fi
fi

TARGET=$(readlink -f "${TARGET}" 2>/dev/null || echo "${TARGET}")

TARGET_BASENAME=${TARGET#/dev/}
if [[ "${TARGET_BASENAME}" == mmcblk0* ]]; then
  fatal "Refusing to operate on the boot SD card (${TARGET})."
fi

derive_partition_path() {
  local disk_path="$1" part_index="$2" candidate="" resolved=""
  if [[ -z "${disk_path}" || -z "${part_index}" ]]; then
    echo ""
    return 1
  fi

  if command -v lsblk >/dev/null 2>&1; then
    while read -r path type partn; do
      if [[ "${type}" == "part" && "${partn}" == "${part_index}" ]]; then
        candidate="${path}"
        break
      fi
    done < <(lsblk -nr -o PATH,TYPE,PARTN "${disk_path}" 2>/dev/null || true)

    if [[ -n "${candidate}" ]]; then
      resolved=$(readlink -f "${candidate}" 2>/dev/null || echo "${candidate}")
      echo "${resolved}"
      return 0
    fi
  fi

  if [[ "${disk_path}" =~ [0-9]$ ]]; then
    candidate="${disk_path}p${part_index}"
  else
    candidate="${disk_path}${part_index}"
  fi

  if [[ -b "${candidate}" ]]; then
    resolved=$(readlink -f "${candidate}" 2>/dev/null || echo "${candidate}")
    echo "${resolved}"
    return 0
  fi

  echo ""
  return 1
}

current_root_src=$(findmnt -n -o SOURCE / 2>/dev/null || true)
current_root_dev=$(resolve_mount_source "${current_root_src}")
if [[ -n "${current_root_dev}" ]]; then
  root_disk_name=$(lsblk -no PKNAME "${current_root_dev}" 2>/dev/null || true)
  if [[ -n "${root_disk_name}" ]]; then
    current_root_disk="/dev/${root_disk_name}"
    if [[ "${current_root_disk}" == "${TARGET}" ]]; then
      fatal "Target ${TARGET} matches the active root disk."
    fi
  elif [[ "${current_root_dev}" == "${TARGET}"* ]]; then
    fatal "Target ${TARGET} matches the active root disk."
  fi
fi

strip_ansi() {
  sed -E $'s/\x1B\[[0-9;]*[[:alpha:]]//g'
}

ensure_rpi_clone() {
  if command -v rpi-clone >/dev/null 2>&1; then
    return
  fi
  local installer="https://raw.githubusercontent.com/geerlingguy/rpi-clone/master/install"
  log "Installing rpi-clone from geerlingguy/rpi-clone"
  if ! curl -fsSL "${installer}" | bash; then
    fatal "Failed to install rpi-clone"
  fi
}

ensure_rpi_clone

SOURCE_USED=$(df -B1 --output=used / | tail -n1)
TARGET_SIZE=$(lsblk -nb -o SIZE "${TARGET}" | head -n1)
if [[ -z "${SOURCE_USED}" || -z "${TARGET_SIZE}" ]]; then
  fatal "Unable to determine disk sizes."
fi
if (( TARGET_SIZE <= SOURCE_USED )); then
  fatal "Target ${TARGET} is smaller than the used space on /."
fi

CLONE_MOUNT="${CLONE_MOUNT:-/mnt/clone}"
BOOT_MOUNT="${CLONE_MOUNT}/boot/firmware"
BOOT_MOUNTPOINT="/boot/firmware"
BOOT_ALT_MOUNT="/boot"
<<<<<<< HEAD
discover_target_partitions() {
  local disk_path="$1" root_ref="$2" boot_ref="$3"
  local boot_part="" root_part=""
  local -a lsblk_parts=()

  if [[ -n "${disk_path}" ]]; then
    if mapfile -t lsblk_parts < <(lsblk -nr -o PATH,PARTN "${disk_path}" 2>/dev/null); then
      local part_line part_path part_num
      for part_line in "${lsblk_parts[@]}"; do
        read -r part_path part_num <<<"${part_line}"
        if [[ -z "${part_num}" ]]; then
          continue
        fi
        case "${part_num}" in
          1)
            boot_part="${part_path}"
            ;;
          2)
            root_part="${part_path}"
            ;;
        esac
      done
    fi
  fi

  if [[ -z "${boot_part}" ]]; then
    boot_part=$(derive_partition_path "${disk_path}" 1)
  fi
  if [[ -z "${root_part}" ]]; then
    root_part=$(derive_partition_path "${disk_path}" 2)
  fi

  printf -v "${root_ref}" '%s' "${root_part}"
  printf -v "${boot_ref}" '%s' "${boot_part}"
}

ROOT_PARTITION=""
BOOT_PARTITION=""
discover_target_partitions "${TARGET}" ROOT_PARTITION BOOT_PARTITION

if [[ -z "${ROOT_PARTITION}" || -z "${BOOT_PARTITION}" ]]; then
  fatal "Unable to derive partition paths for ${TARGET}"
fi

=======
>>>>>>> d562f803
log "Pre-flight cleanup for ${TARGET}"
run_sudo umount -R "${CLONE_MOUNT}" 2>/dev/null || true
if mapfile -t TARGET_PARTITIONS < <(lsblk -nr -o PATH "${TARGET}" 2>/dev/null | tail -n +2); then
  for p in "${TARGET_PARTITIONS[@]}"; do
    run_sudo umount "${p}" 2>/dev/null || true
  done
fi
run_sudo systemctl stop mnt-clone.mount mnt-clone.automount 2>/dev/null || true
run_sudo mkdir -p "${BOOT_MOUNT}"

if [[ "${WIPE}" == "1" ]]; then
  log "Wiping existing signatures from ${TARGET}"
  run_sudo wipefs --all --force "${TARGET}"
fi

maybe_udev_settle() {
  if command -v udevadm >/dev/null 2>&1; then
    run_sudo udevadm settle || true
  fi
  return 0
}

post_partition_sync() {
  if command -v partprobe >/dev/null 2>&1; then
    run_sudo partprobe "${TARGET}" || true
  fi
  maybe_udev_settle || true
  sleep 1
  return 0
}

run_rpi_clone() {
  local target="$1" clone_tmp retry_tmp fallback_output retry_output
  clone_tmp=$(mktemp)
  retry_tmp=$(mktemp)
  cleanup_tmp() {
    rm -f "${clone_tmp}" "${retry_tmp}"
  }
  trap cleanup_tmp RETURN

  log "Running rpi-clone -f -u ${target}"
  if rpi-clone -f -u "${target}" >"${clone_tmp}" 2>&1; then
    cat "${clone_tmp}"
    return 0
  fi

  fallback_output=$(<"${clone_tmp}")
  printf '%s\n' "${fallback_output}"
  if printf '%s\n' "${fallback_output}" | strip_ansi | \
      grep -Eq 'Unattended:?[[:space:]]*-u option not allowed'; then
    log "rpi-clone reported unattended initialization restriction; retrying with -U"
    if rpi-clone -f -U "${target}" >"${retry_tmp}" 2>&1; then
      cat "${retry_tmp}"
      return 0
    fi
    retry_output=$(<"${retry_tmp}")
    printf '%s\n' "${retry_output}" >&2
    return 1
  fi

  warn "rpi-clone failed"
  return 1
}

if ! run_rpi_clone "${TARGET}"; then
  fatal "rpi-clone execution failed"
fi

post_partition_sync

ROOT_PARTITION=$(derive_partition_path "${TARGET}" 2)
BOOT_PARTITION=$(derive_partition_path "${TARGET}" 1)

if [[ -z "${ROOT_PARTITION}" || -z "${BOOT_PARTITION}" ]]; then
  fatal "Unable to derive partition paths for ${TARGET}"
fi

log "Detected partitions: root=${ROOT_PARTITION}, boot=${BOOT_PARTITION}"

retry_mount() {
  local dev="$1" mp="$2" tries="${3:-3}" delay="${4:-2}"
  local attempt
  for attempt in $(seq 1 "${tries}"); do
    if run_sudo mount "${dev}" "${mp}"; then
      log "Mounted ${dev} to ${mp} (attempt ${attempt})"
      return 0
    fi
    warn "Mount attempt ${attempt} failed for ${dev} -> ${mp}, retrying"
    sleep "${delay}"
    maybe_udev_settle || true
  done
  return 1
}

if ! retry_mount "${ROOT_PARTITION}" "${CLONE_MOUNT}" 5 3; then
  fatal "Unable to mount root partition ${ROOT_PARTITION} at ${CLONE_MOUNT}"
fi

boot_resynced=0
if ! retry_mount "${BOOT_PARTITION}" "${BOOT_MOUNT}" 5 3; then
  warn "Boot partition failed to mount; attempting recovery"
  log "Running fsck.vfat on ${BOOT_PARTITION}"
  run_sudo fsck.vfat -a "${BOOT_PARTITION}" || true
  maybe_udev_settle || true
  if ! retry_mount "${BOOT_PARTITION}" "${BOOT_MOUNT}" 3 3; then
    warn "mkfs.vfat required for ${BOOT_PARTITION}"
    log "Reformatting ${BOOT_PARTITION} as FAT32"
    run_sudo mkfs.vfat -F 32 -n bootfs "${BOOT_PARTITION}"
    maybe_udev_settle || true
    if ! retry_mount "${BOOT_PARTITION}" "${BOOT_MOUNT}" 5 3; then
      fatal "Unable to recover boot partition ${BOOT_PARTITION}"
    fi
    boot_resynced=1
  fi
fi

if (( boot_resynced == 1 )); then
  log "Repopulating /boot/firmware after recovery"
  run_sudo rsync -aHAX /boot/firmware/ "${BOOT_MOUNT}/"
fi

CLONE_ROOT_DEV="${ROOT_PARTITION}"
CLONE_BOOT_DEV="${BOOT_PARTITION}"

maybe_udev_settle || true

ROOT_UUID=$(blkid -s UUID -o value "${CLONE_ROOT_DEV}" 2>/dev/null || true)
ROOT_PARTUUID=$(blkid -s PARTUUID -o value "${CLONE_ROOT_DEV}" 2>/dev/null || true)
BOOT_UUID=$(blkid -s UUID -o value "${CLONE_BOOT_DEV}" 2>/dev/null || true)
BOOT_PARTUUID=$(blkid -s PARTUUID -o value "${CLONE_BOOT_DEV}" 2>/dev/null || true)

CMDLINE_PATH="${BOOT_MOUNT}/cmdline.txt"
FSTAB_PATH="${CLONE_MOUNT}/etc/fstab"
if [[ ! -f "${CMDLINE_PATH}" || ! -f "${FSTAB_PATH}" ]]; then
  fatal "Clone missing expected boot files (cmdline.txt or /etc/fstab)."
fi

ROOT_SPEC=""
if [[ -n "${ROOT_PARTUUID}" ]]; then
  ROOT_SPEC="PARTUUID=${ROOT_PARTUUID}"
elif [[ -n "${ROOT_UUID}" ]]; then
  ROOT_SPEC="UUID=${ROOT_UUID}"
fi

BOOT_SPEC=""
if [[ -n "${BOOT_UUID}" ]]; then
  BOOT_SPEC="UUID=${BOOT_UUID}"
elif [[ -n "${BOOT_PARTUUID}" ]]; then
  BOOT_SPEC="PARTUUID=${BOOT_PARTUUID}"
fi

if [[ -z "${ROOT_SPEC}" ]]; then
  fatal "Unable to derive root identifier for cmdline.txt"
fi

ROOT_IDENTIFIER="${ROOT_SPEC}"

python3 - "${CMDLINE_PATH}" "${ROOT_IDENTIFIER}" <<'PY'
import sys
cmdline_path, new_root = sys.argv[1:3]
with open(cmdline_path, "r", encoding="utf-8") as fh:
    data = fh.read().strip()
parts = data.split()
for i, part in enumerate(parts):
    if part.startswith("root="):
        parts[i] = f"root={new_root}"
        break
else:
    parts.append(f"root={new_root}")
with open(cmdline_path, "w", encoding="utf-8") as fh:
    fh.write(" ".join(parts) + "\n")
PY

python3 - "${FSTAB_PATH}" "${ROOT_SPEC}" "${BOOT_SPEC}" "${BOOT_MOUNTPOINT}" "${BOOT_ALT_MOUNT}" <<'PY'
import sys
path, root_spec, boot_spec, boot_mount_primary, boot_mount_alt = sys.argv[1:6]
with open(path, "r", encoding="utf-8") as fh:
    lines = fh.readlines()

boot_mounts = {boot_mount_primary, boot_mount_alt}
updated = []
for line in lines:
    parts = line.split()
    if len(parts) < 2:
        updated.append(line)
        continue
    mount = parts[1]
    if mount == "/" and root_spec:
        parts[0] = root_spec
        updated.append("\t".join(parts) + "\n")
    elif mount in boot_mounts and boot_spec:
        parts[0] = boot_spec
        updated.append("\t".join(parts) + "\n")
    else:
        updated.append(line)
with open(path, "w", encoding="utf-8") as fh:
    fh.writelines(updated)
PY

CLONED_BYTES=$(df -B1 --output=used "${CLONE_MOUNT}" | tail -n1 2>/dev/null || echo 0)

log "Syncing cloned data to disk"
run_sudo sync
run_sudo umount "${BOOT_MOUNT}" || true
run_sudo umount "${CLONE_MOUNT}" || true

if [[ -d "${CLONE_MOUNT}" ]]; then
  rmdir "${CLONE_MOUNT}" 2>/dev/null || true
fi

log "Clone complete: target=${TARGET}, root=${ROOT_UUID:-${ROOT_PARTUUID}}, boot=${BOOT_UUID:-${BOOT_PARTUUID}}, bytes=${CLONED_BYTES}"<|MERGE_RESOLUTION|>--- conflicted
+++ resolved
@@ -218,7 +218,7 @@
 BOOT_MOUNT="${CLONE_MOUNT}/boot/firmware"
 BOOT_MOUNTPOINT="/boot/firmware"
 BOOT_ALT_MOUNT="/boot"
-<<<<<<< HEAD
+
 discover_target_partitions() {
   local disk_path="$1" root_ref="$2" boot_ref="$3"
   local boot_part="" root_part=""
@@ -263,8 +263,6 @@
   fatal "Unable to derive partition paths for ${TARGET}"
 fi
 
-=======
->>>>>>> d562f803
 log "Pre-flight cleanup for ${TARGET}"
 run_sudo umount -R "${CLONE_MOUNT}" 2>/dev/null || true
 if mapfile -t TARGET_PARTITIONS < <(lsblk -nr -o PATH "${TARGET}" 2>/dev/null | tail -n +2); then
