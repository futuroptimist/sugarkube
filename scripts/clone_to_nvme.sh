#!/usr/bin/env bash
# Purpose: Clone the active SD card to an attached NVMe/USB disk and fix Bookworm boot configs.
# Usage: sudo TARGET=/dev/nvme0n1 WIPE=1 ./scripts/clone_to_nvme.sh
set -euo pipefail
IFS=$'\n\t'

SCRIPT_DIR=$(cd "$(dirname "${BASH_SOURCE[0]}")" && pwd)
REPO_ROOT=$(cd "${SCRIPT_DIR}/.." && pwd)
ARTIFACT_DIR="${REPO_ROOT}/artifacts"
LOG_FILE="${ARTIFACT_DIR}/clone-to-nvme.log"
mkdir -p "${ARTIFACT_DIR}"
exec > >(tee "${LOG_FILE}") 2>&1

log() {
  printf '[clone] %s\n' "$*"
}

warn() {
  printf '[clone][warn] %s\n' "$*" >&2
}

fatal() {
  printf '[clone][error] %s\n' "$*" >&2
  exit 1
}

ALLOW_NON_ROOT="${ALLOW_NON_ROOT:-0}"
if [[ "${ALLOW_NON_ROOT}" != "1" && ${EUID} -ne 0 ]]; then
  if command -v sudo >/dev/null 2>&1; then
    exec sudo --preserve-env=TARGET,WIPE "$0" "$@"
  else
    fatal "This script requires root privileges."
  fi
fi

if [[ ${EUID} -eq 0 ]]; then
  SUDO_CMD=""
else
  SUDO_CMD="sudo"
fi

run_sudo() {
  if [[ -n "${SUDO_CMD}" ]]; then
    sudo "$@"
  else
    "$@"
  fi
}

TARGET_ENV_DEFAULT="/dev/nvme0n1"
TARGET_OVERRIDE=""
TARGET="${TARGET:-${TARGET_ENV_DEFAULT}}"
WIPE="${WIPE:-0}"

while [[ $# -gt 0 ]]; do
  case "$1" in
    --target)
      TARGET_OVERRIDE="$2"
      shift 2
      ;;
    --wipe)
      WIPE=1
      shift
      ;;
    --help|-h)
      cat <<'USAGE'
Usage: clone_to_nvme.sh [--target /dev/nvme0n1] [--wipe]
  --target  Explicit target disk (defaults to /dev/nvme0n1)
  --wipe    Wipe filesystem signatures on target before cloning
USAGE
      exit 0
      ;;
    *)
      fatal "Unknown argument: $1"
      ;;
  esac
done

resolve_device_path() {
  local source="$1"
  if [[ -z "${source}" ]]; then
    echo ""
    return
  fi
  if [[ "${source}" =~ ^/dev/ ]]; then
    echo "${source}"
  else
    echo "/dev/${source}"
  fi
}

resolve_mount_source() {
  local mount_src="$1" resolved=""
  if [[ -z "${mount_src}" ]]; then
    echo ""
    return
  fi
  case "${mount_src}" in
    /dev/*)
      resolved="${mount_src}"
      ;;
    UUID=*)
      resolved=$(blkid -U "${mount_src#UUID=}" 2>/dev/null || true)
      ;;
    PARTUUID=*)
      resolved=$(blkid -o device -t "PARTUUID=${mount_src#PARTUUID=}" 2>/dev/null || true)
      ;;
    LABEL=*)
      resolved=$(blkid -L "${mount_src#LABEL=}" 2>/dev/null || true)
      ;;
  esac
  echo "${resolved}"
}

if [[ -n "${TARGET_OVERRIDE}" ]]; then
  TARGET="${TARGET_OVERRIDE}"
fi

TARGET=$(resolve_device_path "${TARGET}")
if [[ -z "${TARGET}" ]]; then
  fatal "Unable to resolve target device."
fi

if [[ ! -b "${TARGET}" ]]; then
  if [[ "${ALLOW_FAKE_BLOCK:-0}" == "1" ]]; then
    warn "Target ${TARGET} is not a block device, continuing due to ALLOW_FAKE_BLOCK=1"
  else
    fatal "Target ${TARGET} is not a block device."
  fi
fi

TARGET=$(readlink -f "${TARGET}" 2>/dev/null || echo "${TARGET}")

TARGET_BASENAME=${TARGET#/dev/}
if [[ "${TARGET_BASENAME}" == mmcblk0* ]]; then
  fatal "Refusing to operate on the boot SD card (${TARGET})."
fi

derive_partition_path() {
  local disk_path="$1" part_index="$2"
  if [[ -z "${disk_path}" || -z "${part_index}" ]]; then
    echo ""
    return
  fi
  if [[ "${disk_path}" =~ [0-9]$ ]]; then
    printf '%sp%s\n' "${disk_path}" "${part_index}"
  else
    printf '%s%s\n' "${disk_path}" "${part_index}"
  fi
}

current_root_src=$(findmnt -n -o SOURCE / 2>/dev/null || true)
current_root_dev=$(resolve_mount_source "${current_root_src}")
if [[ -n "${current_root_dev}" ]]; then
  root_disk_name=$(lsblk -no PKNAME "${current_root_dev}" 2>/dev/null || true)
  if [[ -n "${root_disk_name}" ]]; then
    current_root_disk="/dev/${root_disk_name}"
    if [[ "${current_root_disk}" == "${TARGET}" ]]; then
      fatal "Target ${TARGET} matches the active root disk."
    fi
  elif [[ "${current_root_dev}" == "${TARGET}"* ]]; then
    fatal "Target ${TARGET} matches the active root disk."
  fi
fi

strip_ansi() {
  sed -E $'s/\x1B\[[0-9;]*[[:alpha:]]//g'
}

ensure_rpi_clone() {
  if command -v rpi-clone >/dev/null 2>&1; then
    return
  fi
  local installer="https://raw.githubusercontent.com/geerlingguy/rpi-clone/master/install"
  log "Installing rpi-clone from geerlingguy/rpi-clone"
  if ! curl -fsSL "${installer}" | bash; then
    fatal "Failed to install rpi-clone"
  fi
}

ensure_rpi_clone

SOURCE_USED=$(df -B1 --output=used / | tail -n1)
TARGET_SIZE=$(lsblk -nb -o SIZE "${TARGET}" | head -n1)
if [[ -z "${SOURCE_USED}" || -z "${TARGET_SIZE}" ]]; then
  fatal "Unable to determine disk sizes."
fi
if (( TARGET_SIZE <= SOURCE_USED )); then
  fatal "Target ${TARGET} is smaller than the used space on /."
fi

CLONE_MOUNT="${CLONE_MOUNT:-/mnt/clone}"
BOOT_MOUNT="${CLONE_MOUNT}/boot/firmware"
BOOT_MOUNTPOINT="/boot/firmware"
BOOT_ALT_MOUNT="/boot"
ROOT_PARTITION=$(derive_partition_path "${TARGET}" 2)
BOOT_PARTITION=$(derive_partition_path "${TARGET}" 1)

if [[ -z "${ROOT_PARTITION}" || -z "${BOOT_PARTITION}" ]]; then
  fatal "Unable to derive partition paths for ${TARGET}"
fi

log "Pre-flight cleanup for ${TARGET}"
run_sudo umount -R "${CLONE_MOUNT}" 2>/dev/null || true
if mapfile -t TARGET_PARTITIONS < <(lsblk -nr -o PATH "${TARGET}" 2>/dev/null | tail -n +2); then
  for p in "${TARGET_PARTITIONS[@]}"; do
    run_sudo umount "${p}" 2>/dev/null || true
  done
fi
run_sudo systemctl stop mnt-clone.mount mnt-clone.automount 2>/dev/null || true
run_sudo mkdir -p "${BOOT_MOUNT}"

if [[ "${WIPE}" == "1" ]]; then
  log "Wiping existing signatures from ${TARGET}"
  run_sudo wipefs --all --force "${TARGET}"
fi

maybe_udev_settle() {
  if command -v udevadm >/dev/null 2>&1; then
    run_sudo udevadm settle || true
  fi
  return 0
}

post_partition_sync() {
  if command -v partprobe >/dev/null 2>&1; then
    run_sudo partprobe "${TARGET}" || true
  fi
  maybe_udev_settle || true
  sleep 1
  return 0
}

run_rpi_clone() {
  local target="$1" clone_tmp retry_tmp fallback_output retry_output
  clone_tmp=$(mktemp)
  retry_tmp=$(mktemp)
  cleanup_tmp() {
    rm -f "${clone_tmp}" "${retry_tmp}"
  }
  trap cleanup_tmp RETURN

  log "Running rpi-clone -f -u ${target}"
  if rpi-clone -f -u "${target}" >"${clone_tmp}" 2>&1; then
    cat "${clone_tmp}"
    return 0
  fi

  fallback_output=$(<"${clone_tmp}")
  printf '%s\n' "${fallback_output}"
<<<<<<< HEAD
  if [[ "${fallback_output}" == *"Unattended -u option not allowed when initializing"* ]]; then
    log "rpi-clone reported unattended initialization restriction; retrying with -U"
=======
  if printf '%s\n' "${fallback_output}" | strip_ansi | \
      grep -Eq 'Unattended:?[[:space:]]*-u option not allowed'; then
    echo "rpi-clone reported unattended initialization restriction; retrying with -U"
>>>>>>> 058f9d0d
    if rpi-clone -f -U "${target}" >"${retry_tmp}" 2>&1; then
      cat "${retry_tmp}"
      return 0
    fi
    retry_output=$(<"${retry_tmp}")
    printf '%s\n' "${retry_output}" >&2
    return 1
  fi

  warn "rpi-clone failed"
  return 1
}

if ! run_rpi_clone "${TARGET}"; then
  fatal "rpi-clone execution failed"
fi

post_partition_sync

retry_mount() {
  local dev="$1" mp="$2" tries="${3:-3}" delay="${4:-2}"
  local attempt
  for attempt in $(seq 1 "${tries}"); do
    if run_sudo mount "${dev}" "${mp}"; then
      log "Mounted ${dev} to ${mp} (attempt ${attempt})"
      return 0
    fi
    warn "Mount attempt ${attempt} failed for ${dev} -> ${mp}, retrying"
    sleep "${delay}"
    maybe_udev_settle || true
  done
  return 1
}

if ! retry_mount "${ROOT_PARTITION}" "${CLONE_MOUNT}" 5 3; then
  fatal "Unable to mount root partition ${ROOT_PARTITION} at ${CLONE_MOUNT}"
fi

boot_resynced=0
if ! retry_mount "${BOOT_PARTITION}" "${BOOT_MOUNT}" 5 3; then
  warn "Boot partition failed to mount; attempting recovery"
  log "Running fsck.vfat on ${BOOT_PARTITION}"
  run_sudo fsck.vfat -a "${BOOT_PARTITION}" || true
  maybe_udev_settle || true
  if ! retry_mount "${BOOT_PARTITION}" "${BOOT_MOUNT}" 3 3; then
    warn "mkfs.vfat required for ${BOOT_PARTITION}"
    log "Reformatting ${BOOT_PARTITION} as FAT32"
    run_sudo mkfs.vfat -F 32 -n bootfs "${BOOT_PARTITION}"
    maybe_udev_settle || true
    if ! retry_mount "${BOOT_PARTITION}" "${BOOT_MOUNT}" 5 3; then
      fatal "Unable to recover boot partition ${BOOT_PARTITION}"
    fi
    boot_resynced=1
  fi
fi

if (( boot_resynced == 1 )); then
  log "Repopulating /boot/firmware after recovery"
  run_sudo rsync -aHAX /boot/firmware/ "${BOOT_MOUNT}/"
fi

CLONE_ROOT_DEV="${ROOT_PARTITION}"
CLONE_BOOT_DEV="${BOOT_PARTITION}"

maybe_udev_settle || true

ROOT_UUID=$(blkid -s UUID -o value "${CLONE_ROOT_DEV}" 2>/dev/null || true)
ROOT_PARTUUID=$(blkid -s PARTUUID -o value "${CLONE_ROOT_DEV}" 2>/dev/null || true)
BOOT_UUID=$(blkid -s UUID -o value "${CLONE_BOOT_DEV}" 2>/dev/null || true)
BOOT_PARTUUID=$(blkid -s PARTUUID -o value "${CLONE_BOOT_DEV}" 2>/dev/null || true)

CMDLINE_PATH="${BOOT_MOUNT}/cmdline.txt"
FSTAB_PATH="${CLONE_MOUNT}/etc/fstab"
if [[ ! -f "${CMDLINE_PATH}" || ! -f "${FSTAB_PATH}" ]]; then
  fatal "Clone missing expected boot files (cmdline.txt or /etc/fstab)."
fi

ROOT_SPEC=""
if [[ -n "${ROOT_PARTUUID}" ]]; then
  ROOT_SPEC="PARTUUID=${ROOT_PARTUUID}"
elif [[ -n "${ROOT_UUID}" ]]; then
  ROOT_SPEC="UUID=${ROOT_UUID}"
fi

BOOT_SPEC=""
if [[ -n "${BOOT_UUID}" ]]; then
  BOOT_SPEC="UUID=${BOOT_UUID}"
elif [[ -n "${BOOT_PARTUUID}" ]]; then
  BOOT_SPEC="PARTUUID=${BOOT_PARTUUID}"
fi

if [[ -z "${ROOT_SPEC}" ]]; then
  fatal "Unable to derive root identifier for cmdline.txt"
fi

ROOT_IDENTIFIER="${ROOT_SPEC}"

python3 - "${CMDLINE_PATH}" "${ROOT_IDENTIFIER}" <<'PY'
import sys
cmdline_path, new_root = sys.argv[1:3]
with open(cmdline_path, "r", encoding="utf-8") as fh:
    data = fh.read().strip()
parts = data.split()
for i, part in enumerate(parts):
    if part.startswith("root="):
        parts[i] = f"root={new_root}"
        break
else:
    parts.append(f"root={new_root}")
with open(cmdline_path, "w", encoding="utf-8") as fh:
    fh.write(" ".join(parts) + "\n")
PY

python3 - "${FSTAB_PATH}" "${ROOT_SPEC}" "${BOOT_SPEC}" "${BOOT_MOUNTPOINT}" "${BOOT_ALT_MOUNT}" <<'PY'
import sys
path, root_spec, boot_spec, boot_mount_primary, boot_mount_alt = sys.argv[1:6]
with open(path, "r", encoding="utf-8") as fh:
    lines = fh.readlines()

boot_mounts = {boot_mount_primary, boot_mount_alt}
updated = []
for line in lines:
    parts = line.split()
    if len(parts) < 2:
        updated.append(line)
        continue
    mount = parts[1]
    if mount == "/" and root_spec:
        parts[0] = root_spec
        updated.append("\t".join(parts) + "\n")
    elif mount in boot_mounts and boot_spec:
        parts[0] = boot_spec
        updated.append("\t".join(parts) + "\n")
    else:
        updated.append(line)
with open(path, "w", encoding="utf-8") as fh:
    fh.writelines(updated)
PY

CLONED_BYTES=$(df -B1 --output=used "${CLONE_MOUNT}" | tail -n1 2>/dev/null || echo 0)

log "Syncing cloned data to disk"
run_sudo sync
run_sudo umount "${BOOT_MOUNT}" || true
run_sudo umount "${CLONE_MOUNT}" || true

if [[ -d "${CLONE_MOUNT}" ]]; then
  rmdir "${CLONE_MOUNT}" 2>/dev/null || true
fi

log "Clone complete: target=${TARGET}, root=${ROOT_UUID:-${ROOT_PARTUUID}}, boot=${BOOT_UUID:-${BOOT_PARTUUID}}, bytes=${CLONED_BYTES}"<|MERGE_RESOLUTION|>--- conflicted
+++ resolved
@@ -248,14 +248,9 @@
 
   fallback_output=$(<"${clone_tmp}")
   printf '%s\n' "${fallback_output}"
-<<<<<<< HEAD
-  if [[ "${fallback_output}" == *"Unattended -u option not allowed when initializing"* ]]; then
-    log "rpi-clone reported unattended initialization restriction; retrying with -U"
-=======
   if printf '%s\n' "${fallback_output}" | strip_ansi | \
       grep -Eq 'Unattended:?[[:space:]]*-u option not allowed'; then
-    echo "rpi-clone reported unattended initialization restriction; retrying with -U"
->>>>>>> 058f9d0d
+    log "rpi-clone reported unattended initialization restriction; retrying with -U"
     if rpi-clone -f -U "${target}" >"${retry_tmp}" 2>&1; then
       cat "${retry_tmp}"
       return 0
