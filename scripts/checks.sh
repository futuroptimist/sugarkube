--- conflicted
+++ resolved
@@ -85,25 +85,11 @@
 fi
 
 # docs checks
-# Spell checking requires `aspell`.  Attempt to install it when possible but
+# Spell checking requires `aspell`. Attempt to install it when possible but
 # continue gracefully if installation is not possible.
 if ! command -v aspell >/dev/null 2>&1; then
   if command -v apt-get >/dev/null 2>&1; then
     SUDO=""
-<<<<<<< HEAD
-    if [ "$(id -u)" -ne 0 ] && command -v sudo >/dev/null 2>&1; then
-      SUDO="sudo"
-    fi
-    if ! $SUDO apt-get update >/dev/null 2>&1 || \
-       ! $SUDO apt-get install -y aspell aspell-en >/dev/null 2>&1; then
-      echo "aspell not installed; skipping spell check" >&2
-    fi
-  elif command -v brew >/dev/null 2>&1; then
-    brew install aspell >/dev/null 2>&1 || \
-      echo "aspell not installed; skipping spell check" >&2
-  else
-    echo "aspell not found; skipping spell check" >&2
-=======
     if [ "$(id -u)" -ne 0 ]; then
       if command -v sudo >/dev/null 2>&1; then
         SUDO="sudo"
@@ -123,12 +109,11 @@
     brew install aspell >/dev/null 2>&1 || echo "aspell install failed; skipping" >&2
   else
     echo "aspell not found and no package manager available; skipping spell check" >&2
->>>>>>> fda94adf
   fi
 fi
 # Only run the spell checker when both `pyspelling` and its `aspell` backend
 # are available. Some environments (like minimal CI containers) do not include
-# the `aspell` binary by default which would cause `pyspelling` to error.  In
+# the `aspell` binary by default which would cause `pyspelling` to error. In
 # those cases we silently skip the spelling check instead of failing the whole
 # pre-commit run.
 if command -v pyspelling >/dev/null 2>&1 && command -v aspell >/dev/null 2>&1 \
