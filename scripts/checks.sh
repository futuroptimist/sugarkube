--- conflicted
+++ resolved
@@ -27,14 +27,6 @@
 pytest --cov=. --cov-report=xml --cov-report=term -q
 
 # docs checks
-<<<<<<< HEAD
-# Only run the spell checker when both `pyspelling` and its `aspell` backend
-# are available. Some environments (like minimal CI containers) do not include
-# the `aspell` binary by default which would cause `pyspelling` to error.  In
-# those cases we silently skip the spelling check instead of failing the whole
-# pre-commit run.
-if command -v pyspelling >/dev/null 2>&1 && command -v aspell >/dev/null 2>&1 && [ -f .spellcheck.yaml ]; then
-=======
 if ! command -v aspell >/dev/null 2>&1; then
   if command -v apt-get >/dev/null 2>&1; then
     sudo apt-get update && sudo apt-get install -y aspell aspell-en
@@ -45,8 +37,12 @@
     exit 1
   fi
 fi
-if command -v pyspelling >/dev/null 2>&1 && [ -f .spellcheck.yaml ]; then
->>>>>>> 7cc34000
+# Only run the spell checker when both `pyspelling` and its `aspell` backend
+# are available. Some environments (like minimal CI containers) do not include
+# the `aspell` binary by default which would cause `pyspelling` to error.  In
+# those cases we silently skip the spelling check instead of failing the whole
+# pre-commit run.
+if command -v pyspelling >/dev/null 2>&1 && command -v aspell >/dev/null 2>&1 && [ -f .spellcheck.yaml ]; then
   pyspelling -c .spellcheck.yaml
 fi
 if command -v linkchecker >/dev/null 2>&1; then
