#!/usr/bin/env bash
set -euo pipefail

# Ensure required Python tooling is available
if ! command -v flake8 >/dev/null 2>&1; then
  if command -v uv >/dev/null 2>&1; then
    uv pip install --system \
      flake8 isort black pytest pytest-cov coverage pyspelling linkchecker \
      >/dev/null 2>&1
  else
    pip install flake8 isort black pytest pytest-cov coverage pyspelling linkchecker \
      >/dev/null 2>&1
  fi
fi

# python checks
flake8 . --exclude=.venv
isort --check-only . --skip .venv
black --check . --exclude ".venv/"

# js checks
if [ -f package.json ]; then
  if command -v npm >/dev/null 2>&1; then
    if [ -f package-lock.json ]; then
      npm ci
      npx playwright install --with-deps
      npm run lint
      npm run format:check
      npm test -- --coverage
    else
      echo "package-lock.json not found, skipping JS checks" >&2
    fi
  else
    echo "npm not found, skipping JS checks" >&2
  fi
fi

# run tests; treat "no tests" exit code 5 as success
if command -v pytest >/dev/null 2>&1; then
  if ! pytest --cov=. --cov-report=xml --cov-report=term -q; then
    rc=$?
    if [ "$rc" -ne 5 ]; then
      exit "$rc"
    fi
  fi
fi

# run bats tests when available
if command -v bats >/dev/null 2>&1 && ls tests/*.bats >/dev/null 2>&1; then
  bats tests/*.bats
else
  echo "bats not found or no Bats tests, skipping" >&2
fi

# docs checks
if ! command -v aspell >/dev/null 2>&1; then
  if command -v apt-get >/dev/null 2>&1; then
    SUDO=""
    if [ "$(id -u)" -ne 0 ]; then
      if command -v sudo >/dev/null 2>&1; then
        SUDO="sudo"
      else
        echo "Run as root or install sudo" >&2
        exit 1
      fi
    fi
    $SUDO apt-get update && $SUDO apt-get install -y aspell aspell-en
  elif command -v brew >/dev/null 2>&1; then
    brew install aspell
  else
    echo "aspell not found" >&2
    exit 1
  fi
fi
# Only run the spell checker when both `pyspelling` and its `aspell` backend
# are available. Some environments (like minimal CI containers) do not include
# the `aspell` binary by default which would cause `pyspelling` to error.  In
# those cases we silently skip the spelling check instead of failing the whole
# pre-commit run.
if command -v pyspelling >/dev/null 2>&1 && command -v aspell >/dev/null 2>&1 \
  && [ -f .spellcheck.yaml ]; then
  pyspelling -c .spellcheck.yaml
fi
<<<<<<< HEAD
if command -v linkchecker >/dev/null 2>&1 && [ -f README.md ] && [ -d docs ]; then
  linkchecker --no-warnings README.md docs/
=======
if command -v linkchecker >/dev/null 2>&1; then
  if [ -f README.md ] && [ -d docs ]; then
    linkchecker --no-warnings README.md docs/
  else
    echo "README.md or docs/ missing, skipping link check" >&2
  fi
>>>>>>> 1f37957b
fi<|MERGE_RESOLUTION|>--- conflicted
+++ resolved
@@ -81,15 +81,11 @@
   && [ -f .spellcheck.yaml ]; then
   pyspelling -c .spellcheck.yaml
 fi
-<<<<<<< HEAD
-if command -v linkchecker >/dev/null 2>&1 && [ -f README.md ] && [ -d docs ]; then
-  linkchecker --no-warnings README.md docs/
-=======
+
 if command -v linkchecker >/dev/null 2>&1; then
   if [ -f README.md ] && [ -d docs ]; then
     linkchecker --no-warnings README.md docs/
   else
     echo "README.md or docs/ missing, skipping link check" >&2
   fi
->>>>>>> 1f37957b
 fi