#!/usr/bin/env bash
set -euo pipefail

# Build a Raspberry Pi OS image with cloud-init files preloaded.
# Requires curl, docker, git, sha256sum, stdbuf, timeout, xz, unzip and roughly
# 10 GB of free disk space. Set PI_GEN_URL to override the default pi-gen
# repository.

for cmd in curl docker git sha256sum stdbuf timeout xz unzip; do
  if ! command -v "$cmd" >/dev/null 2>&1; then
    echo "$cmd is required" >&2
    exit 1
  fi
done

# Ensure the Docker daemon is running; otherwise builds will fail later
if ! docker info >/dev/null 2>&1; then
  echo "Docker daemon is not running or not accessible" >&2
  exit 1
fi

# Install qemu binfmt handlers so pi-gen can emulate ARM binaries without hanging
if ! docker run --privileged --rm tonistiigi/binfmt --install arm64,arm >/dev/null 2>&1; then
  echo "Failed to install binfmt handlers on host" >&2
  exit 1
fi

# Use sudo only when not running as root. Some CI containers omit sudo.
SUDO=""
if [ "$(id -u)" -ne 0 ]; then
  if command -v sudo >/dev/null 2>&1; then
    SUDO="sudo"
  else
    echo "Run as root or install sudo" >&2
    exit 1
  fi
fi

REPO_ROOT="$(cd "$(dirname "$0")/.." && pwd)"
CLOUD_INIT_PATH="${CLOUD_INIT_PATH:-${REPO_ROOT}/scripts/cloud-init/user-data.yaml}"
if [ ! -f "${CLOUD_INIT_PATH}" ]; then
  echo "Cloud-init file not found: ${CLOUD_INIT_PATH}" >&2
  exit 1
fi
WORK_DIR=$(mktemp -d)
trap 'rm -rf "${WORK_DIR}"' EXIT

PI_GEN_URL="${PI_GEN_URL:-https://github.com/RPi-Distro/pi-gen.git}"
DEBIAN_MIRROR="${DEBIAN_MIRROR:-https://deb.debian.org/debian}"
RPI_MIRROR="${RPI_MIRROR:-https://archive.raspberrypi.com/debian}"
for url in "$DEBIAN_MIRROR" "$RPI_MIRROR" "$PI_GEN_URL"; do
  if ! curl -fsI "$url" >/dev/null; then
    echo "Cannot reach $url" >&2
    exit 1
  fi
done

ARM64="${ARM64:-1}"
# Clone the arm64 branch when building 64-bit images to avoid generating
# both architectures and exhausting disk space.
if [ -z "${PI_GEN_BRANCH:-}" ]; then
  if [ "$ARM64" -eq 1 ]; then
    PI_GEN_BRANCH="arm64"
  else
    PI_GEN_BRANCH="bookworm"
  fi
fi
IMG_NAME="${IMG_NAME:-sugarkube}"
OUTPUT_DIR="${OUTPUT_DIR:-${REPO_ROOT}}"
mkdir -p "${OUTPUT_DIR}"

# Build only the minimal lite image by default to keep CI fast
PI_GEN_STAGES="${PI_GEN_STAGES:-stage0 stage1 stage2}"

git clone --depth 1 --single-branch --branch "${PI_GEN_BRANCH}" \
  "${PI_GEN_URL:-https://github.com/RPi-Distro/pi-gen.git}" \
  "${WORK_DIR}/pi-gen"

cp "${CLOUD_INIT_PATH}" \
  "${WORK_DIR}/pi-gen/stage2/01-sys-tweaks/user-data"

install -Dm644 "${REPO_ROOT}/scripts/cloud-init/docker-compose.cloudflared.yml" \
  "${WORK_DIR}/pi-gen/stage2/01-sys-tweaks/files/opt/sugarkube/docker-compose.cloudflared.yml"

cd "${WORK_DIR}/pi-gen"
export DEBIAN_FRONTEND=noninteractive

# Allow callers to override the build timeout
BUILD_TIMEOUT="${BUILD_TIMEOUT:-4h}"

APT_OPTS='-o Acquire::Retries=5 -o Acquire::http::Timeout=30 \
-o Acquire::https::Timeout=30 -o Acquire::http::NoCache=true'

cat > config <<CFG
IMG_NAME="${IMG_NAME}"
ENABLE_SSH=1
ARM64=${ARM64}
# Prefer primary mirrors to avoid flaky community mirrors and set apt timeouts
APT_MIRROR=http://raspbian.raspberrypi.org/raspbian
RASPBIAN_MIRROR=http://raspbian.raspberrypi.org/raspbian
APT_MIRROR_RASPBERRYPI=http://archive.raspberrypi.org/debian
DEBIAN_MIRROR=http://deb.debian.org/debian
APT_OPTS="${APT_OPTS}"
STAGE_LIST="${PI_GEN_STAGES}"
CFG

# Ensure binfmt_misc mount exists for pi-gen checks (harmless if already mounted)
if [ ! -d /proc/sys/fs/binfmt_misc ]; then
  mkdir -p /proc/sys/fs/binfmt_misc || true
fi
if ! mountpoint -q /proc/sys/fs/binfmt_misc; then
  ${SUDO} mount -t binfmt_misc binfmt_misc /proc/sys/fs/binfmt_misc || true
fi

echo "Starting pi-gen build..."
# Stream output line-by-line so GitHub Actions shows progress and doesn't appear to hang
${SUDO} stdbuf -oL -eL timeout "${BUILD_TIMEOUT}" ./build.sh
echo "pi-gen build finished"

<<<<<<< HEAD
if ls deploy/*.img >/dev/null 2>&1; then
  mv deploy/*.img "${OUTPUT_DIR}/${IMG_NAME}.img"
elif ls deploy/*.img.zip >/dev/null 2>&1; then
  unzip -p deploy/*.img.zip > "${OUTPUT_DIR}/${IMG_NAME}.img"
=======
if compgen -G "deploy/*.img" > /dev/null; then
  mv deploy/*.img "${OUTPUT_DIR}/${IMG_NAME}.img"
elif compgen -G "deploy/*.img.zip" > /dev/null; then
  unzip -q deploy/*.img.zip -d deploy
  mv deploy/*.img "${OUTPUT_DIR}/${IMG_NAME}.img"
>>>>>>> c4cbf5ee
else
  echo "No image file found in deploy/" >&2
  exit 1
fi
<<<<<<< HEAD

=======
>>>>>>> c4cbf5ee
xz -T0 "${OUTPUT_DIR}/${IMG_NAME}.img"
sha256sum "${OUTPUT_DIR}/${IMG_NAME}.img.xz" > \
  "${OUTPUT_DIR}/${IMG_NAME}.img.xz.sha256"
ls -lh "${OUTPUT_DIR}/${IMG_NAME}.img.xz" \
  "${OUTPUT_DIR}/${IMG_NAME}.img.xz.sha256"
echo "Image written to ${OUTPUT_DIR}/${IMG_NAME}.img.xz"<|MERGE_RESOLUTION|>--- conflicted
+++ resolved
@@ -117,26 +117,16 @@
 ${SUDO} stdbuf -oL -eL timeout "${BUILD_TIMEOUT}" ./build.sh
 echo "pi-gen build finished"
 
-<<<<<<< HEAD
-if ls deploy/*.img >/dev/null 2>&1; then
-  mv deploy/*.img "${OUTPUT_DIR}/${IMG_NAME}.img"
-elif ls deploy/*.img.zip >/dev/null 2>&1; then
-  unzip -p deploy/*.img.zip > "${OUTPUT_DIR}/${IMG_NAME}.img"
-=======
 if compgen -G "deploy/*.img" > /dev/null; then
   mv deploy/*.img "${OUTPUT_DIR}/${IMG_NAME}.img"
 elif compgen -G "deploy/*.img.zip" > /dev/null; then
   unzip -q deploy/*.img.zip -d deploy
   mv deploy/*.img "${OUTPUT_DIR}/${IMG_NAME}.img"
->>>>>>> c4cbf5ee
 else
   echo "No image file found in deploy/" >&2
   exit 1
 fi
-<<<<<<< HEAD
 
-=======
->>>>>>> c4cbf5ee
 xz -T0 "${OUTPUT_DIR}/${IMG_NAME}.img"
 sha256sum "${OUTPUT_DIR}/${IMG_NAME}.img.xz" > \
   "${OUTPUT_DIR}/${IMG_NAME}.img.xz.sha256"
