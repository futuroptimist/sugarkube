--- conflicted
+++ resolved
@@ -1,108 +1,6 @@
-#!/usr/bin/env bash
-set -euo pipefail
-
-if [[ "${DEBUG:-0}" == "1" ]]; then
-  set -x
-fi
-
-usage() {
-  cat <<'EOF'
-Usage: build_pi_image.sh [--help]
-
-Build a Raspberry Pi OS image preloaded with cloud-init.
-
-Environment variables:
-  CLOUD_INIT_PATH   Path to cloud-init user-data (default scripts/cloud-init/user-data.yaml)
-  OUTPUT_DIR        Directory to write the image (default repo root)
-  IMG_NAME          Name for the output image (default sugarkube)
-  TOKEN_PLACE_BRANCH Branch of token.place to clone (default main)
-  DSPACE_BRANCH     Branch of dspace to clone (default v3)
-
-See docs/pi_image_cloudflare.md for details.
-EOF
-}
-
-if [[ "${1:-}" =~ ^(-h|--help)$ ]]; then
-  usage
-  exit 0
-fi
-
-REQUIRED_SPACE_GB="${REQUIRED_SPACE_GB:-10}"
-
-check_space() {
-  local dir="$1"
-  local avail_kb required_kb avail_gb
-  avail_kb=$(df -Pk "$dir" | awk 'NR==2 {print $4}')
-  required_kb=$((REQUIRED_SPACE_GB * 1024 * 1024))
-  if [ "$avail_kb" -lt "$required_kb" ]; then
-    avail_gb=$(awk "BEGIN {printf \"%.2f\", $avail_kb/1024/1024}")
-    echo "Need at least ${REQUIRED_SPACE_GB}GB free in $dir (only ${avail_gb}GB available)" >&2
-    exit 1
-  fi
-}
-
-# Build a Raspberry Pi OS image with cloud-init files preloaded.
-# Requires curl, docker, git, sha256sum, stdbuf, timeout, xz, bsdtar, df and roughly
-# 10 GB of free disk space. Set PI_GEN_URL to override the default pi-gen repository.
-
-for cmd in curl docker git sha256sum stdbuf timeout xz bsdtar df python3; do
-  if ! command -v "$cmd" >/dev/null 2>&1; then
-    echo "$cmd is required" >&2
-    exit 1
-  fi
-done
-
-# Ensure the Docker daemon is running; otherwise builds will fail later
-if ! docker info >/dev/null 2>&1; then
-  echo "Docker daemon is not running or not accessible" >&2
-  exit 1
-fi
-
-# Install qemu binfmt handlers so pi-gen can emulate ARM binaries without hanging
-SKIP_BINFMT="${SKIP_BINFMT:-0}"
-if [ "$SKIP_BINFMT" -ne 1 ]; then
-  if ! docker run --privileged --rm tonistiigi/binfmt --install arm64,arm >/dev/null 2>&1; then
-    # Some hosts require installing handlers separately
-    if ! docker run --privileged --rm tonistiigi/binfmt --install arm64 >/dev/null 2>&1; then
-      echo "Failed to install arm64 binfmt handler on host" >&2
-      exit 1
-    fi
-    if ! docker run --privileged --rm tonistiigi/binfmt --install arm >/dev/null 2>&1; then
-      echo "Failed to install arm binfmt handler on host" >&2
-      exit 1
-    fi
-  fi
-else
-  echo "Skipping binfmt handler installation"
-fi
-
-# Use sudo only when not running as root. Some CI containers omit sudo.
-SUDO=""
-if [ "$(id -u)" -ne 0 ]; then
-  if command -v sudo >/dev/null 2>&1; then
-    SUDO="sudo"
-  else
-    echo "Run as root or install sudo" >&2
-    exit 1
-  fi
-fi
-
-REPO_ROOT="$(cd "$(dirname "$0")/.." && pwd)"
-REPO_COMMIT="$(git -C "${REPO_ROOT}" rev-parse HEAD)"
-REPO_REF="${GITHUB_REF:-$(git -C "${REPO_ROOT}" rev-parse --abbrev-ref HEAD 2>/dev/null || "unknown")}"
-RUNNER_OS_VALUE="${RUNNER_OS:-$(uname -s)}"
-RUNNER_ARCH_VALUE="${RUNNER_ARCH:-$(uname -m)}"
-CLOUD_INIT_DIR="${CLOUD_INIT_DIR:-${REPO_ROOT}/scripts/cloud-init}"
-CLOUD_INIT_PATH="${CLOUD_INIT_PATH:-${CLOUD_INIT_DIR}/user-data.yaml}"
-CLOUDFLARED_COMPOSE_PATH="${CLOUDFLARED_COMPOSE_PATH:-${CLOUD_INIT_DIR}/docker-compose.cloudflared.yml}"
-PROJECTS_COMPOSE_PATH="${PROJECTS_COMPOSE_PATH:-${CLOUD_INIT_DIR}/docker-compose.yml}"
-START_PROJECTS_PATH="${START_PROJECTS_PATH:-${CLOUD_INIT_DIR}/start-projects.sh}"
 INIT_ENV_PATH="${INIT_ENV_PATH:-${CLOUD_INIT_DIR}/init-env.sh}"
-<<<<<<< HEAD
 FIRST_BOOT_PATH="${FIRST_BOOT_PATH:-${CLOUD_INIT_DIR}/first-boot.py}"
-=======
 EXPORT_KUBECONFIG_PATH="${EXPORT_KUBECONFIG_PATH:-${CLOUD_INIT_DIR}/export-kubeconfig.sh}"
->>>>>>> 9c8e3f47
 
 if [ ! -f "${CLOUD_INIT_PATH}" ]; then
   echo "Cloud-init file not found: ${CLOUD_INIT_PATH}" >&2
@@ -169,370 +67,19 @@
   echo "Init env script is empty: ${INIT_ENV_PATH}" >&2
   exit 1
 fi
-<<<<<<< HEAD
 if [ ! -f "${FIRST_BOOT_PATH}" ]; then
   echo "First boot reporter not found: ${FIRST_BOOT_PATH}" >&2
   exit 1
 fi
 if [ ! -s "${FIRST_BOOT_PATH}" ]; then
   echo "First boot reporter is empty: ${FIRST_BOOT_PATH}" >&2
-=======
+  exit 1
+fi
 if [ ! -f "${EXPORT_KUBECONFIG_PATH}" ]; then
   echo "Export kubeconfig script not found: ${EXPORT_KUBECONFIG_PATH}" >&2
   exit 1
 fi
 if [ ! -s "${EXPORT_KUBECONFIG_PATH}" ]; then
   echo "Export kubeconfig script is empty: ${EXPORT_KUBECONFIG_PATH}" >&2
->>>>>>> 9c8e3f47
   exit 1
-fi
-
-KEEP_WORK_DIR="${KEEP_WORK_DIR:-0}"
-WORK_DIR=$(mktemp -d)
-cleanup() {
-  if [[ "${KEEP_WORK_DIR}" != "1" ]]; then
-    rm -rf "${WORK_DIR}"
-  else
-    echo "[sugarkube] KEEP_WORK_DIR=1; leaving work dir: ${WORK_DIR}"
-  fi
-}
-trap cleanup EXIT
-
-# Ensure temporary and output locations have enough space
-check_space "$(dirname "${WORK_DIR}")"
-
-PI_GEN_URL="${PI_GEN_URL:-https://github.com/RPi-Distro/pi-gen.git}"
-DEBIAN_MIRROR="${DEBIAN_MIRROR:-https://deb.debian.org/debian}"
-RPI_MIRROR="${RPI_MIRROR:-https://archive.raspberrypi.com/debian}"
-URL_CHECK_TIMEOUT="${URL_CHECK_TIMEOUT:-10}"
-SKIP_URL_CHECK="${SKIP_URL_CHECK:-0}"
-if [ "$SKIP_URL_CHECK" -ne 1 ]; then
-  for url in "$DEBIAN_MIRROR" "$RPI_MIRROR" "$PI_GEN_URL"; do
-    if ! curl -fsIL --connect-timeout "${URL_CHECK_TIMEOUT}" --max-time "${URL_CHECK_TIMEOUT}" "$url" >/dev/null; then
-      echo "Cannot reach $url" >&2
-      exit 1
-    fi
-  done
-else
-  echo "Skipping URL reachability checks"
-fi
-
-ARM64="${ARM64:-1}"
-if [ "$ARM64" -eq 1 ]; then
-  ARMHF=0
-else
-  ARMHF=1
-fi
-# Default to the bookworm release branch; architecture is controlled via config.
-PI_GEN_BRANCH="${PI_GEN_BRANCH:-bookworm}"
-IMG_NAME="${IMG_NAME:-sugarkube}"
-OUTPUT_DIR="${OUTPUT_DIR:-${REPO_ROOT}}"
-mkdir -p "${OUTPUT_DIR}"
-OUT_IMG="${OUTPUT_DIR}/${IMG_NAME}.img.xz"
-# Abort to avoid clobbering existing images unless FORCE_OVERWRITE=1
-if [ -e "${OUT_IMG}" ] && [ "${FORCE_OVERWRITE:-0}" -ne 1 ]; then
-  echo "Output image already exists: ${OUT_IMG} (set FORCE_OVERWRITE=1 to overwrite)" >&2
-  exit 1
-fi
-export OUTPUT_DIR
-check_space "${OUTPUT_DIR}"
-
-# Build only the minimal lite image by default to keep CI fast
-PI_GEN_STAGES="${PI_GEN_STAGES:-stage0 stage1 stage2}"
-# Abort early if no stages were requested
-if [[ -z "${PI_GEN_STAGES// }" ]]; then
-  echo "PI_GEN_STAGES must include at least one stage" >&2
-  exit 1
-fi
-
-git clone --depth 1 --single-branch --branch "${PI_GEN_BRANCH}" \
-  "${PI_GEN_URL:-https://github.com/RPi-Distro/pi-gen.git}" \
-  "${WORK_DIR}/pi-gen"
-PI_GEN_COMMIT="$(git -C "${WORK_DIR}/pi-gen" rev-parse HEAD)"
-
-USER_DATA="${WORK_DIR}/pi-gen/stage2/01-sys-tweaks/user-data"
-cp "${CLOUD_INIT_PATH}" "${USER_DATA}"
-
-# If a TUNNEL_TOKEN_FILE is provided but TUNNEL_TOKEN is not, load it from file
-if [ -n "${TUNNEL_TOKEN_FILE:-}" ] && [ -z "${TUNNEL_TOKEN:-}" ]; then
-  if [ ! -f "${TUNNEL_TOKEN_FILE}" ]; then
-    echo "TUNNEL_TOKEN_FILE not found: ${TUNNEL_TOKEN_FILE}" >&2
-    exit 1
-  fi
-  TUNNEL_TOKEN="$(tr -d '\n' < "${TUNNEL_TOKEN_FILE}")"
-fi
-
-# For 32-bit builds, adjust Cloudflare apt source architecture to armhf
-if [ "$ARM64" -ne 1 ]; then
-  sed -i 's/arch=arm64/arch=armhf/' "${USER_DATA}"
-fi
-
-# Embed Cloudflare token if available
-if [ -n "${TUNNEL_TOKEN:-}" ]; then
-  echo "Embedding Cloudflare token into cloud-init"
-  escaped_token=$(printf '%s\n' "${TUNNEL_TOKEN}" | sed -e 's/[\/&]/\\&/g')
-  sed -i "s|TUNNEL_TOKEN=\"\"|TUNNEL_TOKEN=\"${escaped_token}\"|" "${USER_DATA}"
-fi
-
-
-# Bundle pi_node_verifier and optionally clone repos into the image
-install -Dm755 "${REPO_ROOT}/scripts/pi_node_verifier.sh" \
-  "${WORK_DIR}/pi-gen/stage2/02-sugarkube-tools/files/usr/local/bin/pi_node_verifier.sh"
-install -Dm755 "${FIRST_BOOT_PATH}" \
-  "${WORK_DIR}/pi-gen/stage2/02-sugarkube-tools/files/usr/local/bin/sugarkube-first-boot.py"
-
-install -Dm755 "${EXPORT_KUBECONFIG_PATH}" \
-  "${WORK_DIR}/pi-gen/stage2/01-sys-tweaks/files/opt/sugarkube/export-kubeconfig.sh"
-
-CLONE_SUGARKUBE="${CLONE_SUGARKUBE:-false}"
-CLONE_TOKEN_PLACE="${CLONE_TOKEN_PLACE:-true}"
-CLONE_DSPACE="${CLONE_DSPACE:-true}"
-EXTRA_REPOS="${EXTRA_REPOS:-}"
-TOKEN_PLACE_BRANCH="${TOKEN_PLACE_BRANCH:-main}"
-DSPACE_BRANCH="${DSPACE_BRANCH:-v3}"
-
-# Prepare compose file for token.place and dspace; drop services when skipped
-PROJECTS_COMPOSE_TEMP="${WORK_DIR}/docker-compose.yml"
-cp "${PROJECTS_COMPOSE_PATH}" "${PROJECTS_COMPOSE_TEMP}"
-if [[ "$CLONE_TOKEN_PLACE" != "true" ]]; then
-  sed -i '/# tokenplace-start/,/# tokenplace-end/d' "${PROJECTS_COMPOSE_TEMP}"
-fi
-if [[ "$CLONE_DSPACE" != "true" ]]; then
-  sed -i '/# dspace-start/,/# dspace-end/d' "${PROJECTS_COMPOSE_TEMP}"
-fi
-if [[ "$CLONE_TOKEN_PLACE" != "true" && "$CLONE_DSPACE" != "true" && -z "$EXTRA_REPOS" ]]; then
-  sed -i '/# projects-start/,/# projects-end/d' "${USER_DATA}"
-  sed -i '/# projects-runcmd/d' "${USER_DATA}"
-else
-  install -Dm644 "${PROJECTS_COMPOSE_TEMP}" \
-    "${WORK_DIR}/pi-gen/stage2/01-sys-tweaks/files/opt/projects/docker-compose.yml"
-  install -Dm755 "${START_PROJECTS_PATH}" \
-    "${WORK_DIR}/pi-gen/stage2/01-sys-tweaks/files/opt/projects/start-projects.sh"
-  install -Dm755 "${INIT_ENV_PATH}" \
-    "${WORK_DIR}/pi-gen/stage2/01-sys-tweaks/files/opt/projects/init-env.sh"
-fi
-
-run_sh="${WORK_DIR}/pi-gen/stage2/02-sugarkube-tools/00-run-chroot.sh"
-{
-  echo "#!/usr/bin/env bash"
-  echo "set -euo pipefail"
-  if [[ "$CLONE_SUGARKUBE" == "true" || "$CLONE_TOKEN_PLACE" == "true" || "$CLONE_DSPACE" == "true" || -n "$EXTRA_REPOS" ]]; then
-    echo "apt-get update"
-    echo "apt-get install -y git"
-    echo "install -d /opt/projects"
-    echo "cd /opt/projects"
-    [[ "$CLONE_SUGARKUBE" == "true" ]] && echo "git clone --depth 1 https://github.com/futuroptimist/sugarkube.git"
-    [[ "$CLONE_TOKEN_PLACE" == "true" ]] && \
-      echo "git clone --depth 1 --branch ${TOKEN_PLACE_BRANCH} https://github.com/futuroptimist/token.place.git"
-    [[ "$CLONE_DSPACE" == "true" ]] && \
-      echo "git clone --depth 1 --branch ${DSPACE_BRANCH} https://github.com/democratizedspace/dspace.git"
-    if [[ -n "$EXTRA_REPOS" ]]; then
-      for repo in $EXTRA_REPOS; do
-        echo "git clone --depth 1 $repo"
-      done
-    fi
-    echo "chown -R pi:pi /opt/projects"
-  else
-    echo 'echo "no optional repositories selected; skipping clones"'
-  fi
-} > "$run_sh"
-chmod +x "$run_sh"
-
-cd "${WORK_DIR}/pi-gen"
-export DEBIAN_FRONTEND=noninteractive
-
-# Allow callers to override the build timeout
-BUILD_TIMEOUT="${BUILD_TIMEOUT:-4h}"
-
-APT_RETRIES="${APT_RETRIES:-5}"
-APT_TIMEOUT="${APT_TIMEOUT:-30}"
-APT_OPTS="-o Acquire::Retries=${APT_RETRIES} -o Acquire::http::Timeout=${APT_TIMEOUT} \
--o Acquire::https::Timeout=${APT_TIMEOUT} -o Acquire::http::NoCache=true \
--o APT::Get::Fix-Missing=true"
-APT_OPTS+=" -o APT::Install-Recommends=false -o APT::Install-Suggests=false"
-
-SKIP_MIRROR_REWRITE="${SKIP_MIRROR_REWRITE:-0}"
-APT_REWRITE_MIRROR="${APT_REWRITE_MIRROR:-https://mirror.fcix.net/raspbian/raspbian}"
-
-if [ "$SKIP_MIRROR_REWRITE" -ne 1 ]; then
-  # --- Reliability hooks: mirror rewrites and proxy exceptions ---
-  # 1) Persistent apt/dpkg Pre-Invoke hook to rewrite ANY raspbian host to FCIX
-  mkdir -p stage0/00-configure-apt/files/usr/local/sbin
-  cat > stage0/00-configure-apt/files/usr/local/sbin/apt-rewrite-mirrors <<'EOSH'
-#!/usr/bin/env bash
-set -euo pipefail
-shopt -s nullglob
-target="__APT_REWRITE_MIRROR__"
-for f in /etc/apt/sources.list /etc/apt/sources.list.d/*.list /etc/apt/sources.list.d/*.sources; do
-  [ -f "$f" ] || continue
-  sed -i -E "s#https?://[^/[:space:]]+/raspbian#${target}#g" "$f" || true
-done
-EOSH
-  sed -i "s|__APT_REWRITE_MIRROR__|${APT_REWRITE_MIRROR}|g" \
-    stage0/00-configure-apt/files/usr/local/sbin/apt-rewrite-mirrors
-  chmod +x stage0/00-configure-apt/files/usr/local/sbin/apt-rewrite-mirrors
-  mkdir -p stage0/00-configure-apt/files/etc/apt/apt.conf.d
-  cat > stage0/00-configure-apt/files/etc/apt/apt.conf.d/10-rewrite-mirrors <<'EOC'
-APT::Update::Pre-Invoke { "/usr/bin/env bash -lc '/usr/local/sbin/apt-rewrite-mirrors'"; };
-DPkg::Pre-Invoke { "/usr/bin/env bash -lc '/usr/local/sbin/apt-rewrite-mirrors'"; };
-EOC
-
-  # 2) Bypass proxy caches for archive.raspberrypi.com to avoid intermittent 503s
-  cat > stage0/00-configure-apt/files/etc/apt/apt.conf.d/90-proxy-exceptions <<'EOP'
-Acquire::http::Proxy::archive.raspberrypi.com "DIRECT";
-Acquire::https::Proxy::archive.raspberrypi.com "DIRECT";
-EOP
-
-  # 3) Early rewrite before default 00-run.sh executes in stage0
-  mkdir -p stage0/00-configure-apt
-  cat > stage0/00-configure-apt/00-run-00-pre.sh <<'EOSH'
-#!/usr/bin/env bash
-set -euo pipefail
-shopt -s nullglob
-target="__APT_REWRITE_MIRROR__"
-for f in /etc/apt/sources.list /etc/apt/sources.list.d/*.list /etc/apt/sources.list.d/*.sources; do
-  [ -f "$f" ] || continue
-  sed -i -E "s#https?://[^/[:space:]]+/raspbian#${target}#g" "$f" || true
-done
-EOSH
-  sed -i "s|__APT_REWRITE_MIRROR__|${APT_REWRITE_MIRROR}|g" \
-    stage0/00-configure-apt/00-run-00-pre.sh
-  chmod +x stage0/00-configure-apt/00-run-00-pre.sh
-
-  # 4) Stage2 safeguard rewrite
-  mkdir -p stage2/00-configure-apt
-  cat > stage2/00-configure-apt/01-run.sh <<'EOSH'
-#!/usr/bin/env bash
-set -euo pipefail
-shopt -s nullglob
-target="__APT_REWRITE_MIRROR__"
-for f in /etc/apt/sources.list /etc/apt/sources.list.d/*.list /etc/apt/sources.list.d/*.sources; do
-  [ -f "$f" ] || continue
-  sed -i -E "s#https?://[^/[:space:]]+/raspbian#${target}#g" "$f" || true
-done
-apt-get -o Acquire::Retries=10 update || true
-EOSH
-  sed -i "s|__APT_REWRITE_MIRROR__|${APT_REWRITE_MIRROR}|g" \
-    stage2/00-configure-apt/01-run.sh
-  chmod +x stage2/00-configure-apt/01-run.sh
-
-  # 5) Export-image post-rewrite after 02-set-sources resets lists
-  mkdir -p export-image/02-set-sources
-  cat > export-image/02-set-sources/02-run.sh <<'EOSH'
-#!/usr/bin/env bash
-set -euo pipefail
-shopt -s nullglob
-target="__APT_REWRITE_MIRROR__"
-for f in /etc/apt/sources.list /etc/apt/sources.list.d/*.list /etc/apt/sources.list.d/*.sources; do
-  [ -f "$f" ] || continue
-  sed -i -E "s#https?://[^/[:space:]]+/raspbian#${target}#g" "$f" || true
-done
-apt-get -o Acquire::Retries=10 update || true
-EOSH
-  sed -i "s|__APT_REWRITE_MIRROR__|${APT_REWRITE_MIRROR}|g" \
-    export-image/02-set-sources/02-run.sh
-  chmod +x export-image/02-set-sources/02-run.sh
-else
-  echo "Skipping apt mirror rewrites"
-fi
-
-cat > config <<CFG
-IMG_NAME="${IMG_NAME}"
-ENABLE_SSH=1
-ARM64=${ARM64}
-ARMHF=${ARMHF}
-# Prefer primary mirrors to avoid flaky community mirrors and set apt timeouts
-APT_MIRROR=http://raspbian.raspberrypi.org/raspbian
-RASPBIAN_MIRROR=http://raspbian.raspberrypi.org/raspbian
-APT_MIRROR_RASPBERRYPI=${RPI_MIRROR}
-DEBIAN_MIRROR=${DEBIAN_MIRROR}
-APT_OPTS="${APT_OPTS}"
-STAGE_LIST="${PI_GEN_STAGES}"
-CFG
-
-# Ensure binfmt_misc mount exists for pi-gen checks (harmless if already mounted)
-if [ ! -d /proc/sys/fs/binfmt_misc ]; then
-  mkdir -p /proc/sys/fs/binfmt_misc || true
-fi
-if ! mountpoint -q /proc/sys/fs/binfmt_misc; then
-  ${SUDO} mount -t binfmt_misc binfmt_misc /proc/sys/fs/binfmt_misc || true
-fi
-
-echo "[sugarkube] Starting pi-gen build (bash path)..."
-BUILD_STARTED_AT="$(date -u +"%Y-%m-%dT%H:%M:%SZ")"
-SECONDS=0
-# Stream output line-by-line so GitHub Actions shows progress and doesn't appear to hang
-${SUDO} stdbuf -oL -eL timeout "${BUILD_TIMEOUT}" ./build.sh
-BUILD_DURATION_SECONDS=${SECONDS}
-BUILD_COMPLETED_AT="$(date -u +"%Y-%m-%dT%H:%M:%SZ")"
-echo "[sugarkube] pi-gen build finished"
-
-# Ensure a pi-gen Docker image exists and is tagged for caching
-if ! docker image inspect pi-gen:latest >/dev/null 2>&1; then
-  img_id=$(docker images --format '{{.Repository}} {{.ID}}' | awk '$1=="pi-gen"{print $2; exit}')
-  if [ -n "${img_id}" ]; then
-    ${SUDO} docker image tag "${img_id}" pi-gen:latest
-  else
-    echo "pi-gen Docker image not found" >&2
-    exit 1
-  fi
-fi
-
-if ! docker image inspect pi-gen:latest >/dev/null 2>&1; then
-  echo "pi-gen Docker image not found" >&2
-  exit 1
-fi
-
-bash "${REPO_ROOT}/scripts/collect_pi_image.sh" "deploy" "${OUT_IMG}"
-if [ ! -s "${OUT_IMG}" ]; then
-  echo "Output image not found or empty: ${OUT_IMG}" >&2
-  exit 1
-fi
-sha256_file="${OUT_IMG}.sha256"
-sha256sum "${OUT_IMG}" > "${sha256_file}"
-echo "[sugarkube] Image written to ${OUT_IMG}"
-echo "[sugarkube] SHA256 checksum stored in ${sha256_file}"
-
-BUILD_LOG_SOURCE="${WORK_DIR}/pi-gen/work/${IMG_NAME}/build.log"
-OUT_LOG=""
-if [ -f "${BUILD_LOG_SOURCE}" ]; then
-  OUT_LOG="${OUTPUT_DIR}/${IMG_NAME}.build.log"
-  cp "${BUILD_LOG_SOURCE}" "${OUT_LOG}"
-  echo "[sugarkube] Build log copied to ${OUT_LOG}"
-else
-  echo "[sugarkube] Build log not found at ${BUILD_LOG_SOURCE}" >&2
-fi
-
-METADATA_PATH="${OUT_IMG}.metadata.json"
-metadata_args=(
-  --output "${METADATA_PATH}"
-  --image "${OUT_IMG}"
-  --checksum "${sha256_file}"
-  --pi-gen-branch "${PI_GEN_BRANCH}"
-  --pi-gen-url "${PI_GEN_URL}"
-  --pi-gen-commit "${PI_GEN_COMMIT}"
-  --pi-gen-stages "${PI_GEN_STAGES}"
-  --repo-commit "${REPO_COMMIT}"
-  --repo-ref "${REPO_REF}"
-  --build-start "${BUILD_STARTED_AT}"
-  --build-end "${BUILD_COMPLETED_AT}"
-  --duration-seconds "${BUILD_DURATION_SECONDS}"
-  --runner-os "${RUNNER_OS_VALUE}"
-  --runner-arch "${RUNNER_ARCH_VALUE}"
-  --option "arm64=${ARM64}"
-  --option "armhf=${ARMHF}"
-  --option "clone_sugarkube=${CLONE_SUGARKUBE}"
-  --option "clone_token_place=${CLONE_TOKEN_PLACE}"
-  --option "clone_dspace=${CLONE_DSPACE}"
-  --option "token_place_branch=${TOKEN_PLACE_BRANCH}"
-  --option "dspace_branch=${DSPACE_BRANCH}"
-)
-if [ -n "${EXTRA_REPOS}" ]; then
-  metadata_args+=(--option "extra_repos=${EXTRA_REPOS}")
-fi
-if [ -n "${OUT_LOG}" ]; then
-  metadata_args+=(--build-log "${OUT_LOG}")
-fi
-
-python3 "${REPO_ROOT}/scripts/create_build_metadata.py" "${metadata_args[@]}"
-echo "[sugarkube] Build metadata captured at ${METADATA_PATH}"+fi