--- conflicted
+++ resolved
@@ -74,15 +74,8 @@
   exit 1
 fi
 
-<<<<<<< HEAD
 git clone --depth 1 --single-branch --branch "${PI_GEN_BRANCH}" \
   "${PI_GEN_URL:-https://github.com/RPi-Distro/pi-gen.git}" \
-=======
-# Allow callers to override the build timeout
-BUILD_TIMEOUT="${BUILD_TIMEOUT:-4h}"
-
-git clone --depth 1 --branch "${PI_GEN_BRANCH}" "${PI_GEN_URL:-https://github.com/RPi-Distro/pi-gen.git}" \
->>>>>>> f1f8f85e
   "${WORK_DIR}/pi-gen"
 
 cp "${CLOUD_INIT_PATH:-${USER_DATA}}" \
@@ -93,42 +86,23 @@
 
 cd "${WORK_DIR}/pi-gen"
 export DEBIAN_FRONTEND=noninteractive
-<<<<<<< HEAD
-BUILD_TIMEOUT="${BUILD_TIMEOUT:-14400}"
-TIMEOUT_BIN=""
-if command -v timeout >/dev/null 2>&1; then
-  TIMEOUT_BIN="timeout"
-elif command -v gtimeout >/dev/null 2>&1; then
-  TIMEOUT_BIN="gtimeout"
-else
-  echo "timeout command not found; proceeding without build timeout" >&2
-fi
-=======
+
+# Allow callers to override the build timeout
+BUILD_TIMEOUT="${BUILD_TIMEOUT:-4h}"
 
 APT_OPTS='-o Acquire::Retries=5 -o Acquire::http::Timeout=30 \
 -o Acquire::https::Timeout=30 -o Acquire::http::NoCache=true'
 
->>>>>>> f1f8f85e
 cat > config <<CFG
 IMG_NAME="${IMG_NAME}"
 ENABLE_SSH=1
 ARM64=${ARM64}
-<<<<<<< HEAD
-DEBIAN_MIRROR="${DEBIAN_MIRROR}"
-RPI_MIRROR="${RPI_MIRROR}"
-CFG
-if [ -n "${TIMEOUT_BIN}" ]; then
-  "${TIMEOUT_BIN}" "${BUILD_TIMEOUT}" ${SUDO} ./build.sh
-else
-  ${SUDO} ./build.sh
-fi
-=======
 # Prefer primary mirrors to avoid flaky community mirrors and set apt timeouts
 APT_MIRROR=http://raspbian.raspberrypi.org/raspbian
 RASPBIAN_MIRROR=http://raspbian.raspberrypi.org/raspbian
 APT_MIRROR_RASPBERRYPI=http://archive.raspberrypi.org/debian
 DEBIAN_MIRROR=http://deb.debian.org/debian
-APT_OPTS="-o Acquire::Retries=5 -o Acquire::http::Timeout=30 -o Acquire::https::Timeout=30 -o Acquire::http::NoCache=true"
+APT_OPTS="${APT_OPTS}"
 CFG
 
 # Ensure binfmt_misc mount exists for pi-gen checks (harmless if already mounted)
@@ -144,7 +118,6 @@
 ${SUDO} stdbuf -oL -eL timeout "${BUILD_TIMEOUT}" ./build.sh
 echo "pi-gen build finished"
 
->>>>>>> f1f8f85e
 mv deploy/*.img "${OUTPUT_DIR}/${IMG_NAME}.img"
 xz -T0 "${OUTPUT_DIR}/${IMG_NAME}.img"
 sha256sum "${OUTPUT_DIR}/${IMG_NAME}.img.xz" > \
