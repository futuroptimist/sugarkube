--- conflicted
+++ resolved
@@ -317,11 +317,7 @@
 
 bash "${REPO_ROOT}/scripts/collect_pi_image.sh" "deploy" "${OUT_IMG}"
 if [ ! -s "${OUT_IMG}" ]; then
-<<<<<<< HEAD
-  echo "Image file not created: ${OUT_IMG}" >&2
-=======
   echo "Output image not found or empty: ${OUT_IMG}" >&2
->>>>>>> b20279bf
   exit 1
 fi
 echo "[sugarkube] Image written to ${OUT_IMG}"