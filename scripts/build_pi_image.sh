--- conflicted
+++ resolved
@@ -117,17 +117,6 @@
 ${SUDO} stdbuf -oL -eL timeout "${BUILD_TIMEOUT}" ./build.sh
 echo "pi-gen build finished"
 
-<<<<<<< HEAD
-if compgen -G "deploy/*.img" >/dev/null; then
-  mv deploy/*.img "${OUTPUT_DIR}/${IMG_NAME}.img"
-elif compgen -G "deploy/*.img.zip" >/dev/null; then
-  unzip -p deploy/*.img.zip > "${OUTPUT_DIR}/${IMG_NAME}.img"
-else
-  echo "No image produced by pi-gen" >&2
-  exit 1
-fi
-
-=======
 if compgen -G "deploy/*.img" > /dev/null; then
   mv deploy/*.img "${OUTPUT_DIR}/${IMG_NAME}.img"
 elif compgen -G "deploy/*.img.zip" > /dev/null; then
@@ -137,7 +126,7 @@
   echo "No image file found in deploy/" >&2
   exit 1
 fi
->>>>>>> c4cbf5ee
+
 xz -T0 "${OUTPUT_DIR}/${IMG_NAME}.img"
 sha256sum "${OUTPUT_DIR}/${IMG_NAME}.img.xz" > \
   "${OUTPUT_DIR}/${IMG_NAME}.img.xz.sha256"
