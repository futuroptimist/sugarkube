--- conflicted
+++ resolved
@@ -104,15 +104,11 @@
   ${SUDO} mount -t binfmt_misc binfmt_misc /proc/sys/fs/binfmt_misc || true
 fi
 
-<<<<<<< HEAD
 echo "Starting pi-gen build..."
 # Stream output line-by-line so GitHub Actions shows progress and doesn't appear to hang
 ${SUDO} stdbuf -oL -eL timeout "${BUILD_TIMEOUT}" ./build.sh
 echo "pi-gen build finished"
 
-=======
-${SUDO} timeout "${BUILD_TIMEOUT}" ./build.sh
->>>>>>> 6e5ae1ae
 mv deploy/*.img "${OUTPUT_DIR}/${IMG_NAME}.img"
 xz -T0 "${OUTPUT_DIR}/${IMG_NAME}.img"
 sha256sum "${OUTPUT_DIR}/${IMG_NAME}.img.xz" > \
