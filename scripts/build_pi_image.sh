#!/usr/bin/env bash
set -euo pipefail

REQUIRED_SPACE_GB="${REQUIRED_SPACE_GB:-10}"

check_space() {
  local dir="$1"
  local avail_kb required_kb
  avail_kb=$(df -Pk "$dir" | awk 'NR==2 {print $4}')
  required_kb=$((REQUIRED_SPACE_GB * 1024 * 1024))
  if [ "$avail_kb" -lt "$required_kb" ]; then
    local avail_gb=$((avail_kb / 1024 / 1024))
    echo "Need at least ${REQUIRED_SPACE_GB}GB free in $dir (only ${avail_gb}GB available)" >&2
    exit 1
  fi
}

# Build a Raspberry Pi OS image with cloud-init files preloaded.
# Requires curl, docker, git, sha256sum, stdbuf, timeout, xz, bsdtar and roughly
# 10 GB of free disk space. Set PI_GEN_URL to override the default pi-gen
# repository.

for cmd in curl docker git sha256sum stdbuf timeout xz bsdtar; do
  if ! command -v "$cmd" >/dev/null 2>&1; then
    echo "$cmd is required" >&2
    exit 1
  fi
done

# Ensure the Docker daemon is running; otherwise builds will fail later
if ! docker info >/dev/null 2>&1; then
  echo "Docker daemon is not running or not accessible" >&2
  exit 1
fi

# Install qemu binfmt handlers so pi-gen can emulate ARM binaries without hanging
if ! docker run --privileged --rm tonistiigi/binfmt --install arm64,arm >/dev/null 2>&1; then
  # Some hosts require installing handlers separately
  if ! docker run --privileged --rm tonistiigi/binfmt --install arm64 >/dev/null 2>&1; then
    echo "Failed to install arm64 binfmt handler on host" >&2
    exit 1
  fi
  if ! docker run --privileged --rm tonistiigi/binfmt --install arm >/dev/null 2>&1; then
    echo "Failed to install arm binfmt handler on host" >&2
    exit 1
  fi
fi

# Use sudo only when not running as root. Some CI containers omit sudo.
SUDO=""
if [ "$(id -u)" -ne 0 ]; then
  if command -v sudo >/dev/null 2>&1; then
    SUDO="sudo"
  else
    echo "Run as root or install sudo" >&2
    exit 1
  fi
fi

REPO_ROOT="$(cd "$(dirname "$0")/.." && pwd)"
CLOUD_INIT_PATH="${CLOUD_INIT_PATH:-${REPO_ROOT}/scripts/cloud-init/user-data.yaml}"
if [ ! -f "${CLOUD_INIT_PATH}" ]; then
  echo "Cloud-init file not found: ${CLOUD_INIT_PATH}" >&2
  exit 1
fi
if [ ! -s "${CLOUD_INIT_PATH}" ]; then
  echo "Cloud-init file is empty: ${CLOUD_INIT_PATH}" >&2
  exit 1
fi
if ! head -n1 "${CLOUD_INIT_PATH}" | grep -q '^#cloud-config'; then
  echo "Cloud-init file missing #cloud-config header: ${CLOUD_INIT_PATH}" >&2
  exit 1
fi
WORK_DIR=$(mktemp -d)
trap 'rm -rf "${WORK_DIR}"' EXIT

# Ensure temporary and output locations have enough space
check_space "$(dirname "${WORK_DIR}")"

PI_GEN_URL="${PI_GEN_URL:-https://github.com/RPi-Distro/pi-gen.git}"
DEBIAN_MIRROR="${DEBIAN_MIRROR:-https://deb.debian.org/debian}"
RPI_MIRROR="${RPI_MIRROR:-https://archive.raspberrypi.com/debian}"
URL_CHECK_TIMEOUT="${URL_CHECK_TIMEOUT:-10}"
for url in "$DEBIAN_MIRROR" "$RPI_MIRROR" "$PI_GEN_URL"; do
  if ! curl -fsIL --connect-timeout "${URL_CHECK_TIMEOUT}" --max-time "${URL_CHECK_TIMEOUT}" "$url" >/dev/null; then
    echo "Cannot reach $url" >&2
    exit 1
  fi
done

ARM64="${ARM64:-1}"
# Clone the arm64 branch when building 64-bit images to avoid generating
# both architectures and exhausting disk space.
if [ -z "${PI_GEN_BRANCH:-}" ]; then
  if [ "$ARM64" -eq 1 ]; then
    PI_GEN_BRANCH="arm64"
  else
    PI_GEN_BRANCH="bookworm"
  fi
fi
IMG_NAME="${IMG_NAME:-sugarkube}"
OUTPUT_DIR="${OUTPUT_DIR:-${REPO_ROOT}}"
mkdir -p "${OUTPUT_DIR}"
check_space "${OUTPUT_DIR}"

# Build only the minimal lite image by default to keep CI fast
PI_GEN_STAGES="${PI_GEN_STAGES:-stage0 stage1 stage2}"
# Abort early if no stages were requested
if [[ -z "${PI_GEN_STAGES// }" ]]; then
  echo "PI_GEN_STAGES must include at least one stage" >&2
  exit 1
fi

git clone --depth 1 --single-branch --branch "${PI_GEN_BRANCH}" \
  "${PI_GEN_URL:-https://github.com/RPi-Distro/pi-gen.git}" \
  "${WORK_DIR}/pi-gen"

USER_DATA="${WORK_DIR}/pi-gen/stage2/01-sys-tweaks/user-data"
cp "${CLOUD_INIT_PATH}" "${USER_DATA}"
<<<<<<< HEAD
if [ -n "${TUNNEL_TOKEN_FILE:-}" ] && [ -z "${TUNNEL_TOKEN:-}" ]; then
  if [ ! -f "${TUNNEL_TOKEN_FILE}" ]; then
    echo "TUNNEL_TOKEN_FILE not found: ${TUNNEL_TOKEN_FILE}" >&2
    exit 1
  fi
  TUNNEL_TOKEN="$(tr -d '\n' < "${TUNNEL_TOKEN_FILE}")"
=======
if [ "$ARM64" -ne 1 ]; then
  sed -i 's/arch=arm64/arch=armhf/' "${USER_DATA}"
>>>>>>> be7d576a
fi
if [ -n "${TUNNEL_TOKEN:-}" ]; then
  echo "Embedding Cloudflare token into cloud-init"
  sed -i "s|TUNNEL_TOKEN=\"\"|TUNNEL_TOKEN=\"${TUNNEL_TOKEN}\"|" "${USER_DATA}"
fi

install -Dm644 "${REPO_ROOT}/scripts/cloud-init/docker-compose.cloudflared.yml" \
  "${WORK_DIR}/pi-gen/stage2/01-sys-tweaks/files/opt/sugarkube/docker-compose.cloudflared.yml"

cd "${WORK_DIR}/pi-gen"
export DEBIAN_FRONTEND=noninteractive

# Allow callers to override the build timeout
BUILD_TIMEOUT="${BUILD_TIMEOUT:-4h}"

APT_OPTS='-o Acquire::Retries=5 -o Acquire::http::Timeout=30 \
-o Acquire::https::Timeout=30 -o Acquire::http::NoCache=true'
APT_OPTS+=' -o APT::Install-Recommends=false -o APT::Install-Suggests=false'

cat > config <<CFG
IMG_NAME="${IMG_NAME}"
ENABLE_SSH=1
ARM64=${ARM64}
# Prefer primary mirrors to avoid flaky community mirrors and set apt timeouts
APT_MIRROR=http://raspbian.raspberrypi.org/raspbian
RASPBIAN_MIRROR=http://raspbian.raspberrypi.org/raspbian
APT_MIRROR_RASPBERRYPI=${RPI_MIRROR}
DEBIAN_MIRROR=${DEBIAN_MIRROR}
APT_OPTS="${APT_OPTS}"
STAGE_LIST="${PI_GEN_STAGES}"
CFG

# Ensure binfmt_misc mount exists for pi-gen checks (harmless if already mounted)
if [ ! -d /proc/sys/fs/binfmt_misc ]; then
  mkdir -p /proc/sys/fs/binfmt_misc || true
fi
if ! mountpoint -q /proc/sys/fs/binfmt_misc; then
  ${SUDO} mount -t binfmt_misc binfmt_misc /proc/sys/fs/binfmt_misc || true
fi

echo "Starting pi-gen build..."
# Stream output line-by-line so GitHub Actions shows progress and doesn't appear to hang
${SUDO} stdbuf -oL -eL timeout "${BUILD_TIMEOUT}" ./build.sh
echo "pi-gen build finished"

# Ensure the pi-gen Docker image is tagged for caching
if ! docker image inspect pi-gen:latest >/dev/null 2>&1; then
  img_id=$(docker images --format '{{.Repository}} {{.ID}}' | awk '$1=="pi-gen"{print $2; exit}')
  if [ -n "${img_id}" ]; then
    docker image tag "${img_id}" pi-gen:latest
  else
    echo "pi-gen Docker image not found" >&2
    exit 1
  fi
fi

OUT_IMG="${OUTPUT_DIR}/${IMG_NAME}.img.xz"

bash "${REPO_ROOT}/scripts/collect_pi_image.sh" "deploy" "${OUT_IMG}"
echo "Image written to ${OUT_IMG}"<|MERGE_RESOLUTION|>--- conflicted
+++ resolved
@@ -117,18 +117,22 @@
 
 USER_DATA="${WORK_DIR}/pi-gen/stage2/01-sys-tweaks/user-data"
 cp "${CLOUD_INIT_PATH}" "${USER_DATA}"
-<<<<<<< HEAD
+
+# If a TUNNEL_TOKEN_FILE is provided but TUNNEL_TOKEN is not, load it from file
 if [ -n "${TUNNEL_TOKEN_FILE:-}" ] && [ -z "${TUNNEL_TOKEN:-}" ]; then
   if [ ! -f "${TUNNEL_TOKEN_FILE}" ]; then
     echo "TUNNEL_TOKEN_FILE not found: ${TUNNEL_TOKEN_FILE}" >&2
     exit 1
   fi
   TUNNEL_TOKEN="$(tr -d '\n' < "${TUNNEL_TOKEN_FILE}")"
-=======
+fi
+
+# For 32-bit builds, adjust Cloudflare apt source architecture to armhf
 if [ "$ARM64" -ne 1 ]; then
   sed -i 's/arch=arm64/arch=armhf/' "${USER_DATA}"
->>>>>>> be7d576a
 fi
+
+# Embed Cloudflare token if available
 if [ -n "${TUNNEL_TOKEN:-}" ]; then
   echo "Embedding Cloudflare token into cloud-init"
   sed -i "s|TUNNEL_TOKEN=\"\"|TUNNEL_TOKEN=\"${TUNNEL_TOKEN}\"|" "${USER_DATA}"
