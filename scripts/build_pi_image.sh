#!/usr/bin/env bash
set -euo pipefail

if [[ "${DEBUG:-0}" == "1" ]]; then
  set -x
fi

usage() {
  cat <<'EOF'
Usage: build_pi_image.sh [--help]

Build a Raspberry Pi OS image preloaded with cloud-init.

Environment variables:
  CLOUD_INIT_PATH   Path to cloud-init user-data (default scripts/cloud-init/user-data.yaml)
  OUTPUT_DIR        Directory to write the image (default repo root)
  IMG_NAME          Name for the output image (default sugarkube)
  TOKEN_PLACE_BRANCH Branch of token.place to clone (default main)
  DSPACE_BRANCH     Branch of dspace to clone (default v3)

See docs/pi_image_cloudflare.md for details.
EOF
}

if [[ "${1:-}" =~ ^(-h|--help)$ ]]; then
  usage
  exit 0
fi

REQUIRED_SPACE_GB="${REQUIRED_SPACE_GB:-10}"

check_space() {
  local dir="$1"
  local avail_kb required_kb avail_gb
  avail_kb=$(df -Pk "$dir" | awk 'NR==2 {print $4}')
  required_kb=$((REQUIRED_SPACE_GB * 1024 * 1024))
  if [ "$avail_kb" -lt "$required_kb" ]; then
    avail_gb=$(awk "BEGIN {printf \"%.2f\", $avail_kb/1024/1024}")
    echo "Need at least ${REQUIRED_SPACE_GB}GB free in $dir (only ${avail_gb}GB available)" >&2
    exit 1
  fi
}

# Build a Raspberry Pi OS image with cloud-init files preloaded.
# Requires curl, docker, git, sha256sum, stdbuf, timeout, xz, bsdtar, df and roughly
# 10 GB of free disk space. Set PI_GEN_URL to override the default pi-gen repository.

for cmd in curl docker git sha256sum stdbuf timeout xz bsdtar df python3; do
  if ! command -v "$cmd" >/dev/null 2>&1; then
    echo "$cmd is required" >&2
    exit 1
  fi
done

# Ensure the Docker daemon is running; otherwise builds will fail later
if ! docker info >/dev/null 2>&1; then
  echo "Docker daemon is not running or not accessible" >&2
  exit 1
fi

# Install qemu binfmt handlers so pi-gen can emulate ARM binaries without hanging
SKIP_BINFMT="${SKIP_BINFMT:-0}"
if [ "$SKIP_BINFMT" -ne 1 ]; then
  if ! docker run --privileged --rm tonistiigi/binfmt --install arm64,arm >/dev/null 2>&1; then
    # Some hosts require installing handlers separately
    if ! docker run --privileged --rm tonistiigi/binfmt --install arm64 >/dev/null 2>&1; then
      echo "Failed to install arm64 binfmt handler on host" >&2
      exit 1
    fi
    if ! docker run --privileged --rm tonistiigi/binfmt --install arm >/dev/null 2>&1; then
      echo "Failed to install arm binfmt handler on host" >&2
      exit 1
    fi
  fi
else
  echo "Skipping binfmt handler installation"
fi

# Use sudo only when not running as root. Some CI containers omit sudo.
SUDO=""
if [ "$(id -u)" -ne 0 ]; then
  if command -v sudo >/dev/null 2>&1; then
    SUDO="sudo"
  else
    echo "Run as root or install sudo" >&2
    exit 1
  fi
fi

REPO_ROOT="$(cd "$(dirname "$0")/.." && pwd)"
REPO_COMMIT="$(git -C "${REPO_ROOT}" rev-parse HEAD)"
REPO_REF="${GITHUB_REF:-$(git -C "${REPO_ROOT}" rev-parse --abbrev-ref HEAD 2>/dev/null || "unknown")}"
RUNNER_OS_VALUE="${RUNNER_OS:-$(uname -s)}"
RUNNER_ARCH_VALUE="${RUNNER_ARCH:-$(uname -m)}"
CLOUD_INIT_DIR="${CLOUD_INIT_DIR:-${REPO_ROOT}/scripts/cloud-init}"
CLOUD_INIT_PATH="${CLOUD_INIT_PATH:-${CLOUD_INIT_DIR}/user-data.yaml}"
CLOUDFLARED_COMPOSE_PATH="${CLOUDFLARED_COMPOSE_PATH:-${CLOUD_INIT_DIR}/docker-compose.cloudflared.yml}"
PROJECTS_COMPOSE_PATH="${PROJECTS_COMPOSE_PATH:-${CLOUD_INIT_DIR}/docker-compose.yml}"
START_PROJECTS_PATH="${START_PROJECTS_PATH:-${CLOUD_INIT_DIR}/start-projects.sh}"
INIT_ENV_PATH="${INIT_ENV_PATH:-${CLOUD_INIT_DIR}/init-env.sh}"
<<<<<<< HEAD
FIRST_BOOT_PATH="${FIRST_BOOT_PATH:-${CLOUD_INIT_DIR}/first-boot.py}"
=======
EXPORT_KUBECONFIG_PATH="${EXPORT_KUBECONFIG_PATH:-${CLOUD_INIT_DIR}/export-kubeconfig.sh}"
>>>>>>> 9c8e3f47

if [ ! -f "${CLOUD_INIT_PATH}" ]; then
  echo "Cloud-init file not found: ${CLOUD_INIT_PATH}" >&2
  exit 1
fi
if [ ! -s "${CLOUD_INIT_PATH}" ]; then
  echo "Cloud-init file is empty: ${CLOUD_INIT_PATH}" >&2
  exit 1
fi
if ! head -n1 "${CLOUD_INIT_PATH}" | grep -q '^#cloud-config'; then
  echo "Cloud-init file missing #cloud-config header: ${CLOUD_INIT_PATH}" >&2
  exit 1
fi

# Validate cloud-init YAML syntax when PyYAML is available
SKIP_CLOUD_INIT_VALIDATION="${SKIP_CLOUD_INIT_VALIDATION:-0}"
if [ "${SKIP_CLOUD_INIT_VALIDATION}" -ne 1 ]; then
  if command -v python3 >/dev/null 2>&1 && python3 -c "import yaml" >/dev/null 2>&1; then
    if ! python3 - "${CLOUD_INIT_PATH}" <<'PY' >/dev/null 2>&1
import sys, yaml
with open(sys.argv[1]) as f:
    yaml.safe_load(f)
PY
    then
      echo "Cloud-init file contains invalid YAML: ${CLOUD_INIT_PATH}" >&2
      exit 1
    fi
  else
    echo "PyYAML not installed; skipping cloud-init YAML validation" >&2
  fi
else
  echo "Skipping cloud-init YAML validation"
fi

if [ ! -f "${CLOUDFLARED_COMPOSE_PATH}" ]; then
  echo "Cloudflared compose file not found: ${CLOUDFLARED_COMPOSE_PATH}" >&2
  exit 1
fi
if [ ! -s "${CLOUDFLARED_COMPOSE_PATH}" ]; then
  echo "Cloudflared compose file is empty: ${CLOUDFLARED_COMPOSE_PATH}" >&2
  exit 1
fi
if [ ! -f "${PROJECTS_COMPOSE_PATH}" ]; then
  echo "Projects compose file not found: ${PROJECTS_COMPOSE_PATH}" >&2
  exit 1
fi
if [ ! -s "${PROJECTS_COMPOSE_PATH}" ]; then
  echo "Projects compose file is empty: ${PROJECTS_COMPOSE_PATH}" >&2
  exit 1
fi
if [ ! -f "${START_PROJECTS_PATH}" ]; then
  echo "Start projects script not found: ${START_PROJECTS_PATH}" >&2
  exit 1
fi
if [ ! -s "${START_PROJECTS_PATH}" ]; then
  echo "Start projects script is empty: ${START_PROJECTS_PATH}" >&2
  exit 1
fi
if [ ! -f "${INIT_ENV_PATH}" ]; then
  echo "Init env script not found: ${INIT_ENV_PATH}" >&2
  exit 1
fi
if [ ! -s "${INIT_ENV_PATH}" ]; then
  echo "Init env script is empty: ${INIT_ENV_PATH}" >&2
  exit 1
fi
<<<<<<< HEAD
if [ ! -f "${FIRST_BOOT_PATH}" ]; then
  echo "First boot reporter not found: ${FIRST_BOOT_PATH}" >&2
  exit 1
fi
if [ ! -s "${FIRST_BOOT_PATH}" ]; then
  echo "First boot reporter is empty: ${FIRST_BOOT_PATH}" >&2
=======
if [ ! -f "${EXPORT_KUBECONFIG_PATH}" ]; then
  echo "Export kubeconfig script not found: ${EXPORT_KUBECONFIG_PATH}" >&2
  exit 1
fi
if [ ! -s "${EXPORT_KUBECONFIG_PATH}" ]; then
  echo "Export kubeconfig script is empty: ${EXPORT_KUBECONFIG_PATH}" >&2
>>>>>>> 9c8e3f47
  exit 1
fi

KEEP_WORK_DIR="${KEEP_WORK_DIR:-0}"
WORK_DIR=$(mktemp -d)
cleanup() {
  if [[ "${KEEP_WORK_DIR}" != "1" ]]; then
    rm -rf "${WORK_DIR}"
  else
    echo "[sugarkube] KEEP_WORK_DIR=1; leaving work dir: ${WORK_DIR}"
  fi
}
trap cleanup EXIT

# Ensure temporary and output locations have enough space
check_space "$(dirname "${WORK_DIR}")"

PI_GEN_URL="${PI_GEN_URL:-https://github.com/RPi-Distro/pi-gen.git}"
DEBIAN_MIRROR="${DEBIAN_MIRROR:-https://deb.debian.org/debian}"
RPI_MIRROR="${RPI_MIRROR:-https://archive.raspberrypi.com/debian}"
URL_CHECK_TIMEOUT="${URL_CHECK_TIMEOUT:-10}"
SKIP_URL_CHECK="${SKIP_URL_CHECK:-0}"
if [ "$SKIP_URL_CHECK" -ne 1 ]; then
  for url in "$DEBIAN_MIRROR" "$RPI_MIRROR" "$PI_GEN_URL"; do
    if ! curl -fsIL --connect-timeout "${URL_CHECK_TIMEOUT}" --max-time "${URL_CHECK_TIMEOUT}" "$url" >/dev/null; then
      echo "Cannot reach $url" >&2
      exit 1
    fi
  done
else
  echo "Skipping URL reachability checks"
fi

ARM64="${ARM64:-1}"
if [ "$ARM64" -eq 1 ]; then
  ARMHF=0
else
  ARMHF=1
fi
# Default to the bookworm release branch; architecture is controlled via config.
PI_GEN_BRANCH="${PI_GEN_BRANCH:-bookworm}"
IMG_NAME="${IMG_NAME:-sugarkube}"
OUTPUT_DIR="${OUTPUT_DIR:-${REPO_ROOT}}"
mkdir -p "${OUTPUT_DIR}"
OUT_IMG="${OUTPUT_DIR}/${IMG_NAME}.img.xz"
# Abort to avoid clobbering existing images unless FORCE_OVERWRITE=1
if [ -e "${OUT_IMG}" ] && [ "${FORCE_OVERWRITE:-0}" -ne 1 ]; then
  echo "Output image already exists: ${OUT_IMG} (set FORCE_OVERWRITE=1 to overwrite)" >&2
  exit 1
fi
export OUTPUT_DIR
check_space "${OUTPUT_DIR}"

# Build only the minimal lite image by default to keep CI fast
PI_GEN_STAGES="${PI_GEN_STAGES:-stage0 stage1 stage2}"
# Abort early if no stages were requested
if [[ -z "${PI_GEN_STAGES// }" ]]; then
  echo "PI_GEN_STAGES must include at least one stage" >&2
  exit 1
fi

git clone --depth 1 --single-branch --branch "${PI_GEN_BRANCH}" \
  "${PI_GEN_URL:-https://github.com/RPi-Distro/pi-gen.git}" \
  "${WORK_DIR}/pi-gen"
PI_GEN_COMMIT="$(git -C "${WORK_DIR}/pi-gen" rev-parse HEAD)"

USER_DATA="${WORK_DIR}/pi-gen/stage2/01-sys-tweaks/user-data"
cp "${CLOUD_INIT_PATH}" "${USER_DATA}"

# If a TUNNEL_TOKEN_FILE is provided but TUNNEL_TOKEN is not, load it from file
if [ -n "${TUNNEL_TOKEN_FILE:-}" ] && [ -z "${TUNNEL_TOKEN:-}" ]; then
  if [ ! -f "${TUNNEL_TOKEN_FILE}" ]; then
    echo "TUNNEL_TOKEN_FILE not found: ${TUNNEL_TOKEN_FILE}" >&2
    exit 1
  fi
  TUNNEL_TOKEN="$(tr -d '\n' < "${TUNNEL_TOKEN_FILE}")"
fi

# For 32-bit builds, adjust Cloudflare apt source architecture to armhf
if [ "$ARM64" -ne 1 ]; then
  sed -i 's/arch=arm64/arch=armhf/' "${USER_DATA}"
fi

# Embed Cloudflare token if available
if [ -n "${TUNNEL_TOKEN:-}" ]; then
  echo "Embedding Cloudflare token into cloud-init"
  escaped_token=$(printf '%s\n' "${TUNNEL_TOKEN}" | sed -e 's/[\/&]/\\&/g')
  sed -i "s|TUNNEL_TOKEN=\"\"|TUNNEL_TOKEN=\"${escaped_token}\"|" "${USER_DATA}"
fi


# Bundle pi_node_verifier and optionally clone repos into the image
install -Dm755 "${REPO_ROOT}/scripts/pi_node_verifier.sh" \
  "${WORK_DIR}/pi-gen/stage2/02-sugarkube-tools/files/usr/local/bin/pi_node_verifier.sh"
install -Dm755 "${FIRST_BOOT_PATH}" \
  "${WORK_DIR}/pi-gen/stage2/02-sugarkube-tools/files/usr/local/bin/sugarkube-first-boot.py"

install -Dm755 "${EXPORT_KUBECONFIG_PATH}" \
  "${WORK_DIR}/pi-gen/stage2/01-sys-tweaks/files/opt/sugarkube/export-kubeconfig.sh"

CLONE_SUGARKUBE="${CLONE_SUGARKUBE:-false}"
CLONE_TOKEN_PLACE="${CLONE_TOKEN_PLACE:-true}"
CLONE_DSPACE="${CLONE_DSPACE:-true}"
EXTRA_REPOS="${EXTRA_REPOS:-}"
TOKEN_PLACE_BRANCH="${TOKEN_PLACE_BRANCH:-main}"
DSPACE_BRANCH="${DSPACE_BRANCH:-v3}"

# Prepare compose file for token.place and dspace; drop services when skipped
PROJECTS_COMPOSE_TEMP="${WORK_DIR}/docker-compose.yml"
cp "${PROJECTS_COMPOSE_PATH}" "${PROJECTS_COMPOSE_TEMP}"
if [[ "$CLONE_TOKEN_PLACE" != "true" ]]; then
  sed -i '/# tokenplace-start/,/# tokenplace-end/d' "${PROJECTS_COMPOSE_TEMP}"
fi
if [[ "$CLONE_DSPACE" != "true" ]]; then
  sed -i '/# dspace-start/,/# dspace-end/d' "${PROJECTS_COMPOSE_TEMP}"
fi
if [[ "$CLONE_TOKEN_PLACE" != "true" && "$CLONE_DSPACE" != "true" && -z "$EXTRA_REPOS" ]]; then
  sed -i '/# projects-start/,/# projects-end/d' "${USER_DATA}"
  sed -i '/# projects-runcmd/d' "${USER_DATA}"
else
  install -Dm644 "${PROJECTS_COMPOSE_TEMP}" \
    "${WORK_DIR}/pi-gen/stage2/01-sys-tweaks/files/opt/projects/docker-compose.yml"
  install -Dm755 "${START_PROJECTS_PATH}" \
    "${WORK_DIR}/pi-gen/stage2/01-sys-tweaks/files/opt/projects/start-projects.sh"
  install -Dm755 "${INIT_ENV_PATH}" \
    "${WORK_DIR}/pi-gen/stage2/01-sys-tweaks/files/opt/projects/init-env.sh"
fi

run_sh="${WORK_DIR}/pi-gen/stage2/02-sugarkube-tools/00-run-chroot.sh"
{
  echo "#!/usr/bin/env bash"
  echo "set -euo pipefail"
  if [[ "$CLONE_SUGARKUBE" == "true" || "$CLONE_TOKEN_PLACE" == "true" || "$CLONE_DSPACE" == "true" || -n "$EXTRA_REPOS" ]]; then
    echo "apt-get update"
    echo "apt-get install -y git"
    echo "install -d /opt/projects"
    echo "cd /opt/projects"
    [[ "$CLONE_SUGARKUBE" == "true" ]] && echo "git clone --depth 1 https://github.com/futuroptimist/sugarkube.git"
    [[ "$CLONE_TOKEN_PLACE" == "true" ]] && \
      echo "git clone --depth 1 --branch ${TOKEN_PLACE_BRANCH} https://github.com/futuroptimist/token.place.git"
    [[ "$CLONE_DSPACE" == "true" ]] && \
      echo "git clone --depth 1 --branch ${DSPACE_BRANCH} https://github.com/democratizedspace/dspace.git"
    if [[ -n "$EXTRA_REPOS" ]]; then
      for repo in $EXTRA_REPOS; do
        echo "git clone --depth 1 $repo"
      done
    fi
    echo "chown -R pi:pi /opt/projects"
  else
    echo 'echo "no optional repositories selected; skipping clones"'
  fi
} > "$run_sh"
chmod +x "$run_sh"

cd "${WORK_DIR}/pi-gen"
export DEBIAN_FRONTEND=noninteractive

# Allow callers to override the build timeout
BUILD_TIMEOUT="${BUILD_TIMEOUT:-4h}"

APT_RETRIES="${APT_RETRIES:-5}"
APT_TIMEOUT="${APT_TIMEOUT:-30}"
APT_OPTS="-o Acquire::Retries=${APT_RETRIES} -o Acquire::http::Timeout=${APT_TIMEOUT} \
-o Acquire::https::Timeout=${APT_TIMEOUT} -o Acquire::http::NoCache=true \
-o APT::Get::Fix-Missing=true"
APT_OPTS+=" -o APT::Install-Recommends=false -o APT::Install-Suggests=false"

SKIP_MIRROR_REWRITE="${SKIP_MIRROR_REWRITE:-0}"
APT_REWRITE_MIRROR="${APT_REWRITE_MIRROR:-https://mirror.fcix.net/raspbian/raspbian}"

if [ "$SKIP_MIRROR_REWRITE" -ne 1 ]; then
  # --- Reliability hooks: mirror rewrites and proxy exceptions ---
  # 1) Persistent apt/dpkg Pre-Invoke hook to rewrite ANY raspbian host to FCIX
  mkdir -p stage0/00-configure-apt/files/usr/local/sbin
  cat > stage0/00-configure-apt/files/usr/local/sbin/apt-rewrite-mirrors <<'EOSH'
#!/usr/bin/env bash
set -euo pipefail
shopt -s nullglob
target="__APT_REWRITE_MIRROR__"
for f in /etc/apt/sources.list /etc/apt/sources.list.d/*.list /etc/apt/sources.list.d/*.sources; do
  [ -f "$f" ] || continue
  sed -i -E "s#https?://[^/[:space:]]+/raspbian#${target}#g" "$f" || true
done
EOSH
  sed -i "s|__APT_REWRITE_MIRROR__|${APT_REWRITE_MIRROR}|g" \
    stage0/00-configure-apt/files/usr/local/sbin/apt-rewrite-mirrors
  chmod +x stage0/00-configure-apt/files/usr/local/sbin/apt-rewrite-mirrors
  mkdir -p stage0/00-configure-apt/files/etc/apt/apt.conf.d
  cat > stage0/00-configure-apt/files/etc/apt/apt.conf.d/10-rewrite-mirrors <<'EOC'
APT::Update::Pre-Invoke { "/usr/bin/env bash -lc '/usr/local/sbin/apt-rewrite-mirrors'"; };
DPkg::Pre-Invoke { "/usr/bin/env bash -lc '/usr/local/sbin/apt-rewrite-mirrors'"; };
EOC

  # 2) Bypass proxy caches for archive.raspberrypi.com to avoid intermittent 503s
  cat > stage0/00-configure-apt/files/etc/apt/apt.conf.d/90-proxy-exceptions <<'EOP'
Acquire::http::Proxy::archive.raspberrypi.com "DIRECT";
Acquire::https::Proxy::archive.raspberrypi.com "DIRECT";
EOP

  # 3) Early rewrite before default 00-run.sh executes in stage0
  mkdir -p stage0/00-configure-apt
  cat > stage0/00-configure-apt/00-run-00-pre.sh <<'EOSH'
#!/usr/bin/env bash
set -euo pipefail
shopt -s nullglob
target="__APT_REWRITE_MIRROR__"
for f in /etc/apt/sources.list /etc/apt/sources.list.d/*.list /etc/apt/sources.list.d/*.sources; do
  [ -f "$f" ] || continue
  sed -i -E "s#https?://[^/[:space:]]+/raspbian#${target}#g" "$f" || true
done
EOSH
  sed -i "s|__APT_REWRITE_MIRROR__|${APT_REWRITE_MIRROR}|g" \
    stage0/00-configure-apt/00-run-00-pre.sh
  chmod +x stage0/00-configure-apt/00-run-00-pre.sh

  # 4) Stage2 safeguard rewrite
  mkdir -p stage2/00-configure-apt
  cat > stage2/00-configure-apt/01-run.sh <<'EOSH'
#!/usr/bin/env bash
set -euo pipefail
shopt -s nullglob
target="__APT_REWRITE_MIRROR__"
for f in /etc/apt/sources.list /etc/apt/sources.list.d/*.list /etc/apt/sources.list.d/*.sources; do
  [ -f "$f" ] || continue
  sed -i -E "s#https?://[^/[:space:]]+/raspbian#${target}#g" "$f" || true
done
apt-get -o Acquire::Retries=10 update || true
EOSH
  sed -i "s|__APT_REWRITE_MIRROR__|${APT_REWRITE_MIRROR}|g" \
    stage2/00-configure-apt/01-run.sh
  chmod +x stage2/00-configure-apt/01-run.sh

  # 5) Export-image post-rewrite after 02-set-sources resets lists
  mkdir -p export-image/02-set-sources
  cat > export-image/02-set-sources/02-run.sh <<'EOSH'
#!/usr/bin/env bash
set -euo pipefail
shopt -s nullglob
target="__APT_REWRITE_MIRROR__"
for f in /etc/apt/sources.list /etc/apt/sources.list.d/*.list /etc/apt/sources.list.d/*.sources; do
  [ -f "$f" ] || continue
  sed -i -E "s#https?://[^/[:space:]]+/raspbian#${target}#g" "$f" || true
done
apt-get -o Acquire::Retries=10 update || true
EOSH
  sed -i "s|__APT_REWRITE_MIRROR__|${APT_REWRITE_MIRROR}|g" \
    export-image/02-set-sources/02-run.sh
  chmod +x export-image/02-set-sources/02-run.sh
else
  echo "Skipping apt mirror rewrites"
fi

cat > config <<CFG
IMG_NAME="${IMG_NAME}"
ENABLE_SSH=1
ARM64=${ARM64}
ARMHF=${ARMHF}
# Prefer primary mirrors to avoid flaky community mirrors and set apt timeouts
APT_MIRROR=http://raspbian.raspberrypi.org/raspbian
RASPBIAN_MIRROR=http://raspbian.raspberrypi.org/raspbian
APT_MIRROR_RASPBERRYPI=${RPI_MIRROR}
DEBIAN_MIRROR=${DEBIAN_MIRROR}
APT_OPTS="${APT_OPTS}"
STAGE_LIST="${PI_GEN_STAGES}"
CFG

# Ensure binfmt_misc mount exists for pi-gen checks (harmless if already mounted)
if [ ! -d /proc/sys/fs/binfmt_misc ]; then
  mkdir -p /proc/sys/fs/binfmt_misc || true
fi
if ! mountpoint -q /proc/sys/fs/binfmt_misc; then
  ${SUDO} mount -t binfmt_misc binfmt_misc /proc/sys/fs/binfmt_misc || true
fi

echo "[sugarkube] Starting pi-gen build (bash path)..."
BUILD_STARTED_AT="$(date -u +"%Y-%m-%dT%H:%M:%SZ")"
SECONDS=0
# Stream output line-by-line so GitHub Actions shows progress and doesn't appear to hang
${SUDO} stdbuf -oL -eL timeout "${BUILD_TIMEOUT}" ./build.sh
BUILD_DURATION_SECONDS=${SECONDS}
BUILD_COMPLETED_AT="$(date -u +"%Y-%m-%dT%H:%M:%SZ")"
echo "[sugarkube] pi-gen build finished"

# Ensure a pi-gen Docker image exists and is tagged for caching
if ! docker image inspect pi-gen:latest >/dev/null 2>&1; then
  img_id=$(docker images --format '{{.Repository}} {{.ID}}' | awk '$1=="pi-gen"{print $2; exit}')
  if [ -n "${img_id}" ]; then
    ${SUDO} docker image tag "${img_id}" pi-gen:latest
  else
    echo "pi-gen Docker image not found" >&2
    exit 1
  fi
fi

if ! docker image inspect pi-gen:latest >/dev/null 2>&1; then
  echo "pi-gen Docker image not found" >&2
  exit 1
fi

bash "${REPO_ROOT}/scripts/collect_pi_image.sh" "deploy" "${OUT_IMG}"
if [ ! -s "${OUT_IMG}" ]; then
  echo "Output image not found or empty: ${OUT_IMG}" >&2
  exit 1
fi
sha256_file="${OUT_IMG}.sha256"
sha256sum "${OUT_IMG}" > "${sha256_file}"
echo "[sugarkube] Image written to ${OUT_IMG}"
echo "[sugarkube] SHA256 checksum stored in ${sha256_file}"

BUILD_LOG_SOURCE="${WORK_DIR}/pi-gen/work/${IMG_NAME}/build.log"
OUT_LOG=""
if [ -f "${BUILD_LOG_SOURCE}" ]; then
  OUT_LOG="${OUTPUT_DIR}/${IMG_NAME}.build.log"
  cp "${BUILD_LOG_SOURCE}" "${OUT_LOG}"
  echo "[sugarkube] Build log copied to ${OUT_LOG}"
else
  echo "[sugarkube] Build log not found at ${BUILD_LOG_SOURCE}" >&2
fi

METADATA_PATH="${OUT_IMG}.metadata.json"
metadata_args=(
  --output "${METADATA_PATH}"
  --image "${OUT_IMG}"
  --checksum "${sha256_file}"
  --pi-gen-branch "${PI_GEN_BRANCH}"
  --pi-gen-url "${PI_GEN_URL}"
  --pi-gen-commit "${PI_GEN_COMMIT}"
  --pi-gen-stages "${PI_GEN_STAGES}"
  --repo-commit "${REPO_COMMIT}"
  --repo-ref "${REPO_REF}"
  --build-start "${BUILD_STARTED_AT}"
  --build-end "${BUILD_COMPLETED_AT}"
  --duration-seconds "${BUILD_DURATION_SECONDS}"
  --runner-os "${RUNNER_OS_VALUE}"
  --runner-arch "${RUNNER_ARCH_VALUE}"
  --option "arm64=${ARM64}"
  --option "armhf=${ARMHF}"
  --option "clone_sugarkube=${CLONE_SUGARKUBE}"
  --option "clone_token_place=${CLONE_TOKEN_PLACE}"
  --option "clone_dspace=${CLONE_DSPACE}"
  --option "token_place_branch=${TOKEN_PLACE_BRANCH}"
  --option "dspace_branch=${DSPACE_BRANCH}"
)
if [ -n "${EXTRA_REPOS}" ]; then
  metadata_args+=(--option "extra_repos=${EXTRA_REPOS}")
fi
if [ -n "${OUT_LOG}" ]; then
  metadata_args+=(--build-log "${OUT_LOG}")
fi

python3 "${REPO_ROOT}/scripts/create_build_metadata.py" "${metadata_args[@]}"
echo "[sugarkube] Build metadata captured at ${METADATA_PATH}"<|MERGE_RESOLUTION|>--- conflicted
+++ resolved
@@ -98,11 +98,8 @@
 PROJECTS_COMPOSE_PATH="${PROJECTS_COMPOSE_PATH:-${CLOUD_INIT_DIR}/docker-compose.yml}"
 START_PROJECTS_PATH="${START_PROJECTS_PATH:-${CLOUD_INIT_DIR}/start-projects.sh}"
 INIT_ENV_PATH="${INIT_ENV_PATH:-${CLOUD_INIT_DIR}/init-env.sh}"
-<<<<<<< HEAD
 FIRST_BOOT_PATH="${FIRST_BOOT_PATH:-${CLOUD_INIT_DIR}/first-boot.py}"
-=======
 EXPORT_KUBECONFIG_PATH="${EXPORT_KUBECONFIG_PATH:-${CLOUD_INIT_DIR}/export-kubeconfig.sh}"
->>>>>>> 9c8e3f47
 
 if [ ! -f "${CLOUD_INIT_PATH}" ]; then
   echo "Cloud-init file not found: ${CLOUD_INIT_PATH}" >&2
@@ -169,21 +166,20 @@
   echo "Init env script is empty: ${INIT_ENV_PATH}" >&2
   exit 1
 fi
-<<<<<<< HEAD
 if [ ! -f "${FIRST_BOOT_PATH}" ]; then
   echo "First boot reporter not found: ${FIRST_BOOT_PATH}" >&2
   exit 1
 fi
 if [ ! -s "${FIRST_BOOT_PATH}" ]; then
   echo "First boot reporter is empty: ${FIRST_BOOT_PATH}" >&2
-=======
+  exit 1
+fi
 if [ ! -f "${EXPORT_KUBECONFIG_PATH}" ]; then
   echo "Export kubeconfig script not found: ${EXPORT_KUBECONFIG_PATH}" >&2
   exit 1
 fi
 if [ ! -s "${EXPORT_KUBECONFIG_PATH}" ]; then
   echo "Export kubeconfig script is empty: ${EXPORT_KUBECONFIG_PATH}" >&2
->>>>>>> 9c8e3f47
   exit 1
 fi
 
