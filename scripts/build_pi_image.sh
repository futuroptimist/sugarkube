--- conflicted
+++ resolved
@@ -89,16 +89,12 @@
 done
 
 ARM64="${ARM64:-1}"
-<<<<<<< HEAD
 if [ "$ARM64" -eq 1 ]; then
   ARMHF=0
 else
   ARMHF=1
 fi
 # Default to the bookworm release branch; architecture is controlled via config.
-=======
-# Use the release branch; architecture is controlled via the config.
->>>>>>> 92a2a0ff
 PI_GEN_BRANCH="${PI_GEN_BRANCH:-bookworm}"
 IMG_NAME="${IMG_NAME:-sugarkube}"
 OUTPUT_DIR="${OUTPUT_DIR:-${REPO_ROOT}}"
