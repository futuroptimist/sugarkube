#!/usr/bin/env bash
set -euo pipefail

# Build a Raspberry Pi OS image with cloud-init files preloaded.
<<<<<<< HEAD
# Requires curl, docker, git, sha256sum, stdbuf, timeout, unzip, xz and roughly
# 10 GB of free disk space. Set PI_GEN_URL to override the default pi-gen
# repository.

for cmd in curl docker git sha256sum stdbuf timeout unzip xz; do
=======
# Requires curl, docker, git, sha256sum, stdbuf, timeout, xz, unzip and roughly
# 10 GB of free disk space. Set PI_GEN_URL to override the default pi-gen
# repository.

for cmd in curl docker git sha256sum stdbuf timeout xz unzip; do
>>>>>>> c05f5894
  if ! command -v "$cmd" >/dev/null 2>&1; then
    echo "$cmd is required" >&2
    exit 1
  fi
done

# Ensure the Docker daemon is running; otherwise builds will fail later
if ! docker info >/dev/null 2>&1; then
  echo "Docker daemon is not running or not accessible" >&2
  exit 1
fi

# Install qemu binfmt handlers so pi-gen can emulate ARM binaries without hanging
if ! docker run --privileged --rm tonistiigi/binfmt --install arm64,arm >/dev/null 2>&1; then
  echo "Failed to install binfmt handlers on host" >&2
  exit 1
fi

# Use sudo only when not running as root. Some CI containers omit sudo.
SUDO=""
if [ "$(id -u)" -ne 0 ]; then
  if command -v sudo >/dev/null 2>&1; then
    SUDO="sudo"
  else
    echo "Run as root or install sudo" >&2
    exit 1
  fi
fi

REPO_ROOT="$(cd "$(dirname "$0")/.." && pwd)"
CLOUD_INIT_PATH="${CLOUD_INIT_PATH:-${REPO_ROOT}/scripts/cloud-init/user-data.yaml}"
if [ ! -f "${CLOUD_INIT_PATH}" ]; then
  echo "Cloud-init file not found: ${CLOUD_INIT_PATH}" >&2
  exit 1
fi
WORK_DIR=$(mktemp -d)
trap 'rm -rf "${WORK_DIR}"' EXIT

PI_GEN_URL="${PI_GEN_URL:-https://github.com/RPi-Distro/pi-gen.git}"
DEBIAN_MIRROR="${DEBIAN_MIRROR:-https://deb.debian.org/debian}"
RPI_MIRROR="${RPI_MIRROR:-https://archive.raspberrypi.com/debian}"
for url in "$DEBIAN_MIRROR" "$RPI_MIRROR" "$PI_GEN_URL"; do
  if ! curl -fsI "$url" >/dev/null; then
    echo "Cannot reach $url" >&2
    exit 1
  fi
done

ARM64="${ARM64:-1}"
# Clone the arm64 branch when building 64-bit images to avoid generating
# both architectures and exhausting disk space.
if [ -z "${PI_GEN_BRANCH:-}" ]; then
  if [ "$ARM64" -eq 1 ]; then
    PI_GEN_BRANCH="arm64"
  else
    PI_GEN_BRANCH="bookworm"
  fi
fi
IMG_NAME="${IMG_NAME:-sugarkube}"
OUTPUT_DIR="${OUTPUT_DIR:-${REPO_ROOT}}"
mkdir -p "${OUTPUT_DIR}"

# Build only the minimal lite image by default to keep CI fast
PI_GEN_STAGES="${PI_GEN_STAGES:-stage0 stage1 stage2}"

git clone --depth 1 --single-branch --branch "${PI_GEN_BRANCH}" \
  "${PI_GEN_URL:-https://github.com/RPi-Distro/pi-gen.git}" \
  "${WORK_DIR}/pi-gen"

cp "${CLOUD_INIT_PATH}" \
  "${WORK_DIR}/pi-gen/stage2/01-sys-tweaks/user-data"

install -Dm644 "${REPO_ROOT}/scripts/cloud-init/docker-compose.cloudflared.yml" \
  "${WORK_DIR}/pi-gen/stage2/01-sys-tweaks/files/opt/sugarkube/docker-compose.cloudflared.yml"

cd "${WORK_DIR}/pi-gen"
export DEBIAN_FRONTEND=noninteractive

# Allow callers to override the build timeout
BUILD_TIMEOUT="${BUILD_TIMEOUT:-4h}"

APT_OPTS='-o Acquire::Retries=5 -o Acquire::http::Timeout=30 \
-o Acquire::https::Timeout=30 -o Acquire::http::NoCache=true'

cat > config <<CFG
IMG_NAME="${IMG_NAME}"
ENABLE_SSH=1
ARM64=${ARM64}
# Prefer primary mirrors to avoid flaky community mirrors and set apt timeouts
APT_MIRROR=http://raspbian.raspberrypi.org/raspbian
RASPBIAN_MIRROR=http://raspbian.raspberrypi.org/raspbian
APT_MIRROR_RASPBERRYPI=http://archive.raspberrypi.org/debian
DEBIAN_MIRROR=http://deb.debian.org/debian
APT_OPTS="${APT_OPTS}"
STAGE_LIST="${PI_GEN_STAGES}"
CFG

# Ensure binfmt_misc mount exists for pi-gen checks (harmless if already mounted)
if [ ! -d /proc/sys/fs/binfmt_misc ]; then
  mkdir -p /proc/sys/fs/binfmt_misc || true
fi
if ! mountpoint -q /proc/sys/fs/binfmt_misc; then
  ${SUDO} mount -t binfmt_misc binfmt_misc /proc/sys/fs/binfmt_misc || true
fi

echo "Starting pi-gen build..."
# Stream output line-by-line so GitHub Actions shows progress and doesn't appear to hang
${SUDO} stdbuf -oL -eL timeout "${BUILD_TIMEOUT}" ./build.sh
echo "pi-gen build finished"

<<<<<<< HEAD
shopt -s nullglob
imgs=(deploy/*.img)
if ((${#imgs[@]} > 0)); then
  mv "${imgs[0]}" "${OUTPUT_DIR}/${IMG_NAME}.img"
else
  zips=(deploy/*.img.zip)
  if ((${#zips[@]} > 0)); then
    unzip -p "${zips[0]}" '*.img' > "${OUTPUT_DIR}/${IMG_NAME}.img"
  else
    echo "No image file produced" >&2
    exit 1
  fi
fi
shopt -u nullglob

=======
if compgen -G "deploy/*.img" > /dev/null; then
  mv deploy/*.img "${OUTPUT_DIR}/${IMG_NAME}.img"
elif compgen -G "deploy/*.img.zip" > /dev/null; then
  unzip -q deploy/*.img.zip -d deploy
  mv deploy/*.img "${OUTPUT_DIR}/${IMG_NAME}.img"
else
  echo "No image file found in deploy/" >&2
  exit 1
fi
>>>>>>> c05f5894
xz -T0 "${OUTPUT_DIR}/${IMG_NAME}.img"
sha256sum "${OUTPUT_DIR}/${IMG_NAME}.img.xz" > \
  "${OUTPUT_DIR}/${IMG_NAME}.img.xz.sha256"
ls -lh "${OUTPUT_DIR}/${IMG_NAME}.img.xz" \
  "${OUTPUT_DIR}/${IMG_NAME}.img.xz.sha256"
echo "Image written to ${OUTPUT_DIR}/${IMG_NAME}.img.xz"<|MERGE_RESOLUTION|>--- conflicted
+++ resolved
@@ -2,19 +2,11 @@
 set -euo pipefail
 
 # Build a Raspberry Pi OS image with cloud-init files preloaded.
-<<<<<<< HEAD
 # Requires curl, docker, git, sha256sum, stdbuf, timeout, unzip, xz and roughly
 # 10 GB of free disk space. Set PI_GEN_URL to override the default pi-gen
 # repository.
 
 for cmd in curl docker git sha256sum stdbuf timeout unzip xz; do
-=======
-# Requires curl, docker, git, sha256sum, stdbuf, timeout, xz, unzip and roughly
-# 10 GB of free disk space. Set PI_GEN_URL to override the default pi-gen
-# repository.
-
-for cmd in curl docker git sha256sum stdbuf timeout xz unzip; do
->>>>>>> c05f5894
   if ! command -v "$cmd" >/dev/null 2>&1; then
     echo "$cmd is required" >&2
     exit 1
@@ -125,23 +117,6 @@
 ${SUDO} stdbuf -oL -eL timeout "${BUILD_TIMEOUT}" ./build.sh
 echo "pi-gen build finished"
 
-<<<<<<< HEAD
-shopt -s nullglob
-imgs=(deploy/*.img)
-if ((${#imgs[@]} > 0)); then
-  mv "${imgs[0]}" "${OUTPUT_DIR}/${IMG_NAME}.img"
-else
-  zips=(deploy/*.img.zip)
-  if ((${#zips[@]} > 0)); then
-    unzip -p "${zips[0]}" '*.img' > "${OUTPUT_DIR}/${IMG_NAME}.img"
-  else
-    echo "No image file produced" >&2
-    exit 1
-  fi
-fi
-shopt -u nullglob
-
-=======
 if compgen -G "deploy/*.img" > /dev/null; then
   mv deploy/*.img "${OUTPUT_DIR}/${IMG_NAME}.img"
 elif compgen -G "deploy/*.img.zip" > /dev/null; then
@@ -151,7 +126,7 @@
   echo "No image file found in deploy/" >&2
   exit 1
 fi
->>>>>>> c05f5894
+
 xz -T0 "${OUTPUT_DIR}/${IMG_NAME}.img"
 sha256sum "${OUTPUT_DIR}/${IMG_NAME}.img.xz" > \
   "${OUTPUT_DIR}/${IMG_NAME}.img.xz.sha256"
