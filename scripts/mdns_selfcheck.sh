#!/bin/sh
# shellcheck disable=SC3040,SC3041,SC3043
set -eu

if (set -o pipefail) 2>/dev/null; then
  set -o pipefail
fi

if (set -E) 2>/dev/null; then
  set -E
fi

SCRIPT_DIR="$(CDPATH='' cd "$(dirname "$0")" && pwd)"
# shellcheck source=scripts/log.sh
. "${SCRIPT_DIR}/log.sh"

SERVICE_CLUSTER="${SUGARKUBE_CLUSTER:-sugar}"
SERVICE_ENV="${SUGARKUBE_ENV:-dev}"
EXPECTED_HOST="${SUGARKUBE_EXPECTED_HOST:-}"
EXPECTED_IPV4="${SUGARKUBE_EXPECTED_IPV4:-}"
EXPECTED_ROLE="${SUGARKUBE_EXPECTED_ROLE:-}"
EXPECTED_PHASE="${SUGARKUBE_EXPECTED_PHASE:-}"
ATTEMPTS="${SUGARKUBE_SELFCHK_ATTEMPTS:-12}"
BACKOFF_START_MS="${SUGARKUBE_SELFCHK_BACKOFF_START_MS:-500}"
BACKOFF_CAP_MS="${SUGARKUBE_SELFCHK_BACKOFF_CAP_MS:-5000}"
JITTER_FRACTION="${JITTER:-0.2}"

if command -v tcpdump >/dev/null 2>&1; then
  TCPDUMP_AVAILABLE=1
else
  TCPDUMP_AVAILABLE=0
fi
if [ -z "${SUGARKUBE_MDNS_WIRE_PROOF:-}" ]; then
  if [ "${TCPDUMP_AVAILABLE}" -eq 1 ]; then
    SUGARKUBE_MDNS_WIRE_PROOF=1
  else
    SUGARKUBE_MDNS_WIRE_PROOF=0
  fi
fi
export SUGARKUBE_MDNS_WIRE_PROOF

if command -v curl >/dev/null 2>&1; then
  CURL_BIN="$(command -v curl)"
else
  CURL_BIN=""
fi
if command -v timeout >/dev/null 2>&1; then
  TIMEOUT_BIN="$(command -v timeout)"
else
  TIMEOUT_BIN=""
fi
if command -v bash >/dev/null 2>&1; then
  BASH_BIN="$(command -v bash)"
else
  BASH_BIN=""
fi
MDNS_SOCKET_CHECK_STATUS="skipped"
MDNS_SOCKET_CHECK_METHOD=""

script_start_ms="$(python3 - <<'PY'
import time
print(int(time.time() * 1000))
PY
)"

elapsed_since_start_ms() {
  python3 - "$@" <<'PY'
import sys
import time

try:
    start = int(sys.argv[1])
except (IndexError, ValueError):
    start = 0
now = int(time.time() * 1000)
elapsed = now - start
if elapsed < 0:
    elapsed = 0
print(elapsed)
PY
}

<<<<<<< HEAD
extract_wait_field() {
  key="$1"
  awk -v prefix="${key}=" '
    {
      for (i = 1; i <= NF; ++i) {
        if (index($i, prefix) == 1) {
          print substr($i, length(prefix) + 1)
          exit
        }
      }
    }
  '
=======
MDNS_RESOLUTION_STATUS_LOGGED=0
MDNS_RESOLUTION_STATUS_NSS=0
MDNS_RESOLUTION_STATUS_RESOLVE=0
MDNS_RESOLUTION_STATUS_BROWSE=0

mdns_resolution_status_emit() {
  local outcome="$1"
  shift || true
  [ -n "${outcome}" ] || outcome="unknown"
  if [ "${MDNS_RESOLUTION_STATUS_LOGGED}" = "1" ]; then
    return 0
  fi
  log_info \
    mdns_resolution_status \
    outcome="${outcome}" \
    nss_ok="${MDNS_RESOLUTION_STATUS_NSS}" \
    resolve_ok="${MDNS_RESOLUTION_STATUS_RESOLVE}" \
    browse_ok="${MDNS_RESOLUTION_STATUS_BROWSE}" \
    "$@"
  MDNS_RESOLUTION_STATUS_LOGGED=1
}

mdns_check_nss_host() {
  local host="$1"
  local expected_ipv4="$2"

  if [ -z "${host}" ]; then
    return 1
  fi
  if ! command -v getent >/dev/null 2>&1; then
    return 1
  fi

  local resolved=""
  resolved="$(getent hosts "${host}" 2>/dev/null | awk 'NR==1 {print $1}' | head -n1)"
  if [ -z "${resolved}" ]; then
    return 1
  fi

  if [ -n "${expected_ipv4}" ] && [ "${resolved}" != "${expected_ipv4}" ]; then
    return 2
  fi

  printf '%s' "${resolved}"
  return 0
>>>>>>> 2446ec45
}

case "${ATTEMPTS}" in
  ''|*[!0-9]*) ATTEMPTS=1 ;;
  0) ATTEMPTS=1 ;;
esac
case "${BACKOFF_START_MS}" in
  ''|*[!0-9]*) BACKOFF_START_MS=500 ;;
esac
case "${BACKOFF_CAP_MS}" in
  ''|*[!0-9]*) BACKOFF_CAP_MS=5000 ;;
esac

if [ -z "${EXPECTED_HOST}" ]; then
  elapsed_ms="$(elapsed_since_start_ms "${script_start_ms}")"
  log_info mdns_selfcheck_failure outcome=miss reason=missing_expected_host attempt=0 ms_elapsed="${elapsed_ms}" >&2
  exit 2
fi

AVAHI_WAIT_ATTEMPTED=0

dbus_mode="${SUGARKUBE_MDNS_DBUS:-auto}"
if [ "${dbus_mode}" != "0" ]; then
  dbus_script="${SCRIPT_DIR}/mdns_selfcheck_dbus.sh"
  if [ -x "${dbus_script}" ]; then
    AVAHI_WAIT_ATTEMPTED=1
    if SUGARKUBE_MDNS_DBUS=1 "${dbus_script}"; then
      exit 0
    fi
    status=$?
    case "${status}" in
      # 0=ok, 1=transient fail, 2=unsupported -> CLI fallback
      1)
        log_debug mdns_selfcheck_dbus outcome=skip reason=dbus_first_attempt_failed fallback=cli
        ;;
      2)
        AVAHI_WAIT_ATTEMPTED=0
        log_debug mdns_selfcheck_dbus outcome=skip reason=dbus_unsupported fallback=cli
        ;;
      0)
        ;;
      *)
        exit "${status}"
        ;;
    esac
  else
    log_debug mdns_selfcheck_dbus outcome=skip reason=dbus_script_missing fallback=cli
  fi
else
  log_debug mdns_selfcheck_dbus outcome=skip reason=dbus_disabled fallback=cli
fi

if [ "${AVAHI_WAIT_ATTEMPTED}" -eq 0 ]; then
  avahi_wait_output=""
  if ! avahi_wait_output="$("${SCRIPT_DIR}/wait_for_avahi_dbus.sh" 2>&1)"; then
    status=$?
    if [ -n "${avahi_wait_output}" ]; then
      printf '%s\n' "${avahi_wait_output}"
    fi
    case "${status}" in
      2)
        log_debug mdns_selfcheck_dbus outcome=skip reason=avahi_dbus_wait_skipped fallback=cli
        ;;
      1)
        wait_reason="$(printf '%s\n' "${avahi_wait_output}" | extract_wait_field reason || true)"
        wait_systemd_detail="$(printf '%s\n' "${avahi_wait_output}" | extract_wait_field systemd_detail || true)"
        wait_bus_error="$(printf '%s\n' "${avahi_wait_output}" | extract_wait_field bus_error || true)"
        wait_bus_status="$(printf '%s\n' "${avahi_wait_output}" | extract_wait_field bus_status || true)"
        if [ "${wait_reason}" = "systemd_unavailable" ] ||
          { [ -n "${wait_systemd_detail}" ] && printf '%s\n' "${wait_systemd_detail}" | grep -Ei \
            'System_has_not_been_booted_with_systemd|Systemd_service_manager_is_not_running|Failed_to_connect_to_bus|Failed_to_get_D-Bus_connection|No_such_file_or_directory' >/dev/null; } ||
          { [ -n "${wait_bus_error}" ] && printf '%s\n' "${wait_bus_error}" | grep -Ei \
            'No_such_file_or_directory|Failed_to_connect_to_socket|Connection_refused|System_has_not_been_booted_with_systemd|Systemd_service_manager_is_not_running' >/dev/null; } ||
          [ "${wait_bus_status}" = "systemd_wait" ]; then
          log_debug mdns_selfcheck_dbus outcome=skip reason=avahi_dbus_wait_systemd_unavailable fallback=cli
        else
          elapsed_ms="$(elapsed_since_start_ms "${script_start_ms}")"
          log_info mdns_selfcheck_failure outcome=miss reason=avahi_dbus_wait_failed attempt=0 ms_elapsed="${elapsed_ms}" >&2
          exit "${status}"
        fi
        ;;
      *)
        elapsed_ms="$(elapsed_since_start_ms "${script_start_ms}")"
        log_info mdns_selfcheck_failure outcome=miss reason=avahi_dbus_wait_failed attempt=0 ms_elapsed="${elapsed_ms}" >&2
        exit "${status}"
        ;;
    esac
  elif [ -n "${avahi_wait_output}" ]; then
    printf '%s\n' "${avahi_wait_output}"
  fi
fi

if ! command -v avahi-browse >/dev/null 2>&1; then
  elapsed_ms="$(elapsed_since_start_ms "${script_start_ms}")"
  log_info mdns_selfcheck_failure outcome=miss reason=avahi_browse_missing attempt=0 ms_elapsed="${elapsed_ms}" >&2
  exit 3
fi
if ! command -v avahi-resolve >/dev/null 2>&1; then
  elapsed_ms="$(elapsed_since_start_ms "${script_start_ms}")"
  log_info mdns_selfcheck_failure outcome=miss reason=avahi_resolve_missing attempt=0 ms_elapsed="${elapsed_ms}" >&2
  exit 3
fi

SERVICE_TYPE="_k3s-${SERVICE_CLUSTER}-${SERVICE_ENV}._tcp"

# Accept both short host and FQDN in browse results
EXPECTED_SHORT_HOST="${EXPECTED_HOST%.local}"

ACTIVE_QUERY_RAW="${MDNS_ACTIVE_QUERY_SECS:-}"
if [ -z "${ACTIVE_QUERY_RAW}" ]; then
  ACTIVE_QUERY_RAW="${MDDNS_ACTIVE_QUERY_SECS:-5}"
fi
ACTIVE_QUERY_WINDOW_MS="$({
  python3 - <<'PY' "${ACTIVE_QUERY_RAW}"
import sys

def parse_secs(raw):
    try:
        value = float(raw)
    except (TypeError, ValueError):
        return 0
    if value < 0:
        value = 0.0
    return int(value * 1000)

arg = sys.argv[1] if len(sys.argv) > 1 else ""
print(parse_secs(arg))
PY
} 2>/dev/null)"
case "${ACTIVE_QUERY_WINDOW_MS}" in
  ''|*[!0-9]*) ACTIVE_QUERY_WINDOW_MS=0 ;;
esac
if [ "${ACTIVE_QUERY_WINDOW_MS}" -gt 0 ]; then
  ACTIVE_QUERY_ENABLED=1
else
  ACTIVE_QUERY_WINDOW_MS=0
  ACTIVE_QUERY_ENABLED=0
fi

INITIAL_BROWSE_OUTPUT=""
INITIAL_BROWSE_READY=0

SELF_HOSTNAME_SOURCE=""
if [ "${HOSTNAME+set}" = "set" ] && [ -n "${HOSTNAME}" ]; then
  SELF_HOSTNAME_SOURCE="${HOSTNAME}"
fi
if [ -z "${SELF_HOSTNAME_SOURCE}" ]; then
  SELF_HOSTNAME_SOURCE="$(hostname -f 2>/dev/null || hostname 2>/dev/null || true)"
fi
if [ -z "${SELF_HOSTNAME_SOURCE}" ]; then
  SELF_HOSTNAME_SOURCE="${EXPECTED_HOST}"
fi

SELF_HOSTNAME_ALIASES="$({
  python3 - <<'PY' "${SELF_HOSTNAME_SOURCE}" "${EXPECTED_HOST}"
import sys

aliases = []
seen = set()

def push(value):
    value = (value or "").strip().lower().rstrip('.')
    if not value:
        return
    if value in seen:
        return
    seen.add(value)
    aliases.append(value)

def expand(raw):
    if not raw:
        return
    push(raw)
    if raw.endswith('.local'):
        base = raw[:-6]
        push(base)
    else:
        push(raw + '.local')

for arg in sys.argv[1:]:
    expand((arg or '').strip().lower())

print('\n'.join(aliases))
PY
} 2>/dev/null)"
if [ -n "${SELF_HOSTNAME_ALIASES}" ]; then
  HOSTNAME_CHECK_ENABLED=1
else
  HOSTNAME_CHECK_ENABLED=0
fi

host_matches_self() {
  candidate="$1"
  if [ -z "${candidate}" ]; then
    return 1
  fi
  local lowered
  lowered="$(printf '%s' "${candidate}" | tr '[:upper:]' '[:lower:]')"
  lowered="${lowered%.}"
  if [ -z "${lowered}" ]; then
    return 1
  fi
  if [ "${HOSTNAME_CHECK_ENABLED}" -ne 1 ]; then
    return 1
  fi
  local alias
  local old_ifs="${IFS}"
  IFS="$(printf '\n')"
  for alias in ${SELF_HOSTNAME_ALIASES}; do
    if [ "${lowered}" = "${alias}" ]; then
      IFS="${old_ifs}"
      return 0
    fi
  done
  IFS="${old_ifs}"
  return 1
}

parse_browse() {
  awk -v svc="${SERVICE_TYPE}" \
      -v expected_host="${EXPECTED_HOST}" \
      -v short_host="${EXPECTED_SHORT_HOST}" \
      -v expected_role="${EXPECTED_ROLE}" \
      -v expected_phase="${EXPECTED_PHASE}" \
      -v cluster="${SERVICE_CLUSTER}" \
      -v env="${SERVICE_ENV}" \
      -v sq="'" '
    function dequote(value,    first, last) {
      if (length(value) < 2) {
        return value
      }
      first = substr(value, 1, 1)
      last = substr(value, length(value), 1)
      if ((first == "\"" && last == "\"") || (first == "\047" && last == "\047")) {
        return substr(value, 2, length(value) - 2)
      }
      return value
    }

    function trim(value) {
      sub(/^[[:space:]]+/, "", value)
      sub(/[[:space:]]+$/, "", value)
      return value
    }

    function strip_and_trim(value) {
      value = dequote(value)
      gsub(/\\"/, "\"", value)
      gsub(/\\\047/, sq, value)
      gsub(/\\\\/, "\\", value)
      value = dequote(value)
      return trim(value)
    }

    BEGIN { FS = ";" }
    $1 == "=" {
      delete fields
      for (i = 1; i <= NF; i++) {
        fields[i] = strip_and_trim($i)
      }

      type_idx = -1
      for (i = 1; i <= NF; i++) {
        if (fields[i] == svc) { type_idx = i; break }
      }
      if (type_idx < 0) next

      inst_idx = type_idx - 1
      host_idx = type_idx + 2
      port_idx = type_idx + 4
      if (inst_idx < 1 || host_idx > NF || port_idx > NF) next

      instance = fields[inst_idx]
      host = fields[host_idx]
      port = fields[port_idx]

      if (host == "") next

      host_match = 0
      if (expected_host != "" && host == expected_host) host_match = 1
      if (!host_match && short_host != "") {
        if (host == short_host) host_match = 1
        else if (host == short_host ".local") host_match = 1
      }
      if (!host_match && expected_host ~ /\.local$/) {
        base_host = substr(expected_host, 1, length(expected_host) - 6)
        if (host == base_host) host_match = 1
      }
      if (!host_match) next

      delete txt
      for (j = port_idx + 1; j <= NF; j++) {
        piece = fields[j]
        if (piece == "") continue
        if (tolower(substr(piece, 1, 4)) != "txt=") continue

        entry = strip_and_trim(substr(piece, 5))
        if (entry == "") continue

        eq_pos = index(entry, "=")
        if (eq_pos <= 0) continue

        key = trim(substr(entry, 1, eq_pos - 1))
        value = strip_and_trim(substr(entry, eq_pos + 1))
        if (key == "") continue
        txt[key] = value
      }

      if (cluster != "" && ( !("cluster" in txt) || txt["cluster"] != cluster)) next
      if (env != "" && ( !("env" in txt) || txt["env"] != env)) next
      if (expected_role != "" && ( !("role" in txt) || txt["role"] != expected_role)) next
      if (expected_phase != "" && ( !("phase" in txt) || txt["phase"] != expected_phase)) next

      print instance "|" host "|" port
      exit 0
    }
  '
}

resolve_host() {
  local host="$1"
  if [ -z "${host}" ]; then
    return 1
  fi

  local output
  if ! output="$(avahi-resolve -n "${host}" 2>/dev/null)"; then
    return 1
  fi

  local any_addr=""
  local ipv4_addr=""
  local line field
  while IFS= read -r line; do
    [ -n "${line}" ] || continue
    # shellcheck disable=SC2086
    set -- ${line}
    shift
    for field in "$@"; do
      if [ -z "${any_addr}" ]; then
        any_addr="${field}"
      fi
      case "${field}" in
        *.*.*.*)
          ipv4_addr="${field}"
          ;;
      esac
      if [ -n "${ipv4_addr}" ]; then
        break
      fi
    done
    if [ -n "${ipv4_addr}" ]; then
      break
    fi
  done <<__RES__
${output}
__RES__

  if [ -n "${EXPECTED_IPV4}" ] && [ "${ipv4_addr}" != "${EXPECTED_IPV4}" ]; then
    return 2
  fi

  printf '%s|%s' "${any_addr}" "${ipv4_addr}"
  return 0
}

resolve_srv_target_cli() {
  local target="$1"
  local expected_ipv4="$2"

  if [ -z "${target}" ] || [ -z "${expected_ipv4}" ]; then
    return 3
  fi

  if ! command -v avahi-resolve-host-name >/dev/null 2>&1; then
    return 3
  fi

  local output
  if ! output="$(avahi-resolve-host-name "${target}" -4 --timeout=2 2>/dev/null)"; then
    return 1
  fi

  local ipv4
  ipv4="$(printf '%s\n' "${output}" | awk 'NF >= 2 { print $2; exit }' 2>/dev/null | tr -d '\r')"

  if [ -z "${ipv4}" ]; then
    return 1
  fi

  if [ "${ipv4}" != "${expected_ipv4}" ]; then
    return 2
  fi

  printf '%s' "${ipv4}"
  return 0
}

build_socket_targets() {
  host="$1"
  ipv4="$2"
  any="$3"
  result=""
  for candidate in "${host}" "${ipv4}" "${any}"; do
    [ -n "${candidate}" ] || continue
    case ",${result}," in
      *,"${candidate}",*)
        continue
        ;;
    esac
    if [ -n "${result}" ]; then
      result="${result},${candidate}"
    else
      result="${candidate}"
    fi
  done
  printf '%s' "${result}"
}

mdns_selfcheck__curl_probe() {
  target="$1"
  if [ -z "${CURL_BIN}" ]; then
    return 1
  fi
  url_host="${target}"
  case "${url_host}" in
    *:*)
      url_host="[${url_host}]"
      ;;
  esac
  "${CURL_BIN}" --connect-timeout 2 --max-time 5 -ksS -o /dev/null \
    "https://${url_host}:6443/livez" >/dev/null 2>&1
}

mdns_selfcheck__python_probe() {
  target="$1"
  python3 - "$target" <<'PY' >/dev/null 2>&1
import socket
import sys

host = sys.argv[1]

try:
    with socket.create_connection((host, 6443), timeout=2):
        pass
except Exception:
    sys.exit(1)

sys.exit(0)
PY
}

mdns_selfcheck__devtcp_probe() {
  target="$1"
  if [ -z "${TIMEOUT_BIN}" ] || [ -z "${BASH_BIN}" ]; then
    return 1
  fi
  case "${target}" in
    *:*)
      return 1
      ;;
  esac
  "${TIMEOUT_BIN}" 2 "${BASH_BIN}" -c "exec 3</dev/tcp/${target}/6443" >/dev/null 2>&1
}

server_socket_ready() {
  host="$1"
  any_addr="$2"
  ipv4_addr="$3"
  MDNS_SOCKET_CHECK_STATUS="fail"
  MDNS_SOCKET_CHECK_METHOD=""
  attempted=0
  seen=""
  for candidate in "${ipv4_addr}" "${host}" "${any_addr}"; do
    [ -n "${candidate}" ] || continue
    case " ${seen} " in
      *" ${candidate} "*)
        continue
        ;;
    esac
    seen="${seen} ${candidate}"
    if [ -n "${CURL_BIN}" ]; then
      attempted=1
      if mdns_selfcheck__curl_probe "${candidate}"; then
        MDNS_SOCKET_CHECK_STATUS="ok"
        MDNS_SOCKET_CHECK_METHOD="curl"
        return 0
      fi
      MDNS_SOCKET_CHECK_METHOD="curl"
    fi
    attempted=1
    if mdns_selfcheck__python_probe "${candidate}"; then
      MDNS_SOCKET_CHECK_STATUS="ok"
      MDNS_SOCKET_CHECK_METHOD="python"
      return 0
    fi
    MDNS_SOCKET_CHECK_METHOD="python"
    if [ -n "${TIMEOUT_BIN}" ] && [ -n "${BASH_BIN}" ]; then
      attempted=1
      if mdns_selfcheck__devtcp_probe "${candidate}"; then
        MDNS_SOCKET_CHECK_STATUS="ok"
        MDNS_SOCKET_CHECK_METHOD="devtcp"
        return 0
      fi
      MDNS_SOCKET_CHECK_METHOD="devtcp"
    fi
  done
  if [ "${attempted}" -eq 0 ]; then
    MDNS_SOCKET_CHECK_STATUS="skipped"
    MDNS_SOCKET_CHECK_METHOD=""
    return 2
  fi
  return 1
}

compute_delay_ms() {
  python3 - "$@" <<'PY'
import random
import sys

try:
    attempt = int(sys.argv[1])
except ValueError:
    attempt = 1
try:
    start = int(sys.argv[2])
except ValueError:
    start = 0
try:
    cap = int(sys.argv[3])
except ValueError:
    cap = 0
try:
    jitter = float(sys.argv[4])
except ValueError:
    jitter = 0.0

if attempt < 1:
    attempt = 1
if start < 0:
    start = 0
if cap < 0:
    cap = 0
if cap and start > cap:
    base = cap
else:
    base = start * (2 ** (attempt - 1)) if attempt > 0 else start
if cap and base > cap:
    base = cap
if jitter > 0:
    low = max(0.0, 1.0 - jitter)
    high = 1.0 + jitter
    factor = random.uniform(low, high)
    delay = int(base * factor)
else:
    delay = base
if delay < 0:
    delay = 0
print(delay)
PY
}

mdns_selfcheck__service_type_check() {
  local type_output type_present available_types available_kv available_escaped available_seen
  local active_window_ms active_start_elapsed current_elapsed delta_ms remaining_ms sleep_seconds
  local active_output active_count active_found active_attempts

  type_output="$(avahi-browse --parsable --terminate _services._dns-sd._udp 2>/dev/null || true)"
  type_present=0
  available_types=""
  available_seen=","
  if [ -n "${type_output}" ]; then
    local old_ifs field browse_line
    old_ifs="${IFS}"
    while IFS= read -r browse_line; do
      [ -n "${browse_line}" ] || continue
      IFS=';'
      # shellcheck disable=SC2086
      set -- ${browse_line}
      IFS="${old_ifs}"
      for field in "$@"; do
        case "${field}" in
          "${SERVICE_TYPE}")
            type_present=1
            ;;
          _*._tcp|_*._udp)
            case "${available_seen}" in
              *,"${field}",*)
                ;;
              *)
                available_seen="${available_seen}${field},"
                if [ -n "${available_types}" ]; then
                  available_types="${available_types},${field}"
                else
                  available_types="${field}"
                fi
                ;;
            esac
            ;;
        esac
      done
    done <<__MDNS_TYPES__
${type_output}
__MDNS_TYPES__
    IFS="${old_ifs}"
  fi

  case "${type_present}" in
    1) type_present=1 ;;
    *) type_present=0 ;;
  esac
  available_kv=""
  if [ -n "${available_types}" ]; then
    available_escaped="$(printf '%s' "${available_types}" | sed 's/"/\\"/g')"
    available_kv="available_types=\"${available_escaped}\""
  fi

  if [ "${type_present}" -eq 1 ]; then
    if [ -n "${available_kv}" ]; then
      log_debug mdns_selfcheck event=mdns_type_check \
        present="${type_present}" \
        service_type="${SERVICE_TYPE}" \
        "${available_kv}"
    else
      log_debug mdns_selfcheck event=mdns_type_check \
        present="${type_present}" \
        service_type="${SERVICE_TYPE}"
    fi
  else
    if [ -n "${available_kv}" ]; then
      log_info mdns_type_check present="${type_present}" service_type="${SERVICE_TYPE}" severity=warn \
        "${available_kv}"
    else
      log_info mdns_type_check present="${type_present}" service_type="${SERVICE_TYPE}" severity=warn
    fi
  fi

  active_window_ms="${ACTIVE_QUERY_WINDOW_MS}"
  case "${active_window_ms}" in
    ''|*[!0-9]*) active_window_ms=0 ;;
  esac

  active_start_elapsed="$(elapsed_since_start_ms "${script_start_ms}")"
  case "${active_start_elapsed}" in
    ''|*[!0-9]*) active_start_elapsed=0 ;;
  esac

  active_attempts=0
  active_found=0
  INITIAL_BROWSE_OUTPUT=""
  INITIAL_BROWSE_READY=0

  if [ "${type_present}" -eq 0 ]; then
    while :; do
      active_attempts=$((active_attempts + 1))
      active_output="$(avahi-browse --parsable --resolve --terminate "${SERVICE_TYPE}" 2>/dev/null || true)"
      active_count="$(printf '%s\n' "${active_output}" | awk -v svc="${SERVICE_TYPE}" '
BEGIN { FS = ";"; count = 0 }
$1 == "=" {
  for (i = 1; i <= NF; i++) {
    if ($i == svc) {
      count++
      break
    }
  }
}
END { print count }
"' 2>/dev/null | tr -d '\n' | tr -d '\r')"
      case "${active_count}" in
        ''|*[!0-9]*) active_count=0 ;;
      esac

      if [ "${active_count}" -gt 0 ]; then
        INITIAL_BROWSE_OUTPUT="${active_output}"
        INITIAL_BROWSE_READY=1
        active_found=1
        log_debug mdns_selfcheck event=mdns_type_active outcome=hit attempts="${active_attempts}" instances="${active_count}"
        break
      fi

      if [ "${active_window_ms}" -le 0 ]; then
        INITIAL_BROWSE_OUTPUT="${active_output}"
        break
      fi

      current_elapsed="$(elapsed_since_start_ms "${script_start_ms}")"
      case "${current_elapsed}" in
        ''|*[!0-9]*) current_elapsed=0 ;;
      esac
      delta_ms=$((current_elapsed - active_start_elapsed))
      if [ "${delta_ms}" -lt 0 ]; then
        delta_ms=0
      fi
      if [ "${delta_ms}" -ge "${active_window_ms}" ]; then
        INITIAL_BROWSE_OUTPUT="${active_output}"
        break
      fi

      remaining_ms=$((active_window_ms - delta_ms))
      if [ "${remaining_ms}" -le 0 ]; then
        break
      fi

      if [ "${remaining_ms}" -gt 1000 ]; then
        sleep_seconds=1
      else
        sleep_seconds="$({
          python3 - <<'PY' "${remaining_ms}"
import sys
try:
    delay = int(sys.argv[1])
except ValueError:
    delay = 0
print('{:.3f}'.format(delay / 1000.0))
PY
        } 2>/dev/null)"
        if [ -z "${sleep_seconds}" ]; then
          sleep_seconds=0
        fi
        case "${sleep_seconds}" in
          0|0.0|0.00|0.000) sleep_seconds=0 ;;
        esac
      fi

      if [ "${sleep_seconds}" = "0" ] || [ -z "${sleep_seconds}" ]; then
        sleep 1
      else
        sleep "${sleep_seconds}"
      fi
    done

    if [ "${active_found}" -ne 1 ]; then
      elapsed_ms="$(elapsed_since_start_ms "${script_start_ms}")"
      case "${elapsed_ms}" in
        ''|*[!0-9]*) elapsed_ms=0 ;;
      esac
      log_info mdns_selfcheck_failure outcome=miss reason=active_browse_empty service_type="${SERVICE_TYPE}" attempts="${active_attempts}" ms_elapsed="${elapsed_ms}" >&2
      exit 4
    fi
  fi
}

mdns_selfcheck__service_type_check

attempt=1
last_reason=""
miss_count=0
while [ "${attempt}" -le "${ATTEMPTS}" ]; do
  # Use parsable semicolon-delimited output with resolution and terminate flags
  if [ "${INITIAL_BROWSE_READY}" -eq 1 ]; then
    browse_output="${INITIAL_BROWSE_OUTPUT}"
    INITIAL_BROWSE_READY=0
  else
    browse_output="$(avahi-browse --parsable --resolve --terminate "${SERVICE_TYPE}" 2>/dev/null || true)"
  fi
  parsed="$(printf '%s\n' "${browse_output}" | parse_browse || true)"
  browse_for_trace="$(printf '%s' "${browse_output}" | tr '\n' ' ' | tr -s ' ' | sed 's/"/\\"/g')"
  log_trace mdns_selfcheck_browse attempt="${attempt}" "raw=\"${browse_for_trace}\""
  if [ -n "${parsed}" ]; then
    handshake_failed=0
    srv_host="${parsed#*|}"
    srv_host="${srv_host%%|*}"
    srv_port="${parsed##*|}"
    if [ -z "${srv_host}" ]; then
      last_reason="empty_srv_host"
    else
      host_matches=1
      if [ "${HOSTNAME_CHECK_ENABLED}" -eq 1 ]; then
        if ! host_matches_self "${srv_host}"; then
          host_matches=0
          last_reason="srv_target_mismatch"
          log_trace mdns_selfcheck_host attempt="${attempt}" host="${srv_host}" outcome=skip reason="${last_reason}"
        fi
      fi
      if [ "${host_matches}" -eq 1 ]; then
        MDNS_RESOLUTION_STATUS_BROWSE=1
        local nss_ok=0
        local nss_rc=1
        if mdns_check_nss_host "${srv_host}" "${EXPECTED_IPV4}" >/dev/null 2>&1; then
          nss_ok=1
          nss_rc=0
        else
          nss_rc=$?
        fi
        if [ "${nss_rc}" -eq 2 ]; then
          log_debug mdns_selfcheck_nss attempt="${attempt}" host="${srv_host}" outcome=mismatch expected_ipv4="${EXPECTED_IPV4}" >&2
        fi
        MDNS_RESOLUTION_STATUS_NSS="${nss_ok}"
        cli_status=3
        cli_ipv4=""
        if [ -n "${EXPECTED_IPV4}" ]; then
          if cli_ipv4="$(resolve_srv_target_cli "${srv_host}" "${EXPECTED_IPV4}" 2>/dev/null)"; then
            cli_status=0
          else
            cli_status=$?
          fi
        fi
        cli_ipv4_for_trace="$(printf '%s' "${cli_ipv4}" | tr '\n' ' ' | sed 's/"/\\"/g')"
        log_trace mdns_selfcheck_cli attempt="${attempt}" host="${srv_host}" status="${cli_status}" "ipv4=\"${cli_ipv4_for_trace}\""
        if [ "${cli_status}" -eq 2 ]; then
          last_reason="ipv4_mismatch"
          log_debug mdns_selfcheck outcome=miss attempt="${attempt}" reason="${last_reason}" service_type="${SERVICE_TYPE}"
          elapsed_ms="$(elapsed_since_start_ms "${script_start_ms}")"
          log_info mdns_selfcheck outcome=fail attempts="${attempt}" misses="${miss_count}" reason="${last_reason}" ms_elapsed="${elapsed_ms}" >&2
          mdns_resolution_status_emit fail attempt="${attempt}" host="${srv_host}" reason="${last_reason}"
          exit 5
        fi

        resolved=""
        status=1
        resolution_method="avahi"
        if [ "${cli_status}" -eq 0 ]; then
          resolved="${cli_ipv4}|${cli_ipv4}"
          status=0
          resolution_method="cli"
        else
          resolved="$(resolve_host "${srv_host}" || true)"
          status=$?
        fi
        resolved_for_trace="$(printf '%s' "${resolved}" | tr '\n' ' ' | sed 's/"/\\"/g')"
        log_trace mdns_selfcheck_resolve attempt="${attempt}" host="${srv_host}" status="${status}" method="${resolution_method}" "resolved=\"${resolved_for_trace}\""

        if [ "${status}" -eq 0 ]; then
          MDNS_RESOLUTION_STATUS_RESOLVE=1
        else
          MDNS_RESOLUTION_STATUS_RESOLVE=0
        fi

        if [ "${status}" -eq 0 ] && [ -n "${resolved}" ]; then
          resolved_ipv4="${resolved##*|}"
          resolved_any="${resolved%%|*}"
          elapsed_ms="$(elapsed_since_start_ms "${script_start_ms}")"
          readiness_required=0
          if [ "${EXPECTED_ROLE}" = "server" ] || [ "${EXPECTED_PHASE}" = "server" ]; then
            readiness_required=1
          fi

          if [ "${cli_status}" -eq 0 ] && [ "${readiness_required}" -ne 1 ]; then
            mdns_resolution_status_emit ok attempt="${attempt}" host="${srv_host}" resolve_method="${resolution_method}"
            log_info mdns_selfcheck outcome=confirmed check=cli host="${srv_host}" ipv4="${resolved_ipv4}" port="${srv_port}" attempts="${attempt}" ms_elapsed="${elapsed_ms}" resolve_method="${resolution_method}"
            exit 0
          fi

          socket_targets="$(build_socket_targets "${srv_host}" "${resolved_ipv4}" "${resolved_any}")"
          socket_targets_escaped="$(printf '%s' "${socket_targets}" | sed 's/"/\\"/g')"
          if [ "${readiness_required}" -eq 1 ]; then
            if server_socket_ready "${srv_host}" "${resolved_any}" "${resolved_ipv4}"; then
              socket_status="${MDNS_SOCKET_CHECK_STATUS:-ok}"
              socket_method="${MDNS_SOCKET_CHECK_METHOD:-unknown}"
              [ -n "${socket_method}" ] || socket_method="unknown"
              [ -n "${socket_status}" ] || socket_status="ok"
              log_trace mdns_selfcheck_socket attempt="${attempt}" host="${srv_host}" port="${srv_port}" status="${socket_status}" method="${socket_method}" "targets=\"${socket_targets_escaped}\""
              mdns_resolution_status_emit ok attempt="${attempt}" host="${srv_host}" resolve_method="${resolution_method}" readiness_method="${socket_method}"
              log_info mdns_selfcheck outcome=confirmed check=server host="${srv_host}" ipv4="${resolved_ipv4}" port="${srv_port}" attempts="${attempt}" ms_elapsed="${elapsed_ms}" readiness_method="${socket_method}" readiness_targets="${socket_targets}" resolve_method="${resolution_method}"
              exit 0
            fi
            handshake_failed=1
            socket_status="${MDNS_SOCKET_CHECK_STATUS:-fail}"
            socket_method="${MDNS_SOCKET_CHECK_METHOD:-unknown}"
            [ -n "${socket_method}" ] || socket_method="unknown"
            [ -n "${socket_status}" ] || socket_status="fail"
            log_trace mdns_selfcheck_socket attempt="${attempt}" host="${srv_host}" port="${srv_port}" status="${socket_status}" method="${socket_method}" "targets=\"${socket_targets_escaped}\""
            if [ "${socket_status}" = "skipped" ]; then
              last_reason="server_socket_unchecked"
            else
              last_reason="server_socket_unready"
            fi
          else
            mdns_resolution_status_emit ok attempt="${attempt}" host="${srv_host}" resolve_method="${resolution_method}"
            log_info mdns_selfcheck outcome=ok host="${srv_host}" ipv4="${resolved_ipv4}" port="${srv_port}" attempts="${attempt}" ms_elapsed="${elapsed_ms}" resolve_method="${resolution_method}"
            exit 0
          fi
        fi
        if [ "${status}" -eq 2 ]; then
          # IPv4 mismatch: signal to caller explicitly and avoid unnecessary retries
          last_reason="ipv4_mismatch"
          log_debug mdns_selfcheck outcome=miss attempt="${attempt}" reason="${last_reason}" service_type="${SERVICE_TYPE}"
          elapsed_ms="$(elapsed_since_start_ms "${script_start_ms}")"
          log_info mdns_selfcheck outcome=fail attempts="${attempt}" misses="${miss_count}" reason="${last_reason}" ms_elapsed="${elapsed_ms}" >&2
          exit 5
        elif [ "${status}" -eq 0 ] && [ "${handshake_failed}" -eq 1 ]; then
          :
        else
          last_reason="resolve_failed"
        fi
      fi
    fi
  else
    if [ -z "${browse_output}" ]; then
      last_reason="browse_empty"
    else
      last_reason="instance_not_found"
    fi
  fi

  miss_count=$((miss_count + 1))
  log_debug mdns_selfcheck outcome=miss attempt="${attempt}" reason="${last_reason}" service_type="${SERVICE_TYPE}"

  if [ "${attempt}" -ge "${ATTEMPTS}" ]; then
    break
  fi

  elapsed_ms="$(elapsed_since_start_ms "${script_start_ms}")"
  case "${elapsed_ms}" in
    ''|*[!0-9]*) elapsed_ms=0 ;;
  esac

  delay_ms=0
  delay_mode="backoff"
  use_backoff_delay=1

  if [ "${ACTIVE_QUERY_ENABLED}" -eq 1 ] && [ "${ACTIVE_QUERY_WINDOW_MS}" -gt 0 ]; then
    if [ "${elapsed_ms}" -lt "${ACTIVE_QUERY_WINDOW_MS}" ]; then
      target_ms=""
      case "${attempt}" in
        1) target_ms=1000 ;;
        2) target_ms=3000 ;;
        3) target_ms="${ACTIVE_QUERY_WINDOW_MS}" ;;
        *) target_ms="" ;;
      esac
      if [ -n "${target_ms}" ]; then
        if [ "${target_ms}" -gt "${ACTIVE_QUERY_WINDOW_MS}" ]; then
          target_ms="${ACTIVE_QUERY_WINDOW_MS}"
        fi
        delay_ms=$((target_ms - elapsed_ms))
        if [ "${delay_ms}" -lt 0 ]; then
          delay_ms=0
        fi
        delay_mode="active"
        use_backoff_delay=0
        if [ "${target_ms}" -ge "${ACTIVE_QUERY_WINDOW_MS}" ]; then
          ACTIVE_QUERY_ENABLED=0
        fi
      else
        ACTIVE_QUERY_ENABLED=0
      fi
    else
      ACTIVE_QUERY_ENABLED=0
    fi
  fi

  if [ "${use_backoff_delay}" -eq 1 ]; then
    delay_ms="$(compute_delay_ms "${attempt}" "${BACKOFF_START_MS}" "${BACKOFF_CAP_MS}" "${JITTER_FRACTION}" || echo 0)"
  fi
  case "${delay_ms}" in
    ''|*[!0-9]*) delay_ms=0 ;;
  esac
  if [ "${delay_ms}" -gt 0 ]; then
    delay_s="$(
      python3 - "${delay_ms}" <<'PY'
import sys
try:
    delay = int(sys.argv[1])
except ValueError:
    delay = 0
print('{:.3f}'.format(delay / 1000.0))
PY
    )"
    log_trace mdns_selfcheck_backoff attempt="${attempt}" delay_ms="${delay_ms}" delay_s="${delay_s}" mode="${delay_mode}"
    sleep "${delay_s}"
  fi
  attempt=$((attempt + 1))
done

elapsed_ms="$(elapsed_since_start_ms "${script_start_ms}")"
if [ "${MDNS_RESOLUTION_STATUS_BROWSE}" = "1" ] && [ "${MDNS_RESOLUTION_STATUS_RESOLVE}" = "0" ] && [ "${last_reason}" = "resolve_failed" ]; then
  mdns_resolution_status_emit warn attempts="${ATTEMPTS}" misses="${miss_count}" ms_elapsed="${elapsed_ms}" host="${EXPECTED_HOST}"
  log_info mdns_selfcheck outcome=warn attempts="${ATTEMPTS}" misses="${miss_count}" reason="${last_reason}" ms_elapsed="${elapsed_ms}" >&2
  exit 0
fi
log_info mdns_selfcheck outcome=fail attempts="${ATTEMPTS}" misses="${miss_count}" reason="${last_reason:-unknown}" ms_elapsed="${elapsed_ms}" >&2
mdns_resolution_status_emit fail attempts="${ATTEMPTS}" misses="${miss_count}" reason="${last_reason:-unknown}" ms_elapsed="${elapsed_ms}"

# Use a distinct exit code for IPv4 mismatch to enable targeted relaxed retries upstream
case "${last_reason}" in
  ipv4_mismatch)
    exit 5
    ;;
  *)
    exit 1
    ;;
esac<|MERGE_RESOLUTION|>--- conflicted
+++ resolved
@@ -80,20 +80,6 @@
 PY
 }
 
-<<<<<<< HEAD
-extract_wait_field() {
-  key="$1"
-  awk -v prefix="${key}=" '
-    {
-      for (i = 1; i <= NF; ++i) {
-        if (index($i, prefix) == 1) {
-          print substr($i, length(prefix) + 1)
-          exit
-        }
-      }
-    }
-  '
-=======
 MDNS_RESOLUTION_STATUS_LOGGED=0
 MDNS_RESOLUTION_STATUS_NSS=0
 MDNS_RESOLUTION_STATUS_RESOLVE=0
@@ -139,7 +125,6 @@
 
   printf '%s' "${resolved}"
   return 0
->>>>>>> 2446ec45
 }
 
 case "${ATTEMPTS}" in
