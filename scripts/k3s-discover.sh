--- conflicted
+++ resolved
@@ -698,9 +698,6 @@
     return 0
   fi
 
-<<<<<<< HEAD
-  log "Self-check for ${role} advertisement did not observe ${MDNS_HOST_RAW} after ${retries} attempts (delay ${delay}s)."
-=======
   if [ "${used_expect_addr}" -eq 1 ] && [ "${SUGARKUBE_MDNS_ALLOW_ADDR_MISMATCH}" != "0" ]; then
     if observed="$("${mdns_check_base[@]}")"; then
       MDNS_LAST_OBSERVED="${observed}"
@@ -709,7 +706,7 @@
     fi
   fi
 
->>>>>>> 9e1177e9
+  log "Self-check for ${role} advertisement did not observe ${MDNS_HOST_RAW} after ${retries} attempts (delay ${delay}s)."
   return 1
 }
 
