#!/usr/bin/env bash
set -euo pipefail

SCRIPT_DIR="$(cd "$(dirname "${BASH_SOURCE[0]}")" && pwd)"
# shellcheck source=scripts/log.sh
. "${SCRIPT_DIR}/log.sh"
SUMMARY_LIB="${SUGARKUBE_SUMMARY_LIB:-${SCRIPT_DIR}/lib/summary.sh}"
if [ -f "${SUMMARY_LIB}" ]; then
  # shellcheck source=scripts/lib/summary.sh
  . "${SUMMARY_LIB}"
fi
SUMMARY_DBUS_RECORDED="${SUMMARY_DBUS_RECORDED:-0}"

log_message() {
  local level="$1"
  shift
  local event="$1"
  shift
  local message="$1"
  shift || true
  local safe_message
  safe_message="$(printf '%s' "${message}" | sed 's/"/\\"/g')"
  log_kv "${level}" "${event}" "msg=\"${safe_message}\"" "$@" >&2
}

log_info_msg() {
  local event="$1"
  shift
  local message="$1"
  shift || true
  log_message info "${event}" "${message}" "$@"
}

log_warn_msg() {
  local event="$1"
  shift
  local message="$1"
  shift || true
  log_message info "${event}" "${message}" "severity=warn" "$@"
}

log_error_msg() {
  local event="$1"
  shift
  local message="$1"
  shift || true
  log_message info "${event}" "${message}" "severity=error" "$@"
}

escape_log_value() {
  printf '%s' "$1" | sed 's/"/\\"/g'
}

ALLOW_NON_ROOT="${ALLOW_NON_ROOT:-0}"

if [ "${EUID}" -eq 0 ]; then
  SUDO_CMD="${SUGARKUBE_SUDO_BIN:-}"
else
  if [ "${ALLOW_NON_ROOT}" = "1" ]; then
    SUDO_CMD="${SUGARKUBE_SUDO_BIN:-}"
  else
    SUDO_CMD="${SUGARKUBE_SUDO_BIN:-sudo}"
  fi
fi

if [ -n "${SUDO_CMD:-}" ]; then
  if ! command -v "${SUDO_CMD%% *}" >/dev/null 2>&1; then
    if [ "${ALLOW_NON_ROOT}" = "1" ]; then
      SUDO_CMD=""
    else
      log_error_msg discover "${SUDO_CMD%% *} command not found; run as root or set ALLOW_NON_ROOT=1"
      exit 1
    fi
  fi
fi

if [ -n "${PYTHONPATH:-}" ]; then
  export PYTHONPATH="${SCRIPT_DIR}:${PYTHONPATH}"
else
  export PYTHONPATH="${SCRIPT_DIR}"
fi

CLUSTER="${SUGARKUBE_CLUSTER:-sugar}"
ENVIRONMENT="${SUGARKUBE_ENV:-dev}"
SERVERS_DESIRED="${SUGARKUBE_SERVERS:-1}"
SERVER_TOKEN_PATH="${SUGARKUBE_K3S_SERVER_TOKEN_PATH:-/var/lib/rancher/k3s/server/token}"
DISCOVERY_WAIT_SECS="${DISCOVERY_WAIT_SECS:-4}"
DISCOVERY_ATTEMPTS="${DISCOVERY_ATTEMPTS:-8}"
MDNS_SELF_CHECK_ATTEMPTS="${SUGARKUBE_MDNS_SELF_CHECK_ATTEMPTS:-20}"
MDNS_SELF_CHECK_DELAY="${SUGARKUBE_MDNS_SELF_CHECK_DELAY:-0.5}"
SKIP_MDNS_SELF_CHECK="${SUGARKUBE_SKIP_MDNS_SELF_CHECK:-0}"
SUGARKUBE_MDNS_BOOT_RETRIES="${SUGARKUBE_MDNS_BOOT_RETRIES:-${MDNS_SELF_CHECK_ATTEMPTS}}"
SUGARKUBE_MDNS_BOOT_DELAY="${SUGARKUBE_MDNS_BOOT_DELAY:-${MDNS_SELF_CHECK_DELAY}}"
SUGARKUBE_MDNS_SERVER_RETRIES="${SUGARKUBE_MDNS_SERVER_RETRIES:-20}"
SUGARKUBE_MDNS_SERVER_DELAY="${SUGARKUBE_MDNS_SERVER_DELAY:-0.5}"
SUGARKUBE_MDNS_ALLOW_ADDR_MISMATCH="${SUGARKUBE_MDNS_ALLOW_ADDR_MISMATCH:-1}"
MDNS_ABSENCE_GATE="${SUGARKUBE_MDNS_ABSENCE_GATE:-1}"
MDNS_ABSENCE_TIMEOUT_MS="${SUGARKUBE_MDNS_ABSENCE_TIMEOUT_MS:-15000}"
MDNS_ABSENCE_BACKOFF_START_MS="${SUGARKUBE_MDNS_ABSENCE_BACKOFF_START_MS:-500}"
MDNS_ABSENCE_BACKOFF_CAP_MS="${SUGARKUBE_MDNS_ABSENCE_BACKOFF_CAP_MS:-4000}"
MDNS_ABSENCE_JITTER="${SUGARKUBE_MDNS_ABSENCE_JITTER:-0.25}"
MDNS_ABSENCE_USE_DBUS="${SUGARKUBE_MDNS_ABSENCE_DBUS:-${SUGARKUBE_MDNS_DBUS:-1}}"
MDNS_ABSENCE_LAST_METHOD=""
MDNS_ABSENCE_LAST_STATUS=""
if [ "${MDNS_ABSENCE_USE_DBUS}" = "1" ] && command -v gdbus >/dev/null 2>&1; then
  MDNS_ABSENCE_DBUS_CAPABLE=1
else
  MDNS_ABSENCE_DBUS_CAPABLE=0
fi
if command -v tcpdump >/dev/null 2>&1; then
  TCPDUMP_AVAILABLE=1
else
  TCPDUMP_AVAILABLE=0
fi
if [ -z "${SUGARKUBE_MDNS_WIRE_PROOF:-}" ]; then
  if [ "${TCPDUMP_AVAILABLE}" -eq 1 ]; then
    SUGARKUBE_MDNS_WIRE_PROOF=1
  else
    SUGARKUBE_MDNS_WIRE_PROOF=0
  fi
fi
MDNS_WIRE_PROOF_ENABLED="${SUGARKUBE_MDNS_WIRE_PROOF}"
MDNS_WIRE_PROOF_LAST_STATUS=""
MDNS_WIRE_PROOF_LAST_RESULT=""
MDNS_WIRE_PROOF_DISABLED_LOGGED=0
MDNS_WIRE_PROOF_SKIP_LOGGED=0
MDNS_SELF_CHECK_FAILURE_CODE=94
ELECTION_HOLDOFF="${ELECTION_HOLDOFF:-10}"
FOLLOWER_UNTIL_SERVER=0
FOLLOWER_UNTIL_SERVER_SET_AT=0
FOLLOWER_REELECT_SECS="${FOLLOWER_REELECT_SECS:-60}"
SUGARKUBE_STRICT_IPTABLES="${SUGARKUBE_STRICT_IPTABLES:-0}"
SUGARKUBE_STRICT_TIME="${SUGARKUBE_STRICT_TIME:-0}"
if [ -n "${SUGARKUBE_API_REGADDR:-}" ]; then
  API_REGADDR="${SUGARKUBE_API_REGADDR}"
  while [[ "${API_REGADDR}" == *. ]]; do
    API_REGADDR="${API_REGADDR%.}"
  done
else
  API_REGADDR=""
fi
JOIN_GATE_BIN="${SUGARKUBE_JOIN_GATE_BIN:-${SCRIPT_DIR}/join_gate.sh}"
JOIN_GATE_HELD=0
L4_PROBE_BIN="${SUGARKUBE_L4_PROBE_BIN:-${SCRIPT_DIR}/l4_probe.sh}"
TIME_SYNC_CHECK_BIN="${SUGARKUBE_TIME_SYNC_BIN:-${SCRIPT_DIR}/check_time_sync.sh}"

API_READY_CHECK_BIN="${SUGARKUBE_API_READY_CHECK_BIN:-${SCRIPT_DIR}/check_apiready.sh}"
API_READY_TIMEOUT="${SUGARKUBE_API_READY_TIMEOUT:-120}"
API_READY_POLL_INTERVAL="${SUGARKUBE_API_READY_INTERVAL:-2}"
if [ -n "${SUGARKUBE_SERVER_FLAG_PARITY_BIN:-}" ]; then
  SERVER_FLAG_PARITY_BIN="${SUGARKUBE_SERVER_FLAG_PARITY_BIN}"
else
  SERVER_FLAG_PARITY_BIN="${SCRIPT_DIR}/check_server_flag_parity.sh"
fi

run_net_diag() {
  local reason="$1"
  shift

  local diag_script="${SUGARKUBE_NET_DIAG_BIN:-${SCRIPT_DIR}/net_diag.sh}"
  if [ ! -x "${diag_script}" ]; then
    return 0
  fi

  local diag_output=""
  if ! diag_output="$("${diag_script}" --reason "${reason}" "$@")"; then
    :
  fi

  if [ -n "${diag_output}" ]; then
    while IFS= read -r diag_line; do
      [ -n "${diag_line}" ] || continue
      case "${diag_line}" in
        "[net-diag] WARN:"*)
          log_warn_msg net_diag "${diag_line#\[net-diag\] WARN: }" "reason=${reason}"
          printf '%s\n' "${diag_line}"
          ;;
        *)
          printf '%s\n' "${diag_line}"
          ;;
      esac
    done <<<"${diag_output}"
  fi

  return 0
}

PRINT_TOKEN_ONLY=0
CHECK_TOKEN_ONLY=0

TEST_RUN_AVAHI=""
TEST_RENDER_SERVICE=0
TEST_WAIT_LOOP=0
TEST_PUBLISH_BOOTSTRAP=0
TEST_BOOTSTRAP_SERVER_FLOW=0
TEST_CLAIM_BOOTSTRAP=0
declare -a TEST_RENDER_ARGS=()
PRINT_SERVER_HOSTS=0

while [ "$#" -gt 0 ]; do
  case "$1" in
    --print-resolved-token)
      PRINT_TOKEN_ONLY=1
      ;;
    --check-token-only)
      CHECK_TOKEN_ONLY=1
      ;;
    --run-avahi-query)
      if [ "$#" -lt 2 ]; then
        echo "--run-avahi-query requires a mode" >&2
        exit 2
      fi
      TEST_RUN_AVAHI="$2"
      shift
      ;;
    --render-avahi-service)
      TEST_RENDER_SERVICE=1
      shift
      TEST_RENDER_ARGS=("$@")
      break
      ;;
    --test-wait-loop-only)
      TEST_WAIT_LOOP=1
      ;;
    --test-bootstrap-publish)
      TEST_PUBLISH_BOOTSTRAP=1
      ;;
    --test-bootstrap-server-flow)
      TEST_BOOTSTRAP_SERVER_FLOW=1
      ;;
    --test-claim-bootstrap)
      TEST_CLAIM_BOOTSTRAP=1
      ;;
    --print-server-hosts)
      PRINT_SERVER_HOSTS=1
      ;;
    --help)
      cat <<'EOF_HELP'
Usage: k3s-discover.sh [--print-resolved-token] [--check-token-only]

  --print-resolved-token  Resolve the effective join token using the
                          standard environment and file fallbacks, print it,
                          then exit.
  --check-token-only      Resolve the token and validate whether discovery
                          can proceed. No network or installer actions are
                          executed.
EOF_HELP
      exit 0
      ;;
    --)
      shift
      break
      ;;
    -* )
      echo "Unknown option: $1" >&2
      exit 2
      ;;
    * )
      break
      ;;
  esac
  shift
done

case "${ENVIRONMENT}" in
  dev) TOKEN="${SUGARKUBE_TOKEN_DEV:-${SUGARKUBE_TOKEN:-}}" ;;
  int) TOKEN="${SUGARKUBE_TOKEN_INT:-${SUGARKUBE_TOKEN:-}}" ;;
  prod) TOKEN="${SUGARKUBE_TOKEN_PROD:-${SUGARKUBE_TOKEN:-}}" ;;
  *) TOKEN="${SUGARKUBE_TOKEN:-}" ;;
esac

RESOLVED_TOKEN_SOURCE=""
INITIAL_TOKEN="${TOKEN:-}"
TOKEN=""

resolve_server_join_token() {
  local resolver="${SCRIPT_DIR}/resolve_server_token.sh"
  local -a resolver_env=()
  local resolved_output=""

  if [ -n "${INITIAL_TOKEN:-}" ]; then
    resolver_env+=("SUGARKUBE_TOKEN=${INITIAL_TOKEN}")
  fi
  if [ -n "${SUGARKUBE_ALLOW_TOKEN_CREATE:-}" ]; then
    resolver_env+=("SUGARKUBE_ALLOW_TOKEN_CREATE=${SUGARKUBE_ALLOW_TOKEN_CREATE}")
  fi
  if [ "${SUGARKUBE_SUDO_BIN+x}" = "x" ]; then
    resolver_env+=("SUGARKUBE_SUDO_BIN=${SUGARKUBE_SUDO_BIN}")
  fi
  if [ "${SUGARKUBE_K3S_BIN+x}" = "x" ]; then
    resolver_env+=("SUGARKUBE_K3S_BIN=${SUGARKUBE_K3S_BIN}")
  fi
  if [ -n "${SERVER_TOKEN_PATH:-}" ]; then
    resolver_env+=("SUGARKUBE_K3S_SERVER_TOKEN_PATH=${SERVER_TOKEN_PATH}")
  fi

  if [ "${#resolver_env[@]}" -gt 0 ]; then
    if ! resolved_output="$(env "${resolver_env[@]}" "${resolver}")"; then
      return 1
    fi
  else
    if ! resolved_output="$("${resolver}")"; then
      return 1
    fi
  fi

  TOKEN="${resolved_output}"
  if [ -n "${TOKEN}" ]; then
    RESOLVED_TOKEN_SOURCE="${resolver}"
  fi

  return 0
}

resolve_server_join_token || true

ALLOW_BOOTSTRAP_WITHOUT_TOKEN=0
SERVER_TOKEN_PRESENT=0
if [ -f "${SERVER_TOKEN_PATH}" ]; then
  SERVER_TOKEN_PRESENT=1
fi

if [ -z "${TOKEN:-}" ]; then
  if [ "${SERVERS_DESIRED}" = "1" ]; then
    ALLOW_BOOTSTRAP_WITHOUT_TOKEN=1
  elif [ "${SERVER_TOKEN_PRESENT}" -eq 0 ]; then
    # No secure join token is yet available locally. Allow the first HA
    # control-plane node to bootstrap so it can mint one for peers.
    ALLOW_BOOTSTRAP_WITHOUT_TOKEN=1
  fi
fi

if [ -z "${TOKEN:-}" ] && [ "${ALLOW_BOOTSTRAP_WITHOUT_TOKEN}" -ne 1 ]; then
  if [ "${CHECK_TOKEN_ONLY}" -eq 1 ]; then
    echo "failed to resolve secure k3s server join token; provide SUGARKUBE_TOKEN or enable SUGARKUBE_ALLOW_TOKEN_CREATE=1" >&2
    exit 1
  fi
  echo "failed to resolve secure k3s server join token; provide SUGARKUBE_TOKEN or enable SUGARKUBE_ALLOW_TOKEN_CREATE=1"
  exit 1
fi

if [ "${PRINT_TOKEN_ONLY}" -eq 1 ]; then
  printf '%s\n' "${TOKEN:-}"
  if [ -n "${RESOLVED_TOKEN_SOURCE:-}" ]; then
    >&2 printf 'token-source=%s\n' "${RESOLVED_TOKEN_SOURCE}"
  fi
  exit 0
fi

if [ "${CHECK_TOKEN_ONLY}" -eq 1 ]; then
  exit 0
fi

MDNS_IFACE="${SUGARKUBE_MDNS_INTERFACE:-eth0}"

HN="$(hostname -s 2>/dev/null || hostname)"

if [ -n "${SUGARKUBE_MDNS_HOST:-}" ]; then
  MDNS_HOST_RAW="${SUGARKUBE_MDNS_HOST}"
else
  _short_host="${HN}"
  case "${_short_host}" in
    *.local)
      MDNS_HOST_RAW="${_short_host}"
      ;;
    *)
      MDNS_HOST_RAW="${_short_host}.local"
      ;;
  esac
fi

while [[ "${MDNS_HOST_RAW}" == *"." ]]; do
  MDNS_HOST_RAW="${MDNS_HOST_RAW%.}"
done
MDNS_HOST="${MDNS_HOST_RAW,,}"

if [ -n "${SUGARKUBE_MDNS_PUBLISH_ADDR:-}" ]; then
  MDNS_ADDR_V4="${SUGARKUBE_MDNS_PUBLISH_ADDR}"
else
  ip_output="$(ip -4 -o addr show "${MDNS_IFACE}" 2>/dev/null || true)"
  MDNS_ADDR_V4="$(printf '%s\n' "${ip_output}" | awk '{print $4}' | cut -d/ -f1 | head -n1)"
fi

if [ -z "${MDNS_ADDR_V4}" ]; then
  log_warn_msg mdns_publish "no IPv4 found" "iface=${MDNS_IFACE}" "action=publish_without_addr"
fi
MDNS_SERVICE_NAME="k3s-${CLUSTER}-${ENVIRONMENT}"
MDNS_SERVICE_TYPE="_${MDNS_SERVICE_NAME}._tcp"
AVAHI_SERVICE_DIR="${SUGARKUBE_AVAHI_SERVICE_DIR:-/etc/avahi/services}"
AVAHI_SERVICE_FILE="${SUGARKUBE_AVAHI_SERVICE_FILE:-${AVAHI_SERVICE_DIR}/k3s-${CLUSTER}-${ENVIRONMENT}.service}"
MDNS_LAST_OBSERVED=""
CLAIMED_SERVER_HOST=""
AVAHI_LIVENESS_READY=0
IPTABLES_ENSURED=0
IPTABLES_PREFLIGHT_DONE=0
IPTABLES_PREFLIGHT_OUTCOME=""
IPTABLES_PREFLIGHT_DETAILS=""

run_privileged() {
  if [ -n "${SUDO_CMD:-}" ]; then
    "${SUDO_CMD}" "$@"
  else
    "$@"
  fi
}

iptables_preflight() {
  if [ "${IPTABLES_PREFLIGHT_DONE}" -eq 1 ]; then
    return 0
  fi

  local strict="${SUGARKUBE_STRICT_IPTABLES:-0}"
  local iptables_cmd=""
  local iptables_variant="missing"
  local iptables_version="unavailable"
  local nft_available="no"
  local kube_proxy_mode=""
  local kube_proxy_source=""
  local nft_mode_configured=0
  local outcome="ok"
  local message="iptables configuration appears compatible"
  local remediation=""
  local version_line=""

  if command -v nft >/dev/null 2>&1; then
    nft_available="yes"
  fi

  if command -v iptables >/dev/null 2>&1; then
    iptables_cmd="$(command -v iptables)"
    version_line="$(iptables --version 2>/dev/null | head -n1 || true)"
    if [ -n "${version_line}" ]; then
      iptables_version="$(printf '%s' "${version_line}" | awk '{print $2}')"
      if printf '%s' "${version_line}" | grep -qi 'nf_tables'; then
        iptables_variant="nf_tables"
      elif printf '%s' "${version_line}" | grep -qi 'legacy'; then
        iptables_variant="legacy"
      else
        iptables_variant="unknown"
      fi
    else
      iptables_variant="unknown"
      iptables_version="unknown"
    fi
  else
    outcome="warn"
    message="iptables binary is missing"
    remediation="install_iptables_package"
  fi

  if [ -n "${SUGARKUBE_KUBE_PROXY_MODE:-}" ]; then
    kube_proxy_mode="${SUGARKUBE_KUBE_PROXY_MODE}"
    kube_proxy_source="env:SUGARKUBE_KUBE_PROXY_MODE"
  elif [ -n "${K3S_KUBE_PROXY_MODE:-}" ]; then
    kube_proxy_mode="${K3S_KUBE_PROXY_MODE}"
    kube_proxy_source="env:K3S_KUBE_PROXY_MODE"
  elif [ -n "${KUBE_PROXY_MODE:-}" ]; then
    kube_proxy_mode="${KUBE_PROXY_MODE}"
    kube_proxy_source="env:KUBE_PROXY_MODE"
  else
    kube_proxy_mode="iptables (default)"
    kube_proxy_source="default"
  fi

  if [ -n "${INSTALL_K3S_EXEC:-}" ] && printf '%s' "${INSTALL_K3S_EXEC}" | grep -q -- '--disable-kube-proxy'; then
    kube_proxy_mode="disabled"
    kube_proxy_source="install_args"
  fi

  local detection_input=""
  if [ -n "${SUGARKUBE_SERVER_CONFIG_PATH:-}" ] && [ -r "${SUGARKUBE_SERVER_CONFIG_PATH}" ]; then
    printf -v detection_input '%s%s\t%s\t%s\n' \
      "${detection_input}" "yaml" "SUGARKUBE_SERVER_CONFIG_PATH" \
      "${SUGARKUBE_SERVER_CONFIG_PATH}"
  fi
  if [ -n "${SUGARKUBE_SERVER_CONFIG_DIR:-}" ] && [ -d "${SUGARKUBE_SERVER_CONFIG_DIR}" ]; then
    printf -v detection_input '%s%s\t%s\t%s\n' \
      "${detection_input}" "yamldir" "SUGARKUBE_SERVER_CONFIG_DIR" \
      "${SUGARKUBE_SERVER_CONFIG_DIR}"
  fi
  if [ -n "${K3S_CONFIG_FILE:-}" ] && [ -r "${K3S_CONFIG_FILE}" ]; then
    printf -v detection_input '%s%s\t%s\t%s\n' \
      "${detection_input}" "yaml" "K3S_CONFIG_FILE" "${K3S_CONFIG_FILE}"
  fi
  local config_dir
  config_dir="${K3S_CONFIG_DIR:-/etc/rancher/k3s}"
  if [ -n "${config_dir}" ] && [ -d "${config_dir}" ]; then
    if [ -r "${config_dir}/config.yaml" ]; then
      printf -v detection_input '%s%s\t%s\t%s\n' \
        "${detection_input}" "yaml" "${config_dir}/config.yaml" \
        "${config_dir}/config.yaml"
    fi
    if [ -d "${config_dir}/config.yaml.d" ]; then
      printf -v detection_input '%s%s\t%s\t%s\n' \
        "${detection_input}" "yamldir" "${config_dir}/config.yaml.d" \
        "${config_dir}/config.yaml.d"
    fi
  elif [ -r "/etc/rancher/k3s/config.yaml" ]; then
    printf -v detection_input '%s%s\t%s\t%s\n' \
      "${detection_input}" "yaml" "/etc/rancher/k3s/config.yaml" \
      "/etc/rancher/k3s/config.yaml"
  fi
  if [ -d "/etc/rancher/k3s/config.yaml.d" ]; then
    printf -v detection_input '%s%s\t%s\t%s\n' \
      "${detection_input}" "yamldir" "/etc/rancher/k3s/config.yaml.d" \
      "/etc/rancher/k3s/config.yaml.d"
  fi
  if [ -n "${SUGARKUBE_SERVER_SERVICE_PATH:-}" ] && [ -r "${SUGARKUBE_SERVER_SERVICE_PATH}" ]; then
    printf -v detection_input '%s%s\t%s\t%s\n' \
      "${detection_input}" "service" "SUGARKUBE_SERVER_SERVICE_PATH" \
      "${SUGARKUBE_SERVER_SERVICE_PATH}"
  fi
  local service_candidate
  for service_candidate in \
    /etc/systemd/system/k3s.service \
    /usr/lib/systemd/system/k3s.service \
    /lib/systemd/system/k3s.service \
    /etc/systemd/system/multi-user.target.wants/k3s.service
  do
    if [ -r "${service_candidate}" ]; then
      printf -v detection_input '%s%s\t%s\t%s\n' \
        "${detection_input}" "service" "${service_candidate}" \
        "${service_candidate}"
    fi
  done
  if [ -n "${INSTALL_K3S_EXEC:-}" ]; then
    printf -v detection_input '%s%s\t%s\t%s\n' \
      "${detection_input}" "args" "INSTALL_K3S_EXEC" "${INSTALL_K3S_EXEC}"
  fi

  if [ -n "${detection_input}" ]; then
    local detection_output
    detection_output=""
    if command -v python3 >/dev/null 2>&1; then
      if ! detection_output="$(DETECTION_INPUT="${detection_input}" python3 - <<'PY'
import ast
import os
import shlex
from pathlib import Path
from typing import List, Optional, Tuple


def strip_quotes(value: str) -> str:
    if len(value) >= 2 and value[0] == value[-1] and value[0] in {'"', "'"}:
        return value[1:-1]
    return value


def clean_fragment(value: str) -> str:
    value = value.split('#', 1)[0].strip()
    value = strip_quotes(value)
    return value.strip()


def normalize_mode(value: Optional[str]) -> Optional[str]:
    if value is None:
        return None
    cleaned = value.strip().lower()
    if not cleaned:
        return None
    if cleaned in {'nftables', 'nft'}:
        return 'nft'
    return cleaned


def extract_mode_fragment(fragment: str) -> Optional[str]:
    fragment = clean_fragment(fragment)
    if not fragment:
        return None
    if fragment.startswith('proxy-mode='):
        fragment = fragment.split('=', 1)[1].strip()
    return normalize_mode(fragment)


def parse_yaml_mode(path: Path) -> Optional[str]:
    try:
        text = path.read_text(encoding='utf-8')
    except OSError:
        return None
    mode: Optional[str] = None
    list_key: Optional[str] = None
    list_indent = 0
    for raw_line in text.splitlines():
        stripped = raw_line.strip()
        if not stripped or stripped.startswith('#'):
            continue
        indent = len(raw_line) - len(raw_line.lstrip(' '))
        if list_key == 'kube-proxy-arg':
            if indent <= list_indent and not stripped.startswith('-'):
                list_key = None
            elif stripped.startswith('-'):
                entry = stripped[1:].strip()
                candidate = extract_mode_fragment(entry)
                if candidate is not None:
                    mode = candidate
                continue
        if ':' not in stripped:
            continue
        key_part, value_part = stripped.split(':', 1)
        key = strip_quotes(key_part.strip())
        value = value_part.strip()
        if key == 'kube-proxy-arg':
            list_key = key
            list_indent = indent
            cleaned_value = value.split('#', 1)[0].strip()
            if cleaned_value.startswith('[') and cleaned_value.endswith(']'):
                inner = cleaned_value[1:-1]
                parsed = None
                try:
                    parsed = ast.literal_eval(cleaned_value)
                except Exception:
                    parsed = None
                if isinstance(parsed, (list, tuple)):
                    for fragment in parsed:
                        candidate = extract_mode_fragment(str(fragment))
                        if candidate is not None:
                            mode = candidate
                else:
                    for fragment in inner.split(','):
                        candidate = extract_mode_fragment(fragment)
                        if candidate is not None:
                            mode = candidate
            else:
                candidate = extract_mode_fragment(cleaned_value)
                if candidate is not None:
                    mode = candidate
            continue
        else:
            list_key = None
        if key == 'proxy-mode':
            candidate = extract_mode_fragment(value)
            if candidate is not None:
                mode = candidate
    return mode


def parse_yaml_dir(path: Path, label: str) -> Tuple[Optional[str], Optional[str]]:
    if not path.is_dir():
        return None, None
    mode: Optional[str] = None
    source: Optional[str] = None
    candidates = list(sorted(path.glob('*.yml'))) + list(sorted(path.glob('*.yaml')))
    for candidate in candidates:
        candidate_mode = parse_yaml_mode(candidate)
        if candidate_mode is not None:
            mode = candidate_mode
            source = f"{label}:{candidate.name}"
    return mode, source


def parse_tokens(tokens: List[str]) -> Optional[str]:
    mode: Optional[str] = None
    idx = 0
    total = len(tokens)
    while idx < total:
        token = tokens[idx]
        if token.startswith('--kube-proxy-arg'):
            arg_value: Optional[str] = None
            if token == '--kube-proxy-arg' and idx + 1 < total:
                arg_value = tokens[idx + 1]
                idx += 1
            elif token.startswith('--kube-proxy-arg='):
                arg_value = token.split('=', 1)[1]
            if arg_value is not None:
                candidate = extract_mode_fragment(arg_value)
                if candidate is not None:
                    mode = candidate
            idx += 1
            continue
        if token.startswith('--proxy-mode'):
            arg_value: Optional[str] = None
            if token == '--proxy-mode' and idx + 1 < total:
                arg_value = tokens[idx + 1]
                idx += 1
            elif token.startswith('--proxy-mode='):
                arg_value = token.split('=', 1)[1]
            if arg_value is not None:
                candidate = extract_mode_fragment(arg_value)
                if candidate is not None:
                    mode = candidate
            idx += 1
            continue
        idx += 1
    return mode


def parse_service_mode(path: Path) -> Optional[str]:
    try:
        text = path.read_text(encoding='utf-8')
    except OSError:
        return None
    mode: Optional[str] = None
    buffer = ''
    for raw_line in text.splitlines():
        stripped = raw_line.strip()
        if not stripped or stripped.startswith('#'):
            continue
        if raw_line.rstrip().endswith('\\'):
            buffer += raw_line.rstrip()[:-1] + ' '
            continue
        if buffer:
            combined = buffer + raw_line.strip()
            buffer = ''
        else:
            combined = raw_line
        stripped_combined = combined.strip()
        if not stripped_combined or stripped_combined.startswith('#'):
            continue
        lower = stripped_combined.lower()
        if not lower.startswith('execstart'):
            continue
        _, _, value = stripped_combined.partition('=')
        value = value.strip()
        if not value:
            continue
        if value.startswith('-'):
            value = value[1:].lstrip()
        tokens = shlex.split(value)
        candidate = parse_tokens(tokens)
        if candidate is not None:
            mode = candidate
    if buffer:
        stripped_combined = buffer.strip()
        if stripped_combined.lower().startswith('execstart'):
            _, _, value = stripped_combined.partition('=')
            value = value.strip()
            if value.startswith('-'):
                value = value[1:].lstrip()
            tokens = shlex.split(value)
            candidate = parse_tokens(tokens)
            if candidate is not None:
                mode = candidate
    return mode


def main() -> None:
    raw_input = os.environ.get('DETECTION_INPUT', '')
    mode: Optional[str] = None
    source: Optional[str] = None
    for line in raw_input.splitlines():
        if not line:
            continue
        parts = line.split('\t', 2)
        if len(parts) != 3:
            continue
        entry_type, label, value = parts
        if not value:
            continue
        if entry_type == 'yaml':
            path = Path(value)
            candidate = parse_yaml_mode(path)
            if candidate is not None:
                mode = candidate
                source = label
        elif entry_type == 'yamldir':
            path = Path(value)
            candidate, candidate_source = parse_yaml_dir(path, label)
            if candidate is not None:
                mode = candidate
                source = candidate_source if candidate_source else label
        elif entry_type == 'service':
            path = Path(value)
            candidate = parse_service_mode(path)
            if candidate is not None:
                mode = candidate
                source = label
        elif entry_type == 'args':
            tokens = shlex.split(value)
            candidate = parse_tokens(tokens)
            if candidate is not None:
                mode = candidate
                source = label
    if mode is None:
        print()
    elif source is None:
        print(f"{mode}")
    else:
        print(f"{mode}\t{source}")


if __name__ == '__main__':
    main()
PY
      )"; then
        detection_output=""
      fi
    fi

    if [ -n "${detection_output}" ]; then
      local detected_mode
      local detected_source
      detected_mode="${detection_output%%$'\t'*}"
      if [ "${detection_output}" != "${detected_mode}" ]; then
        detected_source="${detection_output#*$'\t'}"
      else
        detected_source=""
      fi
      if [ -n "${detected_mode}" ]; then
        kube_proxy_mode="${detected_mode}"
        if [ -n "${detected_source}" ]; then
          kube_proxy_source="${detected_source}"
        else
          kube_proxy_source="detected"
        fi
      fi
    fi
  fi

  case "${kube_proxy_mode}" in
    nft|nftables)
      nft_mode_configured=1
      kube_proxy_mode="nft"
      ;;
    "iptables (default)"|iptables)
      kube_proxy_mode="iptables"
      nft_mode_configured=0
      ;;
    "")
      kube_proxy_mode="unknown"
      ;;
  esac

  if [ "${outcome}" = "ok" ] && [ "${iptables_variant}" = "nf_tables" ]; then
    if [ "${nft_mode_configured}" -eq 1 ]; then
      message="nf_tables backend detected; kube-proxy nft mode is enabled (GA in Kubernetes v1.33)"
      remediation=""
    else
      outcome="warn"
      message="iptables is using the nf_tables backend; enable kube-proxy nft mode "\
"(GA in Kubernetes v1.33) or select iptables-legacy"
      remediation="enable_kube-proxy_nft_mode_or_select_iptables-legacy"
    fi
  fi

  if [ "${outcome}" = "warn" ] && [ "${nft_available}" = "no" ] && [ "${iptables_variant}" = "nf_tables" ]; then
    remediation="install_nftables_and_enable_kube-proxy_nft_mode_or_select_iptables-legacy"
  fi

  local safe_kube_proxy_mode
  safe_kube_proxy_mode="$(printf '%s' "${kube_proxy_mode}" | tr ' ' '_' | tr -d '"')"
  local safe_kube_proxy_source
  safe_kube_proxy_source="$(printf '%s' "${kube_proxy_source}" | tr ' ' '_' | tr -d '"')"

  local details
  details="variant=${iptables_variant},version=${iptables_version},nft=${nft_available},"\
"kube-proxy=${safe_kube_proxy_mode},kube-proxy-source=${safe_kube_proxy_source}"
  if [ -n "${iptables_cmd}" ]; then
    details="${details},path=${iptables_cmd}"
  fi

  IPTABLES_PREFLIGHT_DONE=1
  IPTABLES_PREFLIGHT_OUTCOME="${outcome}"
  IPTABLES_PREFLIGHT_DETAILS="${details}"

  local -a log_pairs=(
    "outcome=${outcome}"
    "details=\"$(escape_log_value "${details}")\""
    "variant=${iptables_variant}"
    "version=${iptables_version}"
    "nft_available=${nft_available}"
    "kube_proxy_mode=\"$(escape_log_value "${kube_proxy_mode}")\""
    "kube_proxy_source=\"$(escape_log_value "${kube_proxy_source}")\""
    "kube_proxy_nft_configured=${nft_mode_configured}"
  )

  if [ -n "${remediation}" ]; then
    log_pairs+=("remediation=\"$(escape_log_value "${remediation}")\"")
  fi

  if [ "${outcome}" = "warn" ]; then
    log_warn_msg iptables_preflight "${message}" "${log_pairs[@]}"
    if [ "${strict}" = "1" ]; then
      log_error_msg iptables_preflight "Failing due to SUGARKUBE_STRICT_IPTABLES=1" \
        "outcome=${outcome}" \
        "details=\"$(escape_log_value "${details}")\""
      exit 1
    fi
  else
    log_info_msg iptables_preflight "${message}" "${log_pairs[@]}"
  fi

  return 0
}

run_configure_avahi() {
  local configure_script
  configure_script="${SUGARKUBE_CONFIGURE_AVAHI_BIN:-${SCRIPT_DIR}/configure_avahi.sh}"
  if [ ! -x "${configure_script}" ]; then
    return 0
  fi

  local -a command=("${configure_script}")
  if [ -n "${SUDO_CMD:-}" ]; then
    command=("${SUDO_CMD}" "${configure_script}")
  fi

  if "${command[@]}" >/dev/null 2>&1; then
    log_info discover event=configure_avahi outcome=ok script="${configure_script}" >&2
    return 0
  fi

  local status=$?
  log_error_msg discover "configure_avahi.sh failed" "status=${status}" "script=${configure_script}"
  exit "${status}"
}

write_privileged_file() {
  local path="$1"
  if [ -n "${SUDO_CMD:-}" ]; then
    "${SUDO_CMD}" tee "${path}" >/dev/null
  else
    cat >"${path}"
  fi
}

remove_privileged_file() {
  if [ -n "${SUDO_CMD:-}" ]; then
    "${SUDO_CMD}" rm -f "$1"
  else
    rm -f "$1"
  fi
}

run_configure_avahi

iptables_preflight

reload_avahi_daemon() {
  if [ "${SUGARKUBE_SKIP_SYSTEMCTL:-0}" = "1" ]; then
    return 0
  fi
  if ! command -v systemctl >/dev/null 2>&1; then
    return 0
  fi
  AVAHI_LIVENESS_READY=0
  local reload_status=0
  if [ -n "${SUDO_CMD:-}" ]; then
    if ! "${SUDO_CMD}" systemctl reload avahi-daemon; then
      reload_status=$?
      if ! "${SUDO_CMD}" systemctl restart avahi-daemon; then
        return "${reload_status}"
      fi
    fi
  else
    if ! systemctl reload avahi-daemon; then
      reload_status=$?
      if ! systemctl restart avahi-daemon; then
        return "${reload_status}"
      fi
    fi
  fi

  if ! ensure_avahi_liveness_signal; then
    return 1
  fi

  return 0
}

restart_avahi_daemon_service() {
  if [ "${SUGARKUBE_SKIP_SYSTEMCTL:-0}" = "1" ]; then
    return 0
  fi
  if ! command -v systemctl >/dev/null 2>&1; then
    return 0
  fi
  if [ -n "${SUDO_CMD:-}" ]; then
    "${SUDO_CMD}" systemctl restart avahi-daemon
  else
    systemctl restart avahi-daemon
  fi
}

cleanup_avahi_publishers() {
  if [ -f "${AVAHI_SERVICE_FILE}" ]; then
    remove_privileged_file "${AVAHI_SERVICE_FILE}" || true
    reload_avahi_daemon || true
  fi
}

ensure_avahi_liveness_signal() {
  local summary_active=0
  local summary_start=0
  local summary_recorded=0
  local summary_note=""

  if command -v summary_enabled >/dev/null 2>&1 && summary_enabled && [ "${SUMMARY_DBUS_RECORDED}" -eq 0 ]; then
    summary_active=1
    summary_start="$(summary_now_ms)"
  fi

  if [ "${AVAHI_LIVENESS_READY}" -eq 1 ]; then
    if [ "${summary_active}" -eq 1 ]; then
      summary_step "D-Bus readiness" "OK" "$(summary_elapsed_ms "${summary_start}")" "cached=1"
      SUMMARY_DBUS_RECORDED=1
      summary_recorded=1
    fi
    return 0
  fi

  local wait_status=0
<<<<<<< HEAD
  if "${SCRIPT_DIR}/wait_for_avahi_dbus.sh"; then
    log_info discover event=avahi_liveness_dbus outcome=ok >&2
  else
    wait_status=$?
    if [ "${wait_status}" -eq 2 ]; then
      log_info discover event=avahi_liveness_dbus outcome=skip reason=avahi_dbus_wait_skipped status="${wait_status}" severity=info >&2
    else
      log_warn_msg discover "Avahi D-Bus wait failed" "event=avahi_liveness" "status=${wait_status}" >&2
    fi
=======
  local dbus_note=""
  if command -v gdbus >/dev/null 2>&1; then
    if "${SCRIPT_DIR}/wait_for_avahi_dbus.sh"; then
      log_info discover event=avahi_liveness_dbus outcome=ok >&2
    else
      wait_status=$?
      if [ "${wait_status}" -eq 2 ]; then
        dbus_note="dbus=disabled"
        log_info discover event=avahi_liveness_dbus outcome=disabled severity=info >&2
      else
        log_warn_msg discover "Avahi D-Bus wait failed" "event=avahi_liveness" "status=${wait_status}" >&2
      fi
    fi
  else
    dbus_note="dbus=missing"
    log_info discover event=avahi_liveness_dbus outcome=skip reason=gdbus_missing severity=info >&2
>>>>>>> 256c818d
  fi

  local attempt
  local status
  local browse_output
  local lines
  for attempt in 1 2; do
    status=0
    browse_output=""
    if ! browse_output="$(avahi-browse --all --terminate --timeout=2 2>/dev/null)"; then
      status=$?
      browse_output=""
    fi
    lines="$(printf '%s\n' "${browse_output}" | sed '/^$/d' | wc -l | tr -d ' ')"
    if [ "${status}" -eq 0 ] && [ -n "${lines}" ] && [ "${lines}" -gt 0 ]; then
      log_info discover event=avahi_liveness outcome=ok attempt="${attempt}" lines="${lines}" >&2
      if [ "${summary_active}" -eq 1 ] && [ "${summary_recorded}" -eq 0 ]; then
        summary_note="attempt=${attempt} lines=${lines}"
        if [ -n "${dbus_note}" ]; then
          summary_note+=" ${dbus_note}"
        fi
        summary_step "D-Bus readiness" "OK" \
          "$(summary_elapsed_ms "${summary_start}")" \
          "${summary_note}"
        SUMMARY_DBUS_RECORDED=1
        summary_recorded=1
      fi
      AVAHI_LIVENESS_READY=1
      return 0
    fi
    log_warn_msg discover "Avahi liveness probe retry" "attempt=${attempt}" "status=${status}" "lines=${lines:-0}" >&2
    if [ "${attempt}" -eq 1 ]; then
      sleep 1
    fi
  done

  if [ "${summary_active}" -eq 1 ] && [ "${summary_recorded}" -eq 0 ]; then
    summary_note="attempts=2 status=${status}"
    if [ -n "${dbus_note}" ]; then
      summary_note+=" ${dbus_note}"
    fi
    if [ "${wait_status}" -ne 0 ] && [ -z "${dbus_note}" ]; then
      summary_note+=" wait_status=${wait_status}"
    fi
    summary_step "D-Bus readiness" "FAIL" \
      "$(summary_elapsed_ms "${summary_start}")" \
      "${summary_note}"
    SUMMARY_DBUS_RECORDED=1
    summary_recorded=1
  fi

  log_error_msg discover "Avahi liveness probe failed" "event=avahi_liveness" >&2
  return 1
}

render_avahi_service_xml() {
  local role="$1"; shift
  local port="${1:-6443}"; shift || true
  local phase=""
  local leader=""
  local arg
  for arg in "$@"; do
    case "${arg}" in
      phase=*)
        phase="${arg#phase=}"
        ;;
      leader=*)
        leader="${arg#leader=}"
        ;;
    esac
  done

  python3 - <<'PY' \
    "${CLUSTER}" \
    "${ENVIRONMENT}" \
    "${role}" \
    "${port}" \
    "${phase}" \
    "${leader}"
import html
import sys

cluster, environment, role, port, phase, leader = sys.argv[1:7]
host = "%h"

service_name = f"k3s-{cluster}-{environment}@{host} ({role})"
service_type = f"_k3s-{cluster}-{environment}._tcp"

records = [
    ("k3s", "1"),
    ("cluster", cluster),
    ("env", environment),
    ("role", role),
    ("phase", phase),
    ("leader", leader),
]

def esc(value: str) -> str:
    return html.escape(value, quote=True)

print("<?xml version=\"1.0\" standalone='no'?>")
print("<!DOCTYPE service-group SYSTEM \"avahi-service.dtd\">")
print("<service-group>")
print(f"  <name replace-wildcards=\"yes\">{esc(service_name)}</name>")
print("  <service>")
print(f"    <type>{esc(service_type)}</type>")
print(f"    <port>{esc(str(port))}</port>")
for key, value in records:
    print(f"    <txt-record>{esc(f'{key}={value}')}</txt-record>")
print("  </service>")
print("</service-group>")
PY
}

current_time_ms() {
  python3 - <<'PY'
import time

print(int(time.time() * 1000))
PY
}

elapsed_since_ms() {
  python3 - "$1" <<'PY'
import sys
import time

try:
    start = int(sys.argv[1])
except (IndexError, ValueError):
    start = 0
now = int(time.time() * 1000)
elapsed = now - start
if elapsed < 0:
    elapsed = 0
print(elapsed)
PY
}

compute_absence_delay_ms() {
  python3 - "$@" <<'PY'
import random
import sys

try:
    attempt = int(sys.argv[1])
except (IndexError, ValueError):
    attempt = 1
try:
    start = int(sys.argv[2])
except (IndexError, ValueError):
    start = 0
try:
    cap = int(sys.argv[3])
except (IndexError, ValueError):
    cap = 0
try:
    jitter = float(sys.argv[4])
except (IndexError, ValueError):
    jitter = 0.0

if attempt < 1:
    attempt = 1
if start < 0:
    start = 0
if cap < 0:
    cap = 0

if cap and start > cap:
    base = cap
else:
    base = start * (2 ** (attempt - 1)) if attempt > 0 else start

if cap and base > cap:
    base = cap

if jitter > 0:
    low = max(0.0, 1.0 - jitter)
    high = 1.0 + jitter
    delay = int(base * random.uniform(low, high))
else:
    delay = base

if delay < 0:
    delay = 0

print(delay)
PY
}

mdns_absence_check_dbus() {
  if [ "${MDNS_ABSENCE_USE_DBUS}" != "1" ]; then
    return 2
  fi
  if [ "${MDNS_ABSENCE_DBUS_CAPABLE}" -ne 1 ]; then
    return 2
  fi
  if ! command -v gdbus >/dev/null 2>&1; then
    MDNS_ABSENCE_DBUS_CAPABLE=0
    return 2
  fi

  if ! "${SCRIPT_DIR}/wait_for_avahi_dbus.sh"; then
    local wait_status=$?
    if [ "${wait_status}" -eq 2 ]; then
      MDNS_ABSENCE_DBUS_CAPABLE=0
      log_info discover \
        event=mdns_absence_dbus \
        outcome=skip \
        reason=avahi_dbus_disabled \
        severity=info >&2
    fi
    return 2
  fi

  local service_domain
  service_domain="${SUGARKUBE_MDNS_DOMAIN:-local}"

  if ! gdbus call \
    --system \
    --dest org.freedesktop.Avahi \
    --object-path / \
    --method org.freedesktop.Avahi.Server.ServiceBrowserNew \
    int32:-1 \
    int32:-1 \
    "${MDNS_SERVICE_TYPE}" \
    "${service_domain}" \
    uint32:0 >/dev/null 2>&1; then
    local status=$?
    if [ "${status}" -eq 126 ] || [ "${status}" -eq 127 ]; then
      return 2
    fi
    return 2
  fi

  local base_instance
  base_instance="k3s-${CLUSTER}-${ENVIRONMENT}@${MDNS_HOST_RAW}"
  local -a candidates=(
    "${base_instance}"
    "${base_instance} (server)"
    "${base_instance} (bootstrap)"
  )

  local candidate
  for candidate in "${candidates[@]}"; do
    [ -n "${candidate}" ] || continue
    if gdbus call \
      --system \
      --dest org.freedesktop.Avahi \
      --object-path / \
      --method org.freedesktop.Avahi.Server.ResolveService \
      int32:-1 \
      int32:-1 \
      "${candidate}" \
      "${MDNS_SERVICE_TYPE}" \
      "${service_domain}" \
      int32:-1 \
      uint32:0 >/dev/null 2>&1; then
      return 1
    fi
  done

  return 0
}

mdns_absence_check_cli() {
  python3 - "${MDNS_SERVICE_TYPE}" "${CLUSTER}" "${ENVIRONMENT}" "${MDNS_HOST_RAW}" <<'PY'
import subprocess
import sys

from k3s_mdns_parser import parse_mdns_records
from mdns_helpers import _norm_host

service_type, cluster, environment, target = sys.argv[1:5]
command = [
    "avahi-browse",
    "-rptk",
    service_type,
]

try:
    proc = subprocess.run(command, capture_output=True, text=True, check=False)
except FileNotFoundError:
    sys.exit(2)

lines = [line for line in proc.stdout.splitlines() if line]
records = parse_mdns_records(lines, cluster, environment)
target_norm = _norm_host(target)

for record in records:
    if _norm_host(record.host) == target_norm:
        sys.exit(1)

sys.exit(0)
PY
}

mdns_wire_proof_check() {
  MDNS_WIRE_PROOF_LAST_RESULT=""

  if [ "${MDNS_WIRE_PROOF_ENABLED}" != "1" ]; then
    if [ "${MDNS_WIRE_PROOF_DISABLED_LOGGED}" -ne 1 ]; then
      log_info discover event=mdns_wire_proof outcome=skip wire_proof_enabled=0 \
        tcpdump_available="${TCPDUMP_AVAILABLE}" >&2
      MDNS_WIRE_PROOF_DISABLED_LOGGED=1
    fi
    MDNS_WIRE_PROOF_LAST_STATUS="disabled"
    MDNS_WIRE_PROOF_LAST_RESULT="wire_proof=disabled"
    return 0
  fi

  if [ "${TCPDUMP_AVAILABLE}" -ne 1 ]; then
    if [ "${MDNS_WIRE_PROOF_SKIP_LOGGED}" -ne 1 ]; then
      log_info discover event=mdns_wire_proof outcome=skip wire_proof_enabled=1 \
        tcpdump_available=0 >&2
      MDNS_WIRE_PROOF_SKIP_LOGGED=1
    fi
    MDNS_WIRE_PROOF_LAST_STATUS="tcpdump_unavailable"
    MDNS_WIRE_PROOF_LAST_RESULT="tcpdump_available=0"
    return 0
  fi

  local duration
  duration="${SUGARKUBE_MDNS_WIRE_PROOF_DURATION:-2.5}"

  local output
  output="$(python3 - "${MDNS_IFACE}" "${CLUSTER}" "${ENVIRONMENT}" "${MDNS_HOST_RAW}" "${duration}" <<'PY'
import select
import signal
import subprocess
import sys
import time


def main() -> int:
    if len(sys.argv) < 6:
        print("matched=0 frames=0 https_lines=0 port_lines=0 return_code=1 error=1")
        return 2

    iface, cluster, env, host, raw_duration = sys.argv[1:6]

    try:
        duration = float(raw_duration)
    except ValueError:
        duration = 2.5
    if duration <= 0:
        duration = 2.5

    short_host = host
    if host.lower().endswith(".local"):
        short_host = host[: -len(".local")]

    prefix = f"k3s-{cluster}-{env}@"
    candidates = {host.lower(), short_host.lower()}
    patterns = {prefix.lower()}
    for candidate in candidates:
        if candidate:
            patterns.add(f"{prefix}{candidate}".lower())
            patterns.add(candidate)
            patterns.add(f"{candidate}._https._tcp")
            patterns.add(f"{candidate}._https._tcp.local")

    patterns = {pattern for pattern in patterns if pattern}

    command = [
        "tcpdump",
        "-l",
        "-n",
        "-vvv",
        "-s",
        "0",
        "udp",
        "port",
        "5353",
    ]
    if iface:
        command.extend(["-i", iface])

    proc = None
    try:
        proc = subprocess.Popen(
            command,
            stdout=subprocess.PIPE,
            stderr=subprocess.STDOUT,
            text=True,
        )
    except FileNotFoundError:
        print("matched=0 frames=0 https_lines=0 port_lines=0 return_code=127 error=1")
        return 2

    start = time.monotonic()
    frames = 0
    https_lines = 0
    port_lines = 0
    matched_line = ""

    try:
        while True:
            now = time.monotonic()
            if duration > 0:
                remaining = (start + duration) - now
                if remaining <= 0:
                    break
                timeout = max(0.0, min(0.25, remaining))
            else:
                timeout = 0.25

            if proc.poll() is not None:
                line = proc.stdout.readline()
                if not line:
                    break
            else:
                ready = []
                try:
                    ready = select.select([proc.stdout], [], [], timeout)[0]
                except (OSError, ValueError):
                    ready = [proc.stdout]

                if not ready:
                    continue

                line = proc.stdout.readline()
                if not line:
                    continue

            frames += 1
            candidate = line.strip()
            lower = candidate.lower()

            if "_https._tcp" in lower:
                https_lines += 1
                if not matched_line:
                    for pattern in patterns:
                        if pattern in lower:
                            matched_line = candidate
                            break

            if "port 6443" in lower or " 6443" in lower:
                port_lines += 1
    finally:
        if proc is not None and proc.poll() is None:
            proc.send_signal(signal.SIGINT)
            try:
                proc.wait(timeout=0.5)
            except subprocess.TimeoutExpired:
                proc.kill()
                proc.wait()

    return_code = 0
    if proc is not None and proc.returncode is not None:
        return_code = proc.returncode

    match_detected = bool(matched_line) and port_lines > 0
    error_flag = 0 if return_code in (0, 130) else 1

    print(
        "matched={matched} frames={frames} https_lines={https_lines} "
        "port_lines={port_lines} return_code={return_code} error={error}".format(
            matched="1" if match_detected else "0",
            frames=frames,
            https_lines=https_lines,
            port_lines=port_lines,
            return_code=return_code,
            error=error_flag,
        )
    )

    if match_detected:
        return 1
    if error_flag:
        return 2
    return 0


if __name__ == "__main__":
    sys.exit(main())
PY
)"
  local status=$?

  MDNS_WIRE_PROOF_LAST_RESULT="${output}"

  case "${status}" in
    0)
      MDNS_WIRE_PROOF_LAST_STATUS="absent"
      # shellcheck disable=SC2086
      log_info discover event=mdns_wire_proof outcome=absent ${MDNS_WIRE_PROOF_LAST_RESULT} >&2
      ;;
    1)
      MDNS_WIRE_PROOF_LAST_STATUS="present"
      # shellcheck disable=SC2086
      log_warn_msg discover "wire proof detected DNS-SD answers" \
        "mdns_wire_proof_status=present" ${MDNS_WIRE_PROOF_LAST_RESULT} >&2
      ;;
    2)
      MDNS_WIRE_PROOF_LAST_STATUS="error"
      # shellcheck disable=SC2086
      log_warn_msg discover "wire proof failed" "mdns_wire_proof_status=error" \
        ${MDNS_WIRE_PROOF_LAST_RESULT} >&2
      ;;
    *)
      MDNS_WIRE_PROOF_LAST_STATUS="error"
      # shellcheck disable=SC2086
      log_warn_msg discover "wire proof failed" "mdns_wire_proof_status=error" \
        ${MDNS_WIRE_PROOF_LAST_RESULT} >&2
      ;;
  esac

  return "${status}"
}

check_mdns_absence_once() {
  MDNS_ABSENCE_LAST_METHOD=""
  MDNS_ABSENCE_LAST_STATUS="unknown"

  local status
  if mdns_absence_check_dbus; then
    status=0
  else
    status=$?
  fi
  if [ "${status}" -ne 2 ]; then
    MDNS_ABSENCE_LAST_METHOD="dbus"
    case "${status}" in
      0) MDNS_ABSENCE_LAST_STATUS="absent" ;;
      1) MDNS_ABSENCE_LAST_STATUS="present" ;;
      *) MDNS_ABSENCE_LAST_STATUS="unknown" ;;
    esac
    return "${status}"
  fi

  if mdns_absence_check_cli; then
    status=0
  else
    status=$?
  fi
  if [ "${status}" -ne 2 ]; then
    MDNS_ABSENCE_LAST_METHOD="cli"
    case "${status}" in
      0) MDNS_ABSENCE_LAST_STATUS="absent" ;;
      1) MDNS_ABSENCE_LAST_STATUS="present" ;;
      *) MDNS_ABSENCE_LAST_STATUS="unknown" ;;
    esac
    return "${status}"
  fi

  MDNS_ABSENCE_LAST_METHOD="none"
  MDNS_ABSENCE_LAST_STATUS="unknown"
  return 2
}

ensure_mdns_absence_gate() {
  if [ "${MDNS_ABSENCE_GATE}" != "1" ]; then
    return 0
  fi

  local timeout_ms="${MDNS_ABSENCE_TIMEOUT_MS}"
  case "${timeout_ms}" in
    ''|*[!0-9]*) timeout_ms=15000 ;;
  esac

  local backoff_start="${MDNS_ABSENCE_BACKOFF_START_MS}"
  case "${backoff_start}" in
    ''|*[!0-9]*) backoff_start=500 ;;
  esac

  local backoff_cap="${MDNS_ABSENCE_BACKOFF_CAP_MS}"
  case "${backoff_cap}" in
    ''|*[!0-9]*) backoff_cap=4000 ;;
  esac

  local jitter="${MDNS_ABSENCE_JITTER}"

  local start_ms
  start_ms="$(current_time_ms)"

  log_info discover event=mdns_absence_gate phase=start host="${MDNS_HOST_RAW}" service="${MDNS_SERVICE_TYPE}" timeout_ms="${timeout_ms}" >&2

  if restart_avahi_daemon_service; then
    log_info discover event=mdns_absence_gate action=restart_avahi outcome=ok >&2
  else
    log_warn_msg discover "failed to restart avahi-daemon" "action=restart_avahi" >&2
  fi

  local attempts=0
  local consecutive_absent=0
  local consecutive_dbus_absent=0
  local presence_seen=0
  local wire_presence_seen=0
  local elapsed_ms=0
  local last_status="unknown"
  local last_method="none"
  local status=2
  local dbus_requirement_met=0
  local require_wire_proof=1
  local wire_absent_window=0

  if [ "${MDNS_ABSENCE_DBUS_CAPABLE}" -ne 1 ]; then
    dbus_requirement_met=1
    log_info discover event=mdns_absence_gate action=dbus_requirement_skip dbus_available=0 >&2
  fi

  if [ "${MDNS_WIRE_PROOF_ENABLED}" != "1" ] || [ "${TCPDUMP_AVAILABLE}" -ne 1 ]; then
    require_wire_proof=0
    mdns_wire_proof_check >/dev/null 2>&1 || true
    wire_absent_window=1
  fi

  while :; do
    attempts=$((attempts + 1))
    if check_mdns_absence_once; then
      status=0
    else
      status=$?
    fi
    last_method="${MDNS_ABSENCE_LAST_METHOD:-none}"
    last_status="${MDNS_ABSENCE_LAST_STATUS:-unknown}"

    case "${status}" in
      0)
        consecutive_absent=$((consecutive_absent + 1))
        if [ "${last_method}" = "dbus" ]; then
          consecutive_dbus_absent=$((consecutive_dbus_absent + 1))
        else
          consecutive_dbus_absent=0
        fi
        ;;
      1)
        presence_seen=1
        consecutive_absent=0
        consecutive_dbus_absent=0
        if [ "${MDNS_ABSENCE_DBUS_CAPABLE}" -eq 1 ]; then
          dbus_requirement_met=0
        else
          dbus_requirement_met=1
        fi
        if [ "${require_wire_proof}" -eq 1 ]; then
          wire_absent_window=0
        fi
        ;;
      *)
        consecutive_absent=0
        consecutive_dbus_absent=0
        if [ "${require_wire_proof}" -eq 1 ]; then
          wire_absent_window=0
        fi
        ;;
    esac

    if [ "${last_method}" = "dbus" ] && [ "${status}" -eq 0 ] && [ "${consecutive_dbus_absent}" -ge 2 ]; then
      dbus_requirement_met=1
    fi

    if [ "${require_wire_proof}" -eq 1 ] && [ "${dbus_requirement_met}" -eq 1 ] && [ "${wire_absent_window}" -ne 1 ]; then
      if mdns_wire_proof_check; then
        wire_absent_window=1
      else
        local wire_status=$?
        if [ "${wire_status}" -eq 1 ]; then
          wire_presence_seen=1
          presence_seen=1
          consecutive_absent=0
          consecutive_dbus_absent=0
          dbus_requirement_met=0
          wire_absent_window=0
        elif [ "${wire_status}" -eq 2 ]; then
          wire_absent_window=0
        fi
      fi
    fi

    local -a absence_gate_log_fields=(
      "event=mdns_absence_gate"
      "attempt=\"${attempts}\""
      "method=\"${last_method}\""
      "status=\"${last_status}\""
      "consecutive_absent=\"${consecutive_absent}\""
      "consecutive_dbus_absent=\"${consecutive_dbus_absent}\""
      "dbus_requirement_met=\"${dbus_requirement_met}\""
      "wire_absent_window=\"${wire_absent_window}\""
      "wire_proof_status=\"${MDNS_WIRE_PROOF_LAST_STATUS:-skipped}\""
    )

    if [ "${IPTABLES_PREFLIGHT_DONE:-0}" -eq 1 ]; then
      local iptables_outcome="${IPTABLES_PREFLIGHT_OUTCOME:-unknown}"
      absence_gate_log_fields+=("iptables_preflight_outcome=\"${iptables_outcome}\"")

      if [ -n "${IPTABLES_PREFLIGHT_DETAILS:-}" ]; then
        local iptables_details="${IPTABLES_PREFLIGHT_DETAILS//\"/\\\"}"
        absence_gate_log_fields+=("iptables_preflight_details=\"${iptables_details}\"")
      fi
    fi

    log_debug discover "${absence_gate_log_fields[@]}" >&2

    elapsed_ms="$(elapsed_since_ms "${start_ms}")"

    if [ "${consecutive_absent}" -ge 2 ] && [ "${dbus_requirement_met}" -eq 1 ] && [ "${wire_absent_window}" -eq 1 ]; then
      break
    fi

    if [ "${timeout_ms}" -gt 0 ] && [ "${elapsed_ms}" -ge "${timeout_ms}" ]; then
      break
    fi

    local delay_ms
    delay_ms="$(compute_absence_delay_ms "${attempts}" "${backoff_start}" "${backoff_cap}" "${jitter}")"
    case "${delay_ms}" in
      ''|*[!0-9]*) delay_ms=0 ;;
    esac
    if [ "${delay_ms}" -gt 0 ]; then
      local delay_s
      delay_s="$(python3 - "${delay_ms}" <<'PY'
import sys

try:
    value = int(sys.argv[1])
except (IndexError, ValueError):
    value = 0
if value < 0:
    value = 0
print(value / 1000.0)
PY
)"
      sleep "${delay_s}"
    fi
  done

  local confirmed=0
  if [ "${consecutive_absent}" -ge 2 ] && [ "${dbus_requirement_met}" -eq 1 ] && [ "${wire_absent_window}" -eq 1 ]; then
    confirmed=1
  fi

  local reason=""
  if [ "${confirmed}" -ne 1 ]; then
    if [ "${timeout_ms}" -gt 0 ] && [ "${elapsed_ms}" -ge "${timeout_ms}" ]; then
      reason="timeout"
    elif [ "${wire_presence_seen}" -eq 1 ]; then
      reason="wire_presence_detected"
    elif [ "${presence_seen}" -eq 1 ]; then
      reason="presence_detected"
    elif [ "${dbus_requirement_met}" -ne 1 ]; then
      reason="dbus_requirement_unmet"
    elif [ "${wire_absent_window}" -ne 1 ]; then
      reason="wire_absence_unconfirmed"
    else
      reason="unconfirmed"
    fi
  fi

  if [ "${confirmed}" -eq 1 ]; then
    log_info discover event=mdns_absence_gate mdns_absence_confirmed=1 attempts="${attempts}" \
      ms_elapsed="${elapsed_ms}" last_method="${last_method}" consecutive_absent="${consecutive_absent}" \
      consecutive_dbus_absent="${consecutive_dbus_absent}" wire_proof_status="${MDNS_WIRE_PROOF_LAST_STATUS:-skipped}" >&2
  else
    log_warn_msg discover "mDNS absence gate timed out" "mdns_absence_confirmed=0" \
      "attempts=${attempts}" "ms_elapsed=${elapsed_ms}" "reason=${reason}" "last_method=${last_method}" \
      "consecutive_dbus_absent=${consecutive_dbus_absent}" "wire_proof_status=${MDNS_WIRE_PROOF_LAST_STATUS:-skipped}" >&2
  fi

  return 0
}

norm_host() {
  local host="${1:-}"
  while [[ "${host}" == *"." ]]; do
    host="${host%.}"
  done
  printf '%s\n' "${host,,}"
}

strip_local_suffix() {
  local host="${1:-}"
  while [[ "${host}" == *.local ]]; do
    host="${host%.local}"
  done
  printf '%s\n' "${host}"
}

canonical_host() {
  local host
  host="$(norm_host "${1:-}")"
  while [[ "${host}" == *.local.local ]]; do
    host="${host%.local}"
  done
  printf '%s\n' "${host}"
}

same_host() {
  local left right left_base right_base
  left="$(norm_host "${1:-}")"
  right="$(norm_host "${2:-}")"
  if [ -z "${left}" ] || [ -z "${right}" ]; then
    return 1
  fi
  if [ "${left}" = "${right}" ]; then
    return 0
  fi
  left_base="$(strip_local_suffix "${left}")"
  right_base="$(strip_local_suffix "${right}")"
  if [ "${left_base}" = "${left}" ] && [ "${right_base}" = "${right}" ]; then
    return 1
  fi
  [ -n "${left_base}" ] && [ "${left_base}" = "${right_base}" ]
}

run_avahi_query() {
  local mode="$1"
  python3 - "${mode}" "${CLUSTER}" "${ENVIRONMENT}" <<'PY'
import os
import sys

from k3s_mdns_query import query_mdns


mode, cluster, environment = sys.argv[1:4]

fixture_path = os.environ.get("SUGARKUBE_MDNS_FIXTURE_FILE")
debug_enabled = bool(os.environ.get("SUGARKUBE_DEBUG"))


def debug(message: str) -> None:
    if debug_enabled:
        print(f"[k3s-discover mdns] {message}", file=sys.stderr)


results = query_mdns(
    mode,
    cluster,
    environment,
    fixture_path=fixture_path,
    debug=debug if debug_enabled else None,
)

for line in results:
    print(line)
PY
}

discover_server_host() {
  run_avahi_query server-first | head -n1
}

discover_server_hosts() {
  run_avahi_query server-hosts | sort -u
}

discover_bootstrap_hosts() {
  run_avahi_query bootstrap-hosts | sort -u
}

discover_bootstrap_leaders() {
  run_avahi_query bootstrap-leaders | sort -u
}

join_target_host() {
  local discovered="$1"
  if [ -n "${API_REGADDR:-}" ]; then
    printf '%s\n' "${API_REGADDR}"
    return 0
  fi
  printf '%s\n' "${discovered}"
}

ensure_self_mdns_advertisement() {
  local role="$1"
  local summary_active=0
  local summary_start=0
  local summary_recorded=0
  local summary_note="role=${role}"

  if command -v summary_enabled >/dev/null 2>&1 && summary_enabled; then
    summary_active=1
    summary_start="$(summary_now_ms)"
  fi

  if [ "${SKIP_MDNS_SELF_CHECK}" = "1" ]; then
    MDNS_LAST_OBSERVED="${MDNS_HOST_RAW}"
    if [ "${summary_active}" -eq 1 ]; then
      summary_step "Self-check (mDNS)" "SKIP" "$(summary_elapsed_ms "${summary_start}")" \
        "${summary_note} reason=skip"
      summary_recorded=1
    fi
    return 0
  fi

  local retries delay
  case "${role}" in
    bootstrap)
      retries="${SUGARKUBE_MDNS_BOOT_RETRIES}"
      delay="${SUGARKUBE_MDNS_BOOT_DELAY}"
      ;;
    server)
      retries="${SUGARKUBE_MDNS_SERVER_RETRIES}"
      delay="${SUGARKUBE_MDNS_SERVER_DELAY}"
      ;;
    *)
      if [ "${summary_active}" -eq 1 ] && [ "${summary_recorded}" -eq 0 ]; then
        summary_step "Self-check (mDNS)" "SKIP" "$(summary_elapsed_ms "${summary_start}")" \
          "${summary_note} reason=unknown-role"
        summary_recorded=1
      fi
      return 0
      ;;
  esac

  log_info mdns_selfcheck phase=start role="${role}" host="${MDNS_HOST_RAW}" attempts="${retries}" >&2

  MDNS_LAST_OBSERVED=""
  local delay_ms=""
  if [ -n "${delay}" ]; then
    delay_ms="$(SELFCHK_DELAY="${delay}" python3 - <<'PY'
import os

raw = os.environ.get("SELFCHK_DELAY", "0")
try:
    value = float(raw)
except ValueError:
    value = 0.0
if value < 0:
    value = 0.0
print(int(value * 1000))
PY
)"
  fi

  local -a selfcheck_env=(
    "SUGARKUBE_CLUSTER=${CLUSTER}"
    "SUGARKUBE_ENV=${ENVIRONMENT}"
    "SUGARKUBE_EXPECTED_HOST=${MDNS_HOST_RAW}"
    "SUGARKUBE_SELFCHK_ATTEMPTS=${retries}"
    "SUGARKUBE_EXPECTED_ROLE=${role}"
    "SUGARKUBE_EXPECTED_PHASE=${role}"
  )
  if [ -n "${delay_ms}" ]; then
    case "${delay_ms}" in
      ''|*[!0-9]*) delay_ms="" ;;
      0) delay_ms="" ;;
    esac
  fi
  if [ -n "${delay_ms}" ]; then
    selfcheck_env+=("SUGARKUBE_SELFCHK_BACKOFF_START_MS=${delay_ms}" "SUGARKUBE_SELFCHK_BACKOFF_CAP_MS=${delay_ms}")
  fi
  if [ -n "${MDNS_ADDR_V4}" ]; then
    selfcheck_env+=("SUGARKUBE_EXPECTED_IPV4=${MDNS_ADDR_V4}")
  fi

  local selfcheck_output=""
  local observed_host="${MDNS_HOST_RAW}"
  local -a diag_args=("--iface" "${MDNS_IFACE}")
  if [ -n "${retries}" ]; then
    diag_args+=("--attempt" "${retries}")
  fi
  diag_args+=(
    "--tag" "role=${role}"
    "--tag" "host=${MDNS_HOST_RAW}"
    "--tag" "cluster=${CLUSTER}"
    "--tag" "environment=${ENVIRONMENT}"
  )
  if [ -n "${MDNS_ADDR_V4}" ]; then
    diag_args+=("--tag" "expected_ipv4=${MDNS_ADDR_V4}")
  else
    diag_args+=("--tag" "expected_ipv4=none")
  fi

  local relaxed_attempted=0
  local relaxed_status="not_attempted"

  local selfcheck_start_ms
  selfcheck_start_ms="$(python3 - <<'PY'
import time
print(int(time.monotonic() * 1000))
PY
)"

  local status=0
  if selfcheck_output="$(env "${selfcheck_env[@]}" "${MDNS_SELF_CHECK_BIN}")"; then
    local token summary_attempts summary_elapsed
    summary_attempts="${retries}"
    summary_elapsed=""
    for token in ${selfcheck_output}; do
      case "${token}" in
        host=*)
          observed_host="${token#host=}"
          ;;
        attempts=*)
          summary_attempts="${token#attempts=}"
          ;;
        ms_elapsed=*)
          summary_elapsed="${token#ms_elapsed=}"
          ;;
      esac
    done
    if [ -z "${observed_host}" ]; then
      observed_host="${MDNS_HOST_RAW}"
    fi
    MDNS_LAST_OBSERVED="$(canonical_host "${observed_host}")"
    case "${summary_elapsed}" in
      ''|*[!0-9]*) summary_elapsed="" ;;
    esac
    if [ -z "${summary_elapsed}" ]; then
      local measured_elapsed
      measured_elapsed="$(python3 - "${selfcheck_start_ms}" <<'PY'
import sys
import time

try:
    start = int(sys.argv[1])
except (IndexError, ValueError):
    start = 0
now = int(time.monotonic() * 1000)
elapsed = now - start
if elapsed < 0:
    elapsed = 0
print(elapsed)
PY
)"
      case "${measured_elapsed}" in
        ''|*[!0-9]*) measured_elapsed="" ;;
      esac
      if [ -n "${measured_elapsed}" ]; then
        summary_elapsed="${measured_elapsed}"
      fi
    fi
    if [ -z "${summary_elapsed}" ]; then
      summary_elapsed="0"
    fi
    log_info mdns_selfcheck outcome=ok role="${role}" host="${MDNS_HOST_RAW}" observed="${MDNS_LAST_OBSERVED}" attempts="${summary_attempts}" ms_elapsed="${summary_elapsed}" >&2
    if [ "${SUGARKUBE_DEBUG_MDNS:-0}" = "1" ]; then
      run_net_diag \
        "mdns_selfcheck_debug" \
        "${diag_args[@]}" \
        "--tag" "mode=strict" \
        "--tag" "status=0"
    fi
    if [ "${summary_active}" -eq 1 ] && [ "${summary_recorded}" -eq 0 ]; then
      local summary_extra="attempts=${summary_attempts}"
      if [ -n "${summary_elapsed}" ]; then
        summary_extra+=" ms=${summary_elapsed}"
      fi
      summary_step "Self-check (mDNS)" "OK" "$(summary_elapsed_ms "${summary_start}")" \
        "${summary_note} ${summary_extra}"
      summary_recorded=1
    fi
    return 0
  else
    status=$?
  fi
  # Only perform a relaxed retry when the self-check explicitly signalled IPv4 mismatch (exit 5)
  if [ -n "${MDNS_ADDR_V4}" ] && [ "${SUGARKUBE_MDNS_ALLOW_ADDR_MISMATCH}" != "0" ] && [ "${status}" -eq 5 ]; then
    log_warn_msg mdns_selfcheck "IPv4 expectation not met; retrying without requirement" "role=${role}" "host=${MDNS_HOST_RAW}" "expected_ipv4=${MDNS_ADDR_V4}"
    local -a relaxed_env=(
      "SUGARKUBE_CLUSTER=${CLUSTER}"
      "SUGARKUBE_ENV=${ENVIRONMENT}"
      "SUGARKUBE_EXPECTED_HOST=${MDNS_HOST_RAW}"
      "SUGARKUBE_SELFCHK_ATTEMPTS=${retries}"
      "SUGARKUBE_EXPECTED_ROLE=${role}"
      "SUGARKUBE_EXPECTED_PHASE=${role}"
    )
    relaxed_attempted=1
    if [ -n "${delay_ms}" ]; then
      relaxed_env+=("SUGARKUBE_SELFCHK_BACKOFF_START_MS=${delay_ms}" "SUGARKUBE_SELFCHK_BACKOFF_CAP_MS=${delay_ms}")
    fi
    if selfcheck_output="$(env "${relaxed_env[@]}" "${MDNS_SELF_CHECK_BIN}")"; then
      local token
      observed_host="${MDNS_HOST_RAW}"
      for token in ${selfcheck_output}; do
        case "${token}" in
          host=*)
            observed_host="${token#host=}"
            ;;
        esac
      done
      if [ -z "${observed_host}" ]; then
        observed_host="${MDNS_HOST_RAW}"
      fi
      MDNS_LAST_OBSERVED="$(canonical_host "${observed_host}")"
      log_warn_msg mdns_selfcheck "advertisement observed without expected IPv4; continuing" "role=${role}" "observed=${observed_host}" "expected_ipv4=${MDNS_ADDR_V4}" "strict_status=${status}"
      if [ "${SUGARKUBE_DEBUG_MDNS:-0}" = "1" ]; then
        run_net_diag \
          "mdns_selfcheck_debug" \
          "${diag_args[@]}" \
          "--tag" "mode=relaxed" \
          "--tag" "status=0" \
          "--tag" "strict_status=${status}"
      fi
      if [ "${summary_active}" -eq 1 ] && [ "${summary_recorded}" -eq 0 ]; then
        summary_step "Self-check (mDNS)" "WARN" "$(summary_elapsed_ms "${summary_start}")" \
          "${summary_note} attempts=${retries} relaxed=1"
        summary_recorded=1
      fi
      return 0
    else
      relaxed_status="$?"
    fi
  fi

  log_error_msg mdns_selfcheck "advertisement not observed for ${MDNS_HOST_RAW}; status=${status}" "role=${role}"
  if [ "${relaxed_attempted}" -eq 1 ]; then
    run_net_diag \
      "mdns_selfcheck_failure" \
      "${diag_args[@]}" \
      "--tag" "mode=strict" \
      "--tag" "strict_status=${status}" \
      "--tag" "relaxed_attempted=1" \
      "--tag" "relaxed_status=${relaxed_status}"
  else
    run_net_diag \
      "mdns_selfcheck_failure" \
      "${diag_args[@]}" \
      "--tag" "mode=strict" \
      "--tag" "strict_status=${status}" \
      "--tag" "relaxed_attempted=0"
  fi
  if [ "${summary_active}" -eq 1 ] && [ "${summary_recorded}" -eq 0 ]; then
    local failure_note="status=${status}"
    if [ "${relaxed_attempted}" -eq 1 ]; then
      failure_note+=" relaxed_status=${relaxed_status}"
    fi
    summary_step "Self-check (mDNS)" "FAIL" "$(summary_elapsed_ms "${summary_start}")" \
      "${summary_note} ${failure_note}"
    summary_recorded=1
  fi
  return "${MDNS_SELF_CHECK_FAILURE_CODE}"
}

count_servers() {
  local count
  count="$(run_avahi_query server-count | head -n1)"
  if [ -z "${count}" ]; then
    count=0
  fi
  echo "${count}"
}

wait_for_bootstrap_activity() {
  local require_activity=0
  local attempts="${DISCOVERY_ATTEMPTS}"
  local wait_secs="${DISCOVERY_WAIT_SECS}"

  while [ "$#" -gt 0 ]; do
    case "$1" in
      --require-activity)
        require_activity=1
        shift
        ;;
      --)
        shift
        break
        ;;
      *)
        break
        ;;
    esac
  done

  local attempt observed_activity=0
  local no_activity_streak=0
  local activity_grace_attempts=0
  if [ "${require_activity}" -eq 1 ]; then
    activity_grace_attempts=2
    if [ "${attempts}" -lt "${activity_grace_attempts}" ]; then
      activity_grace_attempts="${attempts}"
    fi
  fi
  local effective_attempts="${attempts}"
  if [ "${require_activity}" -eq 1 ]; then
    effective_attempts="${activity_grace_attempts}"
  fi
  log_info discover phase=wait_bootstrap attempts="${attempts}" wait_secs="${wait_secs}" require_activity="${require_activity}" >&2
  for attempt in $(seq 1 "${attempts}"); do
    local server
    server="$(discover_server_host || true)"
    if [ -n "${server}" ]; then
      log_info discover outcome=server_found host="${server}" attempt="${attempt}" total_attempts="${effective_attempts}" require_activity="${require_activity}" >&2
      printf '%s\n' "${server}"
      return 0
    fi

    local bootstrap
    bootstrap="$(discover_bootstrap_hosts || true)"
    if [ -n "${bootstrap}" ]; then
      observed_activity=1
      no_activity_streak=0
      local bootstrap_hosts
      bootstrap_hosts="${bootstrap//$'\n'/, }"
      local bootstrap_hosts_sanitized
      bootstrap_hosts_sanitized="$(printf '%s' "${bootstrap_hosts}" | sed 's/"/\\"/g')"
      log_debug discover event=bootstrap_activity attempt="${attempt}" total_attempts="${effective_attempts}" "hosts=\"${bootstrap_hosts_sanitized}\""
    else
      if [ "${require_activity}" -eq 1 ]; then
        no_activity_streak=$((no_activity_streak + 1))
        if [ "${activity_grace_attempts}" -gt 0 ] && [ "${no_activity_streak}" -ge "${activity_grace_attempts}" ]; then
          log_info discover outcome=no_bootstrap activity_required=1 attempt="${attempt}" total_attempts="${effective_attempts}" >&2
          return 1
        fi
        log_debug discover event=no_activity attempt="${attempt}" total_attempts="${effective_attempts}" streak="${no_activity_streak}" activity_required="${require_activity}"
      elif [ "${observed_activity}" -eq 0 ]; then
        log_debug discover event=no_activity attempt="${attempt}" total_attempts="${effective_attempts}" activity_required="${require_activity}"
      else
        log_debug discover event=activity_seen attempt="${attempt}" total_attempts="${effective_attempts}" activity_required="${require_activity}"
      fi
    fi

    if [ "${attempt}" -lt "${attempts}" ]; then
      local next_attempt
      next_attempt=$((attempt + 1))
      log_debug discover event=sleep attempt="${attempt}" next_attempt="${next_attempt}" wait_secs="${wait_secs}" total_attempts="${effective_attempts}"
      sleep "${wait_secs}"
    fi
  done

  if [ "${observed_activity}" -eq 1 ]; then
    log_info discover outcome=server_not_found attempts="${attempts}" observed_activity=1 >&2
  else
    log_info discover outcome=no_bootstrap attempts="${attempts}" observed_activity=0 >&2
  fi
  return 1
}

check_api_listen() {
  if command -v ss >/dev/null 2>&1; then
    if ss -ltn '( sport = :6443 )' 2>/dev/null | grep -q LISTEN; then
      return 0
    fi
  fi

  if command -v timeout >/dev/null 2>&1; then
    if timeout 1 bash -c '</dev/tcp/127.0.0.1/6443' >/dev/null 2>&1; then
      return 0
    fi
  elif bash -c '</dev/tcp/127.0.0.1/6443' >/dev/null 2>&1; then
    return 0
  fi

  return 1
}

wait_for_api() {
  local attempt
  for attempt in $(seq 1 60); do
    if check_api_listen; then
      return 0
    fi
    sleep 1
  done
  return 1
}

publish_avahi_service() {
  local role="$1"; shift
  local port="6443"
  if [ "$#" -gt 0 ]; then
    port="$1"
    shift
  fi

  local phase=""
  local leader=""
  local arg
  for arg in "$@"; do
    case "${arg}" in
      phase=*)
        phase="${arg#phase=}"
        ;;
      leader=*)
        leader="${arg#leader=}"
        ;;
    esac
  done

  local hostname="${MDNS_HOST_RAW:-}" 
  if [ -z "${hostname}" ]; then
    hostname="$(hostname -f 2>/dev/null || hostname 2>/dev/null || printf '%s' "${HOSTNAME:-}")"
  fi

  local -a publish_env=(
    "SUGARKUBE_CLUSTER=${CLUSTER}"
    "SUGARKUBE_ENV=${ENVIRONMENT}"
    "ROLE=${role}"
    "PORT=${port}"
    "HOSTNAME=${hostname}"
    "PHASE=${phase}"
    "LEADER=${leader}"
  )
  if [ -n "${SUGARKUBE_AVAHI_SERVICE_DIR:-}" ]; then
    publish_env+=("SUGARKUBE_AVAHI_SERVICE_DIR=${SUGARKUBE_AVAHI_SERVICE_DIR}")
  fi
  if [ -n "${SUGARKUBE_AVAHI_SERVICE_FILE:-}" ]; then
    publish_env+=("SUGARKUBE_AVAHI_SERVICE_FILE=${SUGARKUBE_AVAHI_SERVICE_FILE}")
  fi
  if [ -n "${SUGARKUBE_SKIP_SYSTEMCTL:-}" ]; then
    publish_env+=("SUGARKUBE_SKIP_SYSTEMCTL=${SUGARKUBE_SKIP_SYSTEMCTL}")
  fi

  AVAHI_LIVENESS_READY=0
  local publish_status=0
  local publish_summary_active=0
  local publish_summary_start=0
  local publish_note="role=${role}"
  if [ -n "${phase}" ]; then
    publish_note+=" phase=${phase}"
  fi
  if [ -n "${leader}" ]; then
    publish_note+=" leader=${leader}"
  fi
  if command -v summary_enabled >/dev/null 2>&1 && summary_enabled; then
    publish_summary_active=1
    publish_summary_start="$(summary_now_ms)"
  fi

  if ! run_privileged env "${publish_env[@]}" "${SCRIPT_DIR}/mdns_publish_static.sh"; then
    publish_status=$?
  fi

  if [ "${publish_summary_active}" -eq 1 ]; then
    local publish_status_label="OK"
    if [ "${publish_status}" -ne 0 ]; then
      publish_status_label="FAIL"
    fi
    summary_step "Publish ${MDNS_SERVICE_TYPE}" "${publish_status_label}" \
      "$(summary_elapsed_ms "${publish_summary_start}")" "${publish_note}"
  fi

  if [ "${publish_status}" -ne 0 ]; then
    return "${publish_status}"
  fi

  ensure_avahi_liveness_signal || return 1
}

publish_api_service() {
  publish_avahi_service server 6443 "leader=${MDNS_HOST_RAW}" "phase=server"

  if ensure_self_mdns_advertisement server; then
    local observed
    observed="${MDNS_LAST_OBSERVED:-${MDNS_HOST_RAW}}"
    log_info mdns_selfcheck outcome=confirmed role=server host="${MDNS_HOST_RAW}" observed="${observed}" phase=server check=initial >&2
    return 0
  fi

  log_warn_msg mdns_selfcheck "server advertisement not visible; refreshing Avahi service" "host=${MDNS_HOST_RAW}" "role=server"
  sleep 1

  publish_avahi_service server 6443 "leader=${MDNS_HOST_RAW}" "phase=server"

  if ensure_self_mdns_advertisement server; then
    local observed
    observed="${MDNS_LAST_OBSERVED:-${MDNS_HOST_RAW}}"
    log_info mdns_selfcheck outcome=confirmed role=server host="${MDNS_HOST_RAW}" observed="${observed}" phase=server check=reloaded >&2
    log_info_msg mdns_publish "Server advertisement observed after Avahi reload" "host=${MDNS_HOST_RAW}" "role=server"
    return 0
  fi

  log_error_msg mdns_selfcheck "failed to confirm server advertisement after Avahi reload" "host=${MDNS_HOST_RAW}" "role=server"
  if [ -f "${AVAHI_SERVICE_FILE}" ]; then
    sed -n '1,120p' "${AVAHI_SERVICE_FILE}" 2>/dev/null || true
  fi
  return "${MDNS_SELF_CHECK_FAILURE_CODE}"
}
publish_bootstrap_service() {
  log_info mdns_publish phase=bootstrap_attempt cluster="${CLUSTER}" environment="${ENVIRONMENT}" host="${MDNS_HOST_RAW}" >&2
  publish_avahi_service bootstrap 6443 "leader=${MDNS_HOST_RAW}" "phase=bootstrap"
  sleep 1
  if ensure_self_mdns_advertisement bootstrap; then
    local observed
    observed="${MDNS_LAST_OBSERVED:-${MDNS_HOST_RAW}}"
    log_info mdns_selfcheck outcome=confirmed role=bootstrap host="${MDNS_HOST_RAW}" observed="${observed}" phase=bootstrap check=initial >&2
    return 0
  fi

  log_warn_msg mdns_selfcheck "bootstrap advertisement not visible; refreshing Avahi service" "host=${MDNS_HOST_RAW}" "role=bootstrap"
  sleep 1

  publish_avahi_service bootstrap 6443 "leader=${MDNS_HOST_RAW}" "phase=bootstrap"
  sleep 1
  if ensure_self_mdns_advertisement bootstrap; then
    local observed
    observed="${MDNS_LAST_OBSERVED:-${MDNS_HOST_RAW}}"
    log_info mdns_selfcheck outcome=confirmed role=bootstrap host="${MDNS_HOST_RAW}" observed="${observed}" phase=bootstrap check=reloaded >&2
    log_info_msg mdns_publish "Bootstrap advertisement observed after Avahi reload" "host=${MDNS_HOST_RAW}" "role=bootstrap"
    return 0
  fi

  log_error_msg mdns_selfcheck "failed to confirm bootstrap advertisement after Avahi reload" "host=${MDNS_HOST_RAW}" "role=bootstrap"
  if [ -f "${AVAHI_SERVICE_FILE}" ]; then
    sed -n '1,120p' "${AVAHI_SERVICE_FILE}" 2>/dev/null || true
  fi
  return "${MDNS_SELF_CHECK_FAILURE_CODE}"
}
claim_bootstrap_leadership() {
  if ! publish_bootstrap_service; then
    exit 1
  fi
  sleep "${DISCOVERY_WAIT_SECS}"
  local consecutive leader candidates server
  consecutive=0
  for attempt in $(seq 1 "${DISCOVERY_ATTEMPTS}"); do
    server="$(discover_server_host || true)"
    if [ -n "${server}" ]; then
      log_info discover outcome=server_during_election host="${server}" attempt="${attempt}" total_attempts="${DISCOVERY_ATTEMPTS}" >&2
      CLAIMED_SERVER_HOST="${server}"
      cleanup_avahi_publishers
      return 2
    fi

    mapfile -t candidates < <(discover_bootstrap_leaders || true)
    if [ "${#candidates[@]}" -eq 0 ]; then
      consecutive=0
      log_debug discover event=leadership_no_candidates attempt="${attempt}" total_attempts="${DISCOVERY_ATTEMPTS}"
    else
      leader="$(printf '%s\n' "${candidates[@]}" | sort | head -n1)"
      if same_host "${leader}" "${MDNS_HOST_RAW}"; then
        consecutive=$((consecutive + 1))
        if [ "${consecutive}" -ge 3 ]; then
          log_info discover outcome=leadership_confirmed host="${MDNS_HOST_RAW}" attempts="${attempt}" consecutive="${consecutive}" >&2
          return 0
        fi
      else
        log_info discover outcome=leader_other host="${leader}" attempt="${attempt}" total_attempts="${DISCOVERY_ATTEMPTS}" >&2
        cleanup_avahi_publishers
        return 1
      fi
    fi
    sleep "${DISCOVERY_WAIT_SECS}"
  done
  log_info discover outcome=leadership_self host="${MDNS_HOST_RAW}" attempts="${DISCOVERY_ATTEMPTS}" >&2
  return 0
}

ELECTION_KEY="undefined"
ELECT_LEADER_BIN="${SUGARKUBE_ELECT_LEADER_BIN:-${SCRIPT_DIR}/elect_leader.sh}"
MDNS_SELF_CHECK_BIN="${SUGARKUBE_MDNS_SELF_CHECK_BIN:-${SCRIPT_DIR}/mdns_selfcheck.sh}"

run_leader_election() {
  local election_output
  local election_status
  local election_winner="no"
  local election_key=""

  election_output="$(SUGARKUBE_SERVERS="${SERVERS_DESIRED}" "${ELECT_LEADER_BIN}" 2>/dev/null || true)"
  election_status=$?

  if [ "${election_status}" -eq 0 ]; then
    while IFS='=' read -r field value; do
      case "${field}" in
        winner)
          election_winner="${value}"
          ;;
        key)
          election_key="${value}"
          ;;
      esac
    done <<<"${election_output}"
  else
    log_warn_msg discover "elect_leader exited non-zero" "status=${election_status}" "script=${ELECT_LEADER_BIN}"
  fi

  if [ -z "${election_key}" ]; then
    election_key="undefined"
  fi

  ELECTION_KEY="${election_key}"

  if [ "${election_winner}" = "yes" ]; then
    log_info discover event=election outcome=winner key="${ELECTION_KEY}" >&2
    return 0
  fi

  log_info discover event=election outcome=follower key="${ELECTION_KEY}" >&2
  return 1
}

ensure_iptables_tools() {
  if [ "${IPTABLES_ENSURED}" -eq 1 ]; then
    return 0
  fi
  if ! run_privileged "${SCRIPT_DIR}/k3s-install-iptables.sh"; then
    log_error_msg discover "Failed to ensure iptables tooling" "script=${SCRIPT_DIR}/k3s-install-iptables.sh"
    exit 1
  fi
  IPTABLES_ENSURED=1
}

ensure_time_sync() {
  local phase="$1"

  if [ -z "${TIME_SYNC_CHECK_BIN}" ] || [ ! -x "${TIME_SYNC_CHECK_BIN}" ]; then
    if [ "${SUGARKUBE_STRICT_TIME}" = "1" ]; then
      log_error_msg discover "Time sync check helper missing" "phase=${phase}" "script=${TIME_SYNC_CHECK_BIN}"
      return 1
    fi
    log_warn_msg discover "Time sync check skipped; helper missing" "phase=${phase}" "script=${TIME_SYNC_CHECK_BIN}"
    return 0
  fi

  local output status
  set +e
  output="$(${TIME_SYNC_CHECK_BIN} 2>&1)"
  status=$?
  set -e

  if [ -n "${output}" ]; then
    while IFS= read -r line; do
      [ -n "${line}" ] || continue
      if [ "${status}" -eq 0 ]; then
        log_info_msg discover "time sync: ${line}" "phase=${phase}"
      else
        if [ "${SUGARKUBE_STRICT_TIME}" = "1" ]; then
          log_error_msg discover "time sync: ${line}" "phase=${phase}"
        else
          log_warn_msg discover "time sync: ${line}" "phase=${phase}"
        fi
      fi
    done <<<"${output}"
  fi

  if [ "${status}" -ne 0 ]; then
    if [ "${SUGARKUBE_STRICT_TIME}" = "1" ]; then
      log_error_msg discover "Clock synchronization requirement failed" "phase=${phase}"
      return 1
    fi
    log_warn_msg discover "Clock synchronization check failed; continuing" "phase=${phase}"
  fi

  return 0
}

build_install_env() {
  local -n _target=$1
  _target=("INSTALL_K3S_CHANNEL=${K3S_CHANNEL:-stable}")
  if [ -n "${TOKEN:-}" ]; then
    _target+=("K3S_TOKEN=${TOKEN}")
  fi
}

acquire_join_gate() {
  if [ ! -x "${JOIN_GATE_BIN}" ]; then
    log_error_msg discover "join gate helper missing" "script=${JOIN_GATE_BIN}"
    return 1
  fi
  if ! "${JOIN_GATE_BIN}" wait; then
    log_error_msg discover "join gate wait failed" "script=${JOIN_GATE_BIN}"
    return 1
  fi
  if "${JOIN_GATE_BIN}" acquire; then
    JOIN_GATE_HELD=1
    return 0
  fi
  log_error_msg discover "join gate acquire failed" "script=${JOIN_GATE_BIN}"
  return 1
}

release_join_gate_if_needed() {
  if [ "${JOIN_GATE_HELD:-0}" -ne 1 ]; then
    return 0
  fi
  if [ ! -x "${JOIN_GATE_BIN}" ]; then
    log_warn_msg discover "join gate release skipped; helper missing" "script=${JOIN_GATE_BIN}"
    JOIN_GATE_HELD=0
    return 0
  fi
  if "${JOIN_GATE_BIN}" release; then
    JOIN_GATE_HELD=0
    return 0
  fi
  log_warn_msg discover "join gate release failed" "script=${JOIN_GATE_BIN}"
  return 1
}

trap 'release_join_gate_if_needed || true' EXIT

resolve_server_ip_hint() {
  local host="$1"
  local hint="${2:-}"
  if [ -n "${hint}" ]; then
    printf '%s' "${hint}"
    return 0
  fi
  case "${host}" in
    '' )
      return 0
      ;;
    *:*)
      printf '%s' "${host}"
      return 0
      ;;
    *[!0-9.]* )
      if command -v getent >/dev/null 2>&1; then
        local resolved
        resolved="$(getent hosts "${host}" | awk 'NR==1 {print $1}' | head -n1)"
        if [ -n "${resolved}" ]; then
          printf '%s' "${resolved}"
          return 0
        fi
      fi
      ;;
    * )
      printf '%s' "${host}"
      return 0
      ;;
  esac
  return 1
}

wait_for_remote_api_ready() {
  local host="$1"
  local ip_hint="${2:-}"
  local port="${3:-6443}"
  if [ -z "${host}" ]; then
    log_error_msg discover "API readiness check requires a host" "phase=api_ready"
    return 1
  fi
  if [ -z "${API_READY_CHECK_BIN}" ] || [ ! -x "${API_READY_CHECK_BIN}" ]; then
    log_error_msg discover "API readiness helper missing" "script=${API_READY_CHECK_BIN}" "phase=api_ready" "host=${host}" "port=${port}"
    return 1
  fi
  local ip=""
  if ip="$(resolve_server_ip_hint "${host}" "${ip_hint}")"; then
    if [ -z "${ip}" ]; then
      ip=""
    fi
  else
    ip=""
  fi
  local -a check_env=(
    "SERVER_HOST=${host}"
    "SERVER_PORT=${port}"
    "TIMEOUT=${API_READY_TIMEOUT}"
  )
  if [ -n "${API_READY_POLL_INTERVAL}" ]; then
    check_env+=("POLL_INTERVAL=${API_READY_POLL_INTERVAL}")
  fi
  if [ -n "${ip}" ]; then
    check_env+=("SERVER_IP=${ip}")
  fi
  if ! env "${check_env[@]}" "${API_READY_CHECK_BIN}"; then
    if [ -n "${ip}" ]; then
      log_error_msg discover "API readiness gate failed" "script=${API_READY_CHECK_BIN}" "host=${host}" "ip=${ip}" "port=${port}" "phase=api_ready"
    else
      log_error_msg discover "API readiness gate failed" "script=${API_READY_CHECK_BIN}" "host=${host}" "port=${port}" "phase=api_ready"
    fi
    return 1
  fi
  return 0
}

check_remote_server_tls_sans() {
  local server_host="$1"
  if [ -z "${server_host}" ]; then
    return 0
  fi
  if ! command -v openssl >/dev/null 2>&1; then
    log_warn_msg discover "openssl missing; skipping SAN validation" \
      "server=${server_host}" "phase=tls_san_check"
    return 0
  fi

  local tmpdir
  tmpdir="$(mktemp -d 2>/dev/null || mktemp -d -t tls-sans)"
  local cacert_path="${tmpdir}/cacerts.pem"

  local -a curl_args=(
    --fail
    --silent
    --show-error
    --connect-timeout "${SUGARKUBE_TLS_SAN_CURL_TIMEOUT:-5}"
    --max-time "${SUGARKUBE_TLS_SAN_CURL_MAX_TIME:-15}"
    --insecure
    "https://${server_host}:6443/cacerts"
  )
  if ! curl "${curl_args[@]}" >"${cacert_path}"; then
    log_warn_msg discover "Failed to download server CA bundle" \
      "server=${server_host}" "phase=tls_san_check"
    rm -rf "${tmpdir}"
    return 0
  fi

  local san_output
  if ! san_output="$(
    openssl s_client -servername "${server_host}" -connect "${server_host}:6443" \
      -CAfile "${cacert_path}" </dev/null 2>/dev/null \
      | openssl x509 -noout -ext subjectAltName 2>/dev/null
  )"; then
    log_warn_msg discover "Failed to inspect server certificate SANs" \
      "server=${server_host}" "phase=tls_san_check"
    rm -rf "${tmpdir}"
    return 0
  fi

  rm -rf "${tmpdir}"

  if [ -z "${san_output}" ]; then
    log_warn_msg discover "Server certificate missing subjectAltName" \
      "server=${server_host}" "phase=tls_san_check"
    return 0
  fi

  local match_fragment
  if [[ "${server_host}" =~ ^[0-9]+(\.[0-9]+){3}$ ]]; then
    match_fragment="IP Address:${server_host}"
  else
    match_fragment="DNS:${server_host}"
  fi

  if ! grep -q -- "${match_fragment}" <<<"${san_output}"; then
    local compact_sans
    compact_sans="$(printf '%s' "${san_output}" | tr '\n' ' ' | sed 's/[[:space:]]\+/ /g')"
    log_warn_msg discover "Server certificate SANs miss join host" \
      "server=${server_host}" "hostname=${server_host}" \
      "sans=$(escape_log_value "${compact_sans}")" "phase=tls_san_check"
  fi

  return 0
}

ensure_server_flag_parity() {
  local server_host="$1"
  local phase="$2"
  if [ -z "${SERVER_FLAG_PARITY_BIN:-}" ]; then
    return 0
  fi
  if [ ! -x "${SERVER_FLAG_PARITY_BIN}" ]; then
    log_error_msg discover "Server flag parity helper missing" \
      "script=${SERVER_FLAG_PARITY_BIN}" "phase=${phase}" "server=${server_host}"
    return 1
  fi
  if ! server_flag_parity_sources_available; then
    log_warn_msg discover "Server flag parity inputs unavailable; skipping validation" \
      "phase=${phase}" "server=${server_host}"
    return 0
  fi
  local -a parity_args=()
  if [ -n "${server_host}" ]; then
    parity_args+=("--server" "${server_host}")
  fi
  if ! SUGARKUBE_SERVER_FLAG_PARITY_PHASE="${phase}" \
    "${SERVER_FLAG_PARITY_BIN}" "${parity_args[@]}"; then
    return 1
  fi
  return 0
}

server_flag_parity_sources_available() {
  if [ -n "${SUGARKUBE_SERVER_ENV_PREFIX:-}" ]; then
    return 0
  fi
  if [ -n "${SUGARKUBE_SERVER_CONFIG_CMD:-}" ]; then
    return 0
  fi
  if [ -n "${SUGARKUBE_SERVER_SERVICE_CMD:-}" ]; then
    return 0
  fi
  if [ -n "${SUGARKUBE_SERVER_CONFIG_PATH:-}" ] && [ -r "${SUGARKUBE_SERVER_CONFIG_PATH}" ]; then
    return 0
  fi
  if [ -n "${SUGARKUBE_SERVER_SERVICE_PATH:-}" ] && [ -r "${SUGARKUBE_SERVER_SERVICE_PATH}" ]; then
    return 0
  fi
  if [ -n "${SUGARKUBE_SERVER_CONFIG_DIR:-}" ] && [ -d "${SUGARKUBE_SERVER_CONFIG_DIR}" ]; then
    return 0
  fi
  if [ -r "/etc/rancher/k3s/config.yaml" ]; then
    return 0
  fi
  local service_candidate
  for service_candidate in \
    /etc/systemd/system/k3s.service \
    /usr/lib/systemd/system/k3s.service \
    /lib/systemd/system/k3s.service \
    /etc/systemd/system/multi-user.target.wants/k3s.service
  do
    if [ -r "${service_candidate}" ]; then
      return 0
    fi
  done
  return 1
}

install_server_single() {
  local summary_active=0
  local summary_start=0
  local summary_recorded=0
  local summary_status="OK"
  local summary_note="mode=single"
  if command -v summary_enabled >/dev/null 2>&1 && summary_enabled; then
    summary_active=1
    summary_start="$(summary_now_ms)"
  fi
  ensure_iptables_tools
  log_info discover phase=install_single cluster="${CLUSTER}" environment="${ENVIRONMENT}" host="${MDNS_HOST_RAW}" datastore=sqlite >&2
  local env_assignments
  build_install_env env_assignments
  curl -sfL https://get.k3s.io \
    | env "${env_assignments[@]}" \
      sh -s - server \
      --tls-san "${MDNS_HOST}" \
      --tls-san "${HN}" \
      --kubelet-arg "node-labels=sugarkube.cluster=${CLUSTER},sugarkube.env=${ENVIRONMENT}" \
      --node-label "sugarkube.cluster=${CLUSTER}" \
      --node-label "sugarkube.env=${ENVIRONMENT}" \
      --node-taint "node-role.kubernetes.io/control-plane=true:NoSchedule"
  if wait_for_api; then
    if ! publish_api_service; then
      log_error_msg discover "Failed to confirm Avahi server advertisement" "host=${MDNS_HOST_RAW}" "phase=install_single"
      if [ "${summary_active}" -eq 1 ] && [ "${summary_recorded}" -eq 0 ]; then
        summary_step "k3s install" "FAIL" "$(summary_elapsed_ms "${summary_start}")" \
          "${summary_note} reason=mdns"
        summary_recorded=1
      fi
      exit 1
    fi
  else
    log_warn_msg discover "k3s API did not become ready within 60s; skipping Avahi publish" "phase=install_single" "host=${MDNS_HOST_RAW}"
    summary_status="WARN"
    summary_note+=" reason=api-timeout"
  fi
  if [ "${summary_active}" -eq 1 ] && [ "${summary_recorded}" -eq 0 ]; then
    summary_step "k3s install" "${summary_status}" \
      "$(summary_elapsed_ms "${summary_start}")" \
      "${summary_note}"
    summary_recorded=1
  fi
}

install_server_cluster_init() {
  local summary_active=0
  local summary_start=0
  local summary_recorded=0
  local summary_status="OK"
  local summary_note="mode=cluster-init"
  if command -v summary_enabled >/dev/null 2>&1 && summary_enabled; then
    summary_active=1
    summary_start="$(summary_now_ms)"
  fi
  ensure_iptables_tools
  log_info discover phase=install_cluster_init cluster="${CLUSTER}" environment="${ENVIRONMENT}" host="${MDNS_HOST_RAW}" datastore=etcd >&2
  local env_assignments
  build_install_env env_assignments
  curl -sfL https://get.k3s.io \
    | env "${env_assignments[@]}" \
      sh -s - server \
      --cluster-init \
      --tls-san "${MDNS_HOST}" \
      --tls-san "${HN}" \
      --kubelet-arg "node-labels=sugarkube.cluster=${CLUSTER},sugarkube.env=${ENVIRONMENT}" \
      --node-label "sugarkube.cluster=${CLUSTER}" \
      --node-label "sugarkube.env=${ENVIRONMENT}" \
      --node-taint "node-role.kubernetes.io/control-plane=true:NoSchedule"
  if wait_for_api; then
    if ! publish_api_service; then
      log_error_msg discover "Failed to confirm Avahi server advertisement" "host=${MDNS_HOST_RAW}" "phase=install_cluster_init"
      if [ "${summary_active}" -eq 1 ] && [ "${summary_recorded}" -eq 0 ]; then
        summary_step "k3s install" "FAIL" "$(summary_elapsed_ms "${summary_start}")" \
          "${summary_note} reason=mdns"
        summary_recorded=1
      fi
      exit 1
    fi
  else
    log_warn_msg discover "k3s API did not become ready within 60s; skipping Avahi publish" "phase=install_cluster_init" "host=${MDNS_HOST_RAW}"
    summary_status="WARN"
    summary_note+=" reason=api-timeout"
  fi
  if [ "${summary_active}" -eq 1 ] && [ "${summary_recorded}" -eq 0 ]; then
    summary_step "k3s install" "${summary_status}" \
      "$(summary_elapsed_ms "${summary_start}")" \
      "${summary_note}"
    summary_recorded=1
  fi
}

install_server_join() {
  local discovered_server="$1"
  local server
  server="$(join_target_host "${discovered_server}")"
  local probe_host="${server}"
  local summary_active=0
  local summary_start=0
  local summary_recorded=0
  local summary_status="OK"
  local summary_note="mode=join"
  if command -v summary_enabled >/dev/null 2>&1 && summary_enabled; then
    summary_active=1
    summary_start="$(summary_now_ms)"
  fi
  if [ -n "${API_REGADDR:-}" ] && [ -n "${discovered_server:-}" ]; then
    probe_host="${discovered_server}"
  fi
  if [ -z "${TOKEN:-}" ]; then
    log_error_msg discover "Join token missing; cannot join existing HA server" "phase=install_join" "host=${MDNS_HOST_RAW}"
    if [ "${summary_active}" -eq 1 ] && [ "${summary_recorded}" -eq 0 ]; then
      summary_step "k3s install" "FAIL" "$(summary_elapsed_ms "${summary_start}")" \
        "${summary_note} reason=token"
      summary_recorded=1
    fi
    exit 1
  fi
  local required_ports="6443,2379,2380"
  if [ ! -x "${L4_PROBE_BIN}" ]; then
    log_error_msg discover "Port connectivity helper missing" "phase=install_join" "server=${server}" "script=${L4_PROBE_BIN}"
    if [ "${summary_active}" -eq 1 ] && [ "${summary_recorded}" -eq 0 ]; then
      summary_step "k3s install" "FAIL" "$(summary_elapsed_ms "${summary_start}")" \
        "${summary_note} reason=l4-probe"
      summary_recorded=1
    fi
    exit 1
  fi
  local probe_output=""
  local probe_status=0
  set +e
  probe_output="$(${L4_PROBE_BIN} "${probe_host}" "${required_ports}")"
  probe_status=$?
  set -e
  if [ -n "${probe_output}" ]; then
    while IFS= read -r line; do
      [ -n "${line}" ] || continue
      local escaped_line
      escaped_line="$(escape_log_value "${line}")"
      if [ "${probe_host}" != "${server}" ]; then
        log_info discover event=l4_probe phase=install_join \
          "server=\"${server}\"" "probe_host=\"${probe_host}\"" \
          "result=\"${escaped_line}\"" >&2
      else
        log_info discover event=l4_probe phase=install_join \
          "server=\"${server}\"" "result=\"${escaped_line}\"" >&2
      fi
    done <<<"${probe_output}"
  fi
  if [ "${probe_status}" -ne 0 ]; then
    if [ -n "${probe_output}" ]; then
      printf '%s\n' "${probe_output}" >&2
    fi
    log_error_msg discover "Required TCP ports are not reachable" \
      "phase=install_join" "server=${server}" "probe_host=${probe_host}" \
      "ports=${required_ports}"
    log_error_msg discover "Ensure TCP 6443, 2379, and 2380 are open between control-plane nodes before retrying" \
      "phase=install_join" "server=${server}"
    if [ "${summary_active}" -eq 1 ] && [ "${summary_recorded}" -eq 0 ]; then
      summary_step "k3s install" "FAIL" "$(summary_elapsed_ms "${summary_start}")" \
        "${summary_note} reason=ports"
      summary_recorded=1
    fi
    exit 1
  fi
  if ! wait_for_remote_api_ready "${server}"; then
    if [ "${summary_active}" -eq 1 ] && [ "${summary_recorded}" -eq 0 ]; then
      summary_step "k3s install" "FAIL" "$(summary_elapsed_ms "${summary_start}")" \
        "${summary_note} reason=remote-api"
      summary_recorded=1
    fi
    exit 1
  fi
  if ! ensure_server_flag_parity "${server}" "install_join"; then
    log_error_msg discover "Server flag parity validation failed" \
      "phase=install_join" "host=${MDNS_HOST_RAW}" "server=${server}"
    if [ "${summary_active}" -eq 1 ] && [ "${summary_recorded}" -eq 0 ]; then
      summary_step "k3s install" "FAIL" "$(summary_elapsed_ms "${summary_start}")" \
        "${summary_note} reason=flag-parity"
      summary_recorded=1
    fi
    exit 1
  fi
  if ! ensure_time_sync "install_join"; then
    if [ "${summary_active}" -eq 1 ] && [ "${summary_recorded}" -eq 0 ]; then
      summary_step "k3s install" "FAIL" "$(summary_elapsed_ms "${summary_start}")" \
        "${summary_note} reason=time-sync"
      summary_recorded=1
    fi
    exit 1
  fi
  check_remote_server_tls_sans "${server}"
  if ! acquire_join_gate; then
    if [ "${summary_active}" -eq 1 ] && [ "${summary_recorded}" -eq 0 ]; then
      summary_step "k3s install" "FAIL" "$(summary_elapsed_ms "${summary_start}")" \
        "${summary_note} reason=join-gate"
      summary_recorded=1
    fi
    exit 1
  fi
  ensure_iptables_tools
  local -a log_args=(
    "phase=install_join"
    "host=${MDNS_HOST_RAW}"
    "server=${server}"
    "desired_servers=${SERVERS_DESIRED}"
  )
  if [ -n "${API_REGADDR:-}" ] && [ -n "${discovered_server:-}" ] && [ "${server}" != "${discovered_server}" ]; then
    log_args+=("discovered_server=${discovered_server}")
  fi
  log_info discover "${log_args[@]}" >&2
  local env_assignments
  build_install_env env_assignments
  curl -sfL https://get.k3s.io \
    | env "${env_assignments[@]}" \
      sh -s - server \
      --server "https://${server}:6443" \
      --tls-san "${server}" \
      --tls-san "${MDNS_HOST}" \
      --tls-san "${HN}" \
      --kubelet-arg "node-labels=sugarkube.cluster=${CLUSTER},sugarkube.env=${ENVIRONMENT}" \
      --node-label "sugarkube.cluster=${CLUSTER}" \
      --node-label "sugarkube.env=${ENVIRONMENT}" \
      --node-taint "node-role.kubernetes.io/control-plane=true:NoSchedule"
  if wait_for_api; then
    if ! publish_api_service; then
      log_error_msg discover "Failed to confirm Avahi server advertisement" "host=${MDNS_HOST_RAW}" "phase=install_join"
      if [ "${summary_active}" -eq 1 ] && [ "${summary_recorded}" -eq 0 ]; then
        summary_step "k3s install" "FAIL" "$(summary_elapsed_ms "${summary_start}")" \
          "${summary_note} reason=mdns"
        summary_recorded=1
      fi
      exit 1
    fi
    if ! release_join_gate_if_needed; then
      log_error_msg discover "Failed to release join gate" "phase=install_join"
      if [ "${summary_active}" -eq 1 ] && [ "${summary_recorded}" -eq 0 ]; then
        summary_step "k3s install" "FAIL" "$(summary_elapsed_ms "${summary_start}")" \
          "${summary_note} reason=join-gate-release"
        summary_recorded=1
      fi
      exit 1
    fi
  else
    log_warn_msg discover "k3s API did not become ready within 60s; skipping Avahi publish" "phase=install_join" "host=${MDNS_HOST_RAW}"
    summary_status="WARN"
    summary_note+=" reason=api-timeout"
  fi
  if [ "${summary_active}" -eq 1 ] && [ "${summary_recorded}" -eq 0 ]; then
    summary_step "k3s install" "${summary_status}" \
      "$(summary_elapsed_ms "${summary_start}")" \
      "${summary_note}"
    summary_recorded=1
  fi
}

install_agent() {
  local discovered_server="$1"
  local server
  server="$(join_target_host "${discovered_server}")"
  local summary_active=0
  local summary_start=0
  local summary_recorded=0
  local summary_note="mode=agent"
  if command -v summary_enabled >/dev/null 2>&1 && summary_enabled; then
    summary_active=1
    summary_start="$(summary_now_ms)"
  fi
  if [ -z "${TOKEN:-}" ]; then
    log_error_msg discover "Join token missing; cannot join agent to existing server" "phase=install_agent" "host=${MDNS_HOST_RAW}"
    if [ "${summary_active}" -eq 1 ] && [ "${summary_recorded}" -eq 0 ]; then
      summary_step "k3s install" "FAIL" "$(summary_elapsed_ms "${summary_start}")" \
        "${summary_note} reason=token"
      summary_recorded=1
    fi
    exit 1
  fi
  if ! wait_for_remote_api_ready "${server}"; then
    if [ "${summary_active}" -eq 1 ] && [ "${summary_recorded}" -eq 0 ]; then
      summary_step "k3s install" "FAIL" "$(summary_elapsed_ms "${summary_start}")" \
        "${summary_note} reason=remote-api"
      summary_recorded=1
    fi
    exit 1
  fi
  if ! ensure_server_flag_parity "${server}" "install_agent"; then
    log_error_msg discover "Server flag parity validation failed" \
      "phase=install_agent" "host=${MDNS_HOST_RAW}" "server=${server}"
    if [ "${summary_active}" -eq 1 ] && [ "${summary_recorded}" -eq 0 ]; then
      summary_step "k3s install" "FAIL" "$(summary_elapsed_ms "${summary_start}")" \
        "${summary_note} reason=flag-parity"
      summary_recorded=1
    fi
    exit 1
  fi
  if ! ensure_time_sync "install_agent"; then
    if [ "${summary_active}" -eq 1 ] && [ "${summary_recorded}" -eq 0 ]; then
      summary_step "k3s install" "FAIL" "$(summary_elapsed_ms "${summary_start}")" \
        "${summary_note} reason=time-sync"
      summary_recorded=1
    fi
    exit 1
  fi
  ensure_iptables_tools
  local -a agent_log_args=(
    "phase=install_agent"
    "host=${MDNS_HOST_RAW}"
    "server=${server}"
  )
  if [ -n "${API_REGADDR:-}" ] && [ -n "${discovered_server:-}" ] && [ "${server}" != "${discovered_server}" ]; then
    agent_log_args+=("discovered_server=${discovered_server}")
  fi
  log_info discover "${agent_log_args[@]}" >&2
  local env_assignments
  build_install_env env_assignments
  env_assignments+=("K3S_URL=https://${server}:6443")
  curl -sfL https://get.k3s.io \
    | env "${env_assignments[@]}" \
      sh -s - agent \
      --node-label "sugarkube.cluster=${CLUSTER}" \
      --node-label "sugarkube.env=${ENVIRONMENT}"
  if [ "${summary_active}" -eq 1 ] && [ "${summary_recorded}" -eq 0 ]; then
    summary_step "k3s install" "OK" \
      "$(summary_elapsed_ms "${summary_start}")" \
      "${summary_note}"
    summary_recorded=1
  fi
}

if [ -n "${TEST_RUN_AVAHI:-}" ]; then
  run_avahi_query "${TEST_RUN_AVAHI}"
  exit 0
fi

if [ "${PRINT_SERVER_HOSTS}" -eq 1 ]; then
  discover_server_hosts
  exit 0
fi

if [ "${TEST_RENDER_SERVICE}" -eq 1 ]; then
  if [ "${#TEST_RENDER_ARGS[@]}" -eq 0 ]; then
    echo "--render-avahi-service requires a role argument" >&2
    exit 2
  fi
  if [ "${TEST_RENDER_ARGS[0]}" = "api" ]; then
    render_avahi_service_xml server 6443 "leader=%h.local" "phase=server"
  else
    render_avahi_service_xml "${TEST_RENDER_ARGS[@]}"
  fi
  exit 0
fi

if [ "${TEST_WAIT_LOOP:-0}" -eq 1 ]; then
  # fast path for tests
  wait_for_bootstrap_activity --require-activity
  exit 0
fi

if [ "${TEST_PUBLISH_BOOTSTRAP:-0}" -eq 1 ]; then
  if publish_bootstrap_service; then
    exit 0
  fi
  exit 1
fi

if [ "${TEST_BOOTSTRAP_SERVER_FLOW:-0}" -eq 1 ]; then
  if publish_bootstrap_service && publish_api_service; then
    exit 0
  fi
  exit 1
fi

if [ "${TEST_CLAIM_BOOTSTRAP:-0}" -eq 1 ]; then
  CLAIMED_SERVER_HOST=""
  if claim_bootstrap_leadership; then
    printf 'bootstrap\n'
    exit 0
  fi
  status=$?
  if [ "${status}" -eq 2 ] && [ -n "${CLAIMED_SERVER_HOST:-}" ]; then
    printf '%s\n' "${CLAIMED_SERVER_HOST}"
  fi
  exit "${status}"
fi

ensure_mdns_absence_gate

log_info discover phase=discover_existing cluster="${CLUSTER}" environment="${ENVIRONMENT}" >&2
server_host=""
bootstrap_selected="false"

while :; do
  if [ -z "${server_host}" ] && [ "${bootstrap_selected}" != "true" ]; then
    while [ -z "${server_host}" ] && [ "${bootstrap_selected}" != "true" ]; do
      server_host="$(discover_server_host || true)"
      if [ -n "${server_host}" ]; then
        FOLLOWER_UNTIL_SERVER=0
        FOLLOWER_UNTIL_SERVER_SET_AT=0
        break
      fi

      if [ "${FOLLOWER_UNTIL_SERVER}" -eq 1 ]; then
        if [ "${FOLLOWER_UNTIL_SERVER_SET_AT}" -eq 0 ]; then
          FOLLOWER_UNTIL_SERVER_SET_AT="$(date +%s)"
        fi
        now="$(date +%s)"
        if [ $((now - FOLLOWER_UNTIL_SERVER_SET_AT)) -ge "${FOLLOWER_REELECT_SECS}" ]; then
          log_info discover event=follower_election_retry wait_secs="${FOLLOWER_REELECT_SECS}" >&2
          FOLLOWER_UNTIL_SERVER=0
          FOLLOWER_UNTIL_SERVER_SET_AT=0
        else
          sleep "${DISCOVERY_WAIT_SECS}"
          continue
        fi
      fi

      if run_leader_election; then
        sleep "${ELECTION_HOLDOFF}"
        server_host="$(discover_server_host || true)"
        if [ -n "${server_host}" ]; then
          log_info discover outcome=post_election_server host="${server_host}" holdoff="${ELECTION_HOLDOFF}" >&2
          FOLLOWER_UNTIL_SERVER=0
          FOLLOWER_UNTIL_SERVER_SET_AT=0
          break
        fi
        bootstrap_selected="true"
        FOLLOWER_UNTIL_SERVER=0
        FOLLOWER_UNTIL_SERVER_SET_AT=0
        break
      fi

      FOLLOWER_UNTIL_SERVER=1
      FOLLOWER_UNTIL_SERVER_SET_AT="$(date +%s)"
      sleep "${DISCOVERY_WAIT_SECS}"
    done
  fi

  if [ "${bootstrap_selected}" = "true" ]; then
    if publish_bootstrap_service; then
      if [ "${SERVERS_DESIRED}" = "1" ]; then
        install_server_single
      else
        install_server_cluster_init
      fi
      break
    fi

    log_warn_msg discover "mDNS self-check failed after bootstrap advertisement" "host=${MDNS_HOST_RAW}" "role=bootstrap"
    cleanup_avahi_publishers || true
    run_net_diag "bootstrap_selfcheck_failure" \
      --iface "${MDNS_IFACE}" \
      --tag "cluster=${CLUSTER}" \
      --tag "environment=${ENVIRONMENT}" \
      --tag "host=${MDNS_HOST_RAW}" \
      --tag "role=bootstrap" \
      --tag "status=failure"

    if run_leader_election; then
      log_info discover event=bootstrap_selfcheck_election outcome=winner key="${ELECTION_KEY}" >&2
      FOLLOWER_UNTIL_SERVER=0
      FOLLOWER_UNTIL_SERVER_SET_AT=0
      sleep "${ELECTION_HOLDOFF}"
      if [ "${SERVERS_DESIRED}" = "1" ]; then
        install_server_single
      else
        install_server_cluster_init
      fi
      break
    fi

    log_info discover event=bootstrap_selfcheck_election outcome=follower key="${ELECTION_KEY}" >&2
    FOLLOWER_UNTIL_SERVER=1
    FOLLOWER_UNTIL_SERVER_SET_AT="$(date +%s)"
    bootstrap_selected="false"
    server_host=""
    sleep "${DISCOVERY_WAIT_SECS}"
    continue
  fi

  servers_now="$(count_servers)"
  if [ "${servers_now}" -lt "${SERVERS_DESIRED}" ]; then
    if [ -z "${server_host:-}" ]; then
      server_host="$(discover_server_host || true)"
    fi
    if [ -z "${server_host:-}" ]; then
      log_info discover outcome=fallback_bootstrap reason=no_servers attempts="${DISCOVERY_ATTEMPTS}" >&2
      if [ "${SERVERS_DESIRED}" = "1" ]; then
        install_server_single
      else
        install_server_cluster_init
      fi
    else
      install_server_join "${server_host}"
    fi
  else
    if [ -z "${server_host:-}" ]; then
      server_host="$(discover_server_host || true)"
    fi
    if [ -z "${server_host:-}" ]; then
      log_error_msg discover "Unable to discover an API server to join as agent" "cluster=${CLUSTER}" "environment=${ENVIRONMENT}"
      exit 1
    fi
    install_agent "${server_host}"
  fi
  break
done

if [ -f /etc/rancher/k3s/k3s.yaml ]; then
  run_privileged mkdir -p /root/.kube
  run_privileged cp /etc/rancher/k3s/k3s.yaml /root/.kube/config
fi<|MERGE_RESOLUTION|>--- conflicted
+++ resolved
@@ -999,17 +999,6 @@
   fi
 
   local wait_status=0
-<<<<<<< HEAD
-  if "${SCRIPT_DIR}/wait_for_avahi_dbus.sh"; then
-    log_info discover event=avahi_liveness_dbus outcome=ok >&2
-  else
-    wait_status=$?
-    if [ "${wait_status}" -eq 2 ]; then
-      log_info discover event=avahi_liveness_dbus outcome=skip reason=avahi_dbus_wait_skipped status="${wait_status}" severity=info >&2
-    else
-      log_warn_msg discover "Avahi D-Bus wait failed" "event=avahi_liveness" "status=${wait_status}" >&2
-    fi
-=======
   local dbus_note=""
   if command -v gdbus >/dev/null 2>&1; then
     if "${SCRIPT_DIR}/wait_for_avahi_dbus.sh"; then
@@ -1026,7 +1015,6 @@
   else
     dbus_note="dbus=missing"
     log_info discover event=avahi_liveness_dbus outcome=skip reason=gdbus_missing severity=info >&2
->>>>>>> 256c818d
   fi
 
   local attempt
