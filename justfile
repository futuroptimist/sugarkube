--- conflicted
+++ resolved
@@ -179,19 +179,15 @@
     #!/usr/bin/env bash
     set -euo pipefail
 
-<<<<<<< HEAD
     scripts/ensure_user_kubeconfig.sh || true
-    export KUBECONFIG="${HOME}/.kube/config"
-=======
-    if [ -z "${KUBECONFIG:-}" ] && [ -r "$HOME/.kube/config" ]; then
-        export KUBECONFIG="$HOME/.kube/config"
+    if [ -z "${KUBECONFIG:-}" ]; then
+        export KUBECONFIG="${HOME}/.kube/config"
     fi
 
     kubectl_ok=0
     if kubectl version >/dev/null 2>&1; then
         kubectl_ok=1
     fi
->>>>>>> 67098be9
 
     if [ ! -r "${KUBECONFIG}" ]; then
         echo "WARNING: kubeconfig missing at ${KUBECONFIG}; kubectl may fail." >&2
