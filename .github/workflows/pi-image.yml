--- conflicted
+++ resolved
@@ -62,7 +62,6 @@
           sudo apt-get update
           sudo apt-get install -y --no-install-recommends \
             quilt qemu-user-static debootstrap libarchive-tools arch-test
-<<<<<<< HEAD
       - name: Save APT cache
         if: steps.cache-apt.outputs.cache-hit != 'true'
         uses: actions/cache/save@v4
@@ -71,23 +70,17 @@
             /var/cache/apt/archives
             ~/.cache/apt
           key: apt-${{ steps.env.outputs.os_codename }}-${{ steps.pigen-ref.outputs.rev }}
-=======
       - name: Compute pi-gen cache key
         id: pigen-key
         run: |
           ref=$(git ls-remote https://github.com/RPi-Distro/pi-gen.git refs/heads/bookworm | cut -f1)
           echo "key=pigen-${RUNNER_OS}-bookworm-${ref}-$(date +'%Y-%m')" >> "$GITHUB_OUTPUT"
->>>>>>> 78a59383
       - name: Restore pi-gen Docker image
         id: cache-pigen
         uses: actions/cache/restore@v4
         with:
           path: ~/cache/pi-gen.tar
-<<<<<<< HEAD
-          key: pigen-${{ runner.os }}-${{ env.PI_GEN_BRANCH }}
-=======
           key: ${{ steps.pigen-key.outputs.key }}
->>>>>>> 78a59383
       - name: Load cached pi-gen image
         if: steps.cache-pigen.outputs.cache-hit == 'true'
         run: docker load -i ~/cache/pi-gen.tar
