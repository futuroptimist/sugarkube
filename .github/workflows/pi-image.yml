name: pi-image

on:
  workflow_dispatch:

jobs:
  build:
    runs-on: ubuntu-latest
    env:
      ARM64: 1
      DEBIAN_FRONTEND: noninteractive
      BUILD_TIMEOUT: 7200
    steps:
      - uses: actions/checkout@v4
        with:
          fetch-depth: 1
      - name: Free up disk space
        run: |
          sudo apt-get clean
          sudo rm -rf /usr/share/dotnet /usr/local/lib/android /opt/ghc \
            /opt/hostedtoolcache /usr/local/lib/node_modules \
            /usr/local/share/boost
          docker system prune -af || true
          df -h
      - name: Install pi-gen dependencies
        run: |
<<<<<<< HEAD
          sudo apt-get -o Acquire::Retries=3 update
          sudo apt-get -o Acquire::Retries=3 install -y --no-install-recommends \
=======
          sudo apt-get -o Acquire::Retries=5 -o Acquire::http::Timeout=30 -o Acquire::https::Timeout=30 update
          sudo apt-get -o Acquire::Retries=5 -o Acquire::http::Timeout=30 -o Acquire::https::Timeout=30 install -y --no-install-recommends \
>>>>>>> 6e5ae1ae
            quilt qemu-user-static debootstrap libarchive-tools arch-test
      - name: Clean up apt cache and temp files
        run: |
          sudo apt-get clean
          sudo rm -rf /var/lib/apt/lists/*
          sudo rm -rf /tmp/*
      - name: Compute pi-gen cache key
        id: pigen-key
        run: |
          branch=bookworm
          if [ "$ARM64" = "1" ]; then
            branch=arm64
          fi
          ref=$(git ls-remote https://github.com/RPi-Distro/pi-gen.git "refs/heads/${branch}" | cut -f1)
          echo "key=pigen-${RUNNER_OS}-${branch}-${ref}-$(date +'%Y-%m')" >> "$GITHUB_OUTPUT"
      - name: Restore pi-gen Docker image
        id: cache-pigen
        uses: actions/cache@v4
        with:
          path: ~/cache/pi-gen.tar
          key: ${{ steps.pigen-key.outputs.key }}
      - name: Load cached pi-gen image
        if: steps.cache-pigen.outputs.cache-hit == 'true'
        run: docker load -i ~/cache/pi-gen.tar
      - name: Build Raspberry Pi OS image
        timeout-minutes: 120
        run: sudo env BUILD_TIMEOUT=7200 ./scripts/build_pi_image.sh
      - name: Save pi-gen Docker image
        if: steps.cache-pigen.outputs.cache-hit != 'true'
        run: |
          mkdir -p ~/cache
          docker image save pi-gen:latest -o ~/cache/pi-gen.tar
      - name: Upload artifact
        uses: actions/upload-artifact@v4
        with:
          name: sugarkube-img
          path: |
            sugarkube.img.xz
            sugarkube.img.xz.sha256<|MERGE_RESOLUTION|>--- conflicted
+++ resolved
@@ -24,13 +24,8 @@
           df -h
       - name: Install pi-gen dependencies
         run: |
-<<<<<<< HEAD
-          sudo apt-get -o Acquire::Retries=3 update
-          sudo apt-get -o Acquire::Retries=3 install -y --no-install-recommends \
-=======
           sudo apt-get -o Acquire::Retries=5 -o Acquire::http::Timeout=30 -o Acquire::https::Timeout=30 update
           sudo apt-get -o Acquire::Retries=5 -o Acquire::http::Timeout=30 -o Acquire::https::Timeout=30 install -y --no-install-recommends \
->>>>>>> 6e5ae1ae
             quilt qemu-user-static debootstrap libarchive-tools arch-test
       - name: Clean up apt cache and temp files
         run: |
