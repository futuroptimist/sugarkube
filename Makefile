SHELL := /bin/bash

IMAGE_DIR ?= $(HOME)/sugarkube/images
IMAGE_NAME ?= sugarkube.img
IMAGE_PATH := $(IMAGE_DIR)/$(IMAGE_NAME)
INSTALL_CMD ?= $(CURDIR)/scripts/install_sugarkube_image.sh
FLASH_CMD ?= $(CURDIR)/scripts/flash_pi_media.sh
FLASH_REPORT_CMD ?= $(CURDIR)/scripts/flash_pi_media_report.py
DOWNLOAD_CMD ?= $(CURDIR)/scripts/download_pi_image.sh
ROLLBACK_CMD ?= $(CURDIR)/scripts/rollback_to_sd.sh
CLONE_CMD ?= $(CURDIR)/scripts/ssd_clone.py
DOWNLOAD_ARGS ?=
FLASH_ARGS ?= --assume-yes
FLASH_REPORT_ARGS ?=
ROLLBACK_ARGS ?=
CLONE_ARGS ?=
VALIDATE_CMD ?= $(CURDIR)/scripts/ssd_post_clone_validate.py
VALIDATE_ARGS ?=
QR_CMD ?= $(CURDIR)/scripts/generate_qr_codes.py
QR_ARGS ?=
HEALTH_CMD ?= $(CURDIR)/scripts/ssd_health_monitor.py
HEALTH_ARGS ?=
SMOKE_CMD ?= $(CURDIR)/scripts/pi_smoke_test.py
SMOKE_ARGS ?=

.PHONY: install-pi-image download-pi-image flash-pi flash-pi-report doctor rollback-to-sd \
<<<<<<< HEAD
        docs-verify qr-codes monitor-ssd-health smoke-test-pi
=======
        clone-ssd docs-verify qr-codes monitor-ssd-health
>>>>>>> bd927cd4

install-pi-image:
	$(INSTALL_CMD) --dir '$(IMAGE_DIR)' --image '$(IMAGE_PATH)' $(DOWNLOAD_ARGS)

download-pi-image:
	$(DOWNLOAD_CMD) --dir '$(IMAGE_DIR)' $(DOWNLOAD_ARGS)

flash-pi: install-pi-image
	@if [ -z "$(FLASH_DEVICE)" ]; then \
		echo "Set FLASH_DEVICE to the target device (e.g. /dev/sdX)." >&2; \
		exit 1; \
	fi
	$(FLASH_CMD) --image '$(IMAGE_PATH)' --device "$(FLASH_DEVICE)" $(FLASH_ARGS)

flash-pi-report: install-pi-image
	@if [ -z "$(FLASH_DEVICE)" ]; then \
		echo "Set FLASH_DEVICE to the target device (e.g. /dev/sdX)." >&2; \
		exit 1; \
	fi
	$(FLASH_REPORT_CMD) --image '$(IMAGE_PATH)' --device "$(FLASH_DEVICE)" $(FLASH_ARGS) $(FLASH_REPORT_ARGS)

doctor:
	$(CURDIR)/scripts/sugarkube_doctor.sh

rollback-to-sd:
        $(ROLLBACK_CMD) $(ROLLBACK_ARGS)

clone-ssd:
        @if [ -z "$(CLONE_TARGET)" ]; then \
                echo "Set CLONE_TARGET to the target device (e.g. /dev/sda)." >&2; \
                exit 1; \
        fi
        $(CLONE_CMD) --target "$(CLONE_TARGET)" $(CLONE_ARGS)

docs-verify:
	pyspelling -c .spellcheck.yaml
	linkchecker --no-warnings README.md docs/

qr-codes:
        $(QR_CMD) $(QR_ARGS)

monitor-ssd-health:
        $(HEALTH_CMD) $(HEALTH_ARGS)

smoke-test-pi:
        $(SMOKE_CMD) $(SMOKE_ARGS)<|MERGE_RESOLUTION|>--- conflicted
+++ resolved
@@ -24,11 +24,7 @@
 SMOKE_ARGS ?=
 
 .PHONY: install-pi-image download-pi-image flash-pi flash-pi-report doctor rollback-to-sd \
-<<<<<<< HEAD
-        docs-verify qr-codes monitor-ssd-health smoke-test-pi
-=======
-        clone-ssd docs-verify qr-codes monitor-ssd-health
->>>>>>> bd927cd4
+        clone-ssd docs-verify qr-codes monitor-ssd-health smoke-test-pi
 
 install-pi-image:
 	$(INSTALL_CMD) --dir '$(IMAGE_DIR)' --image '$(IMAGE_PATH)' $(DOWNLOAD_ARGS)
@@ -54,24 +50,24 @@
 	$(CURDIR)/scripts/sugarkube_doctor.sh
 
 rollback-to-sd:
-        $(ROLLBACK_CMD) $(ROLLBACK_ARGS)
+	$(ROLLBACK_CMD) $(ROLLBACK_ARGS)
 
 clone-ssd:
-        @if [ -z "$(CLONE_TARGET)" ]; then \
-                echo "Set CLONE_TARGET to the target device (e.g. /dev/sda)." >&2; \
-                exit 1; \
-        fi
-        $(CLONE_CMD) --target "$(CLONE_TARGET)" $(CLONE_ARGS)
+	@if [ -z "$(CLONE_TARGET)" ]; then \
+		echo "Set CLONE_TARGET to the target device (e.g. /dev/sda)." >&2; \
+		exit 1; \
+	fi
+	$(CLONE_CMD) --target "$(CLONE_TARGET)" $(CLONE_ARGS)
 
 docs-verify:
 	pyspelling -c .spellcheck.yaml
 	linkchecker --no-warnings README.md docs/
 
 qr-codes:
-        $(QR_CMD) $(QR_ARGS)
+	$(QR_CMD) $(QR_ARGS)
 
 monitor-ssd-health:
-        $(HEALTH_CMD) $(HEALTH_ARGS)
+	$(HEALTH_CMD) $(HEALTH_ARGS)
 
 smoke-test-pi:
-        $(SMOKE_CMD) $(SMOKE_ARGS)+	$(SMOKE_CMD) $(SMOKE_ARGS)