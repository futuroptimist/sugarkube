--- conflicted
+++ resolved
@@ -16,11 +16,7 @@
 VALIDATE_ARGS ?=
 
 .PHONY: install-pi-image download-pi-image flash-pi flash-pi-report doctor rollback-to-sd \
-<<<<<<< HEAD
-validate-ssd-clone
-=======
 	docs-verify
->>>>>>> 3deb16e0
 
 install-pi-image:
 	$(INSTALL_CMD) --dir '$(IMAGE_DIR)' --image '$(IMAGE_PATH)' $(DOWNLOAD_ARGS)
@@ -48,11 +44,6 @@
 rollback-to-sd:
 	$(ROLLBACK_CMD) $(ROLLBACK_ARGS)
 
-<<<<<<< HEAD
-validate-ssd-clone:
-	$(VALIDATE_CMD) $(VALIDATE_ARGS)
-=======
 docs-verify:
 	pyspelling -c .spellcheck.yaml
-	linkchecker --no-warnings README.md docs/
->>>>>>> 3deb16e0
+	linkchecker --no-warnings README.md docs/