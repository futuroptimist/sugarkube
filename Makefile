SHELL := /bin/bash

IMAGE_DIR ?= $(HOME)/sugarkube/images
IMAGE_NAME ?= sugarkube.img
IMAGE_PATH := $(IMAGE_DIR)/$(IMAGE_NAME)
INSTALL_CMD ?= $(CURDIR)/scripts/install_sugarkube_image.sh
FLASH_CMD ?= $(CURDIR)/scripts/flash_pi_media.sh
FLASH_REPORT_CMD ?= $(CURDIR)/scripts/flash_pi_media_report.py
DOWNLOAD_CMD ?= $(CURDIR)/scripts/download_pi_image.sh
ROLLBACK_CMD ?= $(CURDIR)/scripts/rollback_to_sd.sh
CLONE_CMD ?= $(CURDIR)/scripts/ssd_clone.py
DOWNLOAD_ARGS ?=
FLASH_ARGS ?= --assume-yes
FLASH_REPORT_ARGS ?=
ROLLBACK_ARGS ?=
CLONE_ARGS ?=
VALIDATE_CMD ?= $(CURDIR)/scripts/ssd_post_clone_validate.py
VALIDATE_ARGS ?=
QR_CMD ?= $(CURDIR)/scripts/generate_qr_codes.py
QR_ARGS ?=
HEALTH_CMD ?= $(CURDIR)/scripts/ssd_health_monitor.py
HEALTH_ARGS ?=
SMOKE_CMD ?= $(CURDIR)/scripts/pi_smoke_test.py
SMOKE_ARGS ?=
TELEMETRY_CMD ?= $(CURDIR)/scripts/publish_telemetry.py
TELEMETRY_ARGS ?=
TEAMS_CMD ?= $(CURDIR)/scripts/sugarkube_teams.py
TEAMS_ARGS ?=
WORKFLOW_NOTIFY_CMD ?= $(CURDIR)/scripts/workflow_artifact_notifier.py
WORKFLOW_NOTIFY_ARGS ?=
BADGE_CMD ?= $(CURDIR)/scripts/update_hardware_boot_badge.py
BADGE_ARGS ?=
REHEARSAL_CMD ?= $(CURDIR)/scripts/pi_multi_node_join_rehearsal.py
REHEARSAL_ARGS ?=
TOKEN_PLACE_SAMPLE_CMD ?= $(CURDIR)/scripts/token_place_replay_samples.py
TOKEN_PLACE_SAMPLE_ARGS ?= --samples-dir $(CURDIR)/samples/token_place
SUPPORT_BUNDLE_CMD ?= $(CURDIR)/scripts/collect_support_bundle.py
SUPPORT_BUNDLE_ARGS ?=
SUPPORT_BUNDLE_HOST ?=
FIELD_GUIDE_CMD ?= $(CURDIR)/scripts/render_field_guide_pdf.py
FIELD_GUIDE_ARGS ?=

.PHONY: install-pi-image download-pi-image flash-pi flash-pi-report doctor rollback-to-sd \
<<<<<<< HEAD
        clone-ssd docs-verify qr-codes monitor-ssd-health smoke-test-pi field-guide \
        publish-telemetry notify-teams update-hardware-badge rehearse-join \
=======
        clone-ssd docs-verify qr-codes monitor-ssd-health smoke-test-pi \
        publish-telemetry notify-teams notify-workflow update-hardware-badge rehearse-join \
>>>>>>> 2bd50b80
        token-place-samples support-bundle

install-pi-image:
	$(INSTALL_CMD) --dir '$(IMAGE_DIR)' --image '$(IMAGE_PATH)' $(DOWNLOAD_ARGS)

download-pi-image:
	$(DOWNLOAD_CMD) --dir '$(IMAGE_DIR)' $(DOWNLOAD_ARGS)

flash-pi: install-pi-image
	@if [ -z "$(FLASH_DEVICE)" ]; then \
		echo "Set FLASH_DEVICE to the target device (e.g. /dev/sdX)." >&2; \
		exit 1; \
	fi
	$(FLASH_CMD) --image '$(IMAGE_PATH)' --device "$(FLASH_DEVICE)" $(FLASH_ARGS)

flash-pi-report: install-pi-image
	@if [ -z "$(FLASH_DEVICE)" ]; then \
		echo "Set FLASH_DEVICE to the target device (e.g. /dev/sdX)." >&2; \
		exit 1; \
	fi
	$(FLASH_REPORT_CMD) --image '$(IMAGE_PATH)' --device "$(FLASH_DEVICE)" $(FLASH_ARGS) $(FLASH_REPORT_ARGS)

doctor:
	$(CURDIR)/scripts/sugarkube_doctor.sh

rollback-to-sd:
	$(ROLLBACK_CMD) $(ROLLBACK_ARGS)

clone-ssd:
	@if [ -z "$(CLONE_TARGET)" ]; then \
		echo "Set CLONE_TARGET to the target device (e.g. /dev/sda)." >&2; \
		exit 1; \
	fi
	$(CLONE_CMD) --target "$(CLONE_TARGET)" $(CLONE_ARGS)

docs-verify:
	pyspelling -c .spellcheck.yaml
	linkchecker --no-warnings README.md docs/

qr-codes:
	$(QR_CMD) $(QR_ARGS)

monitor-ssd-health:
	$(HEALTH_CMD) $(HEALTH_ARGS)

smoke-test-pi:
	$(SMOKE_CMD) $(SMOKE_ARGS)

field-guide:
	$(FIELD_GUIDE_CMD) $(FIELD_GUIDE_ARGS)

publish-telemetry:
        $(TELEMETRY_CMD) $(TELEMETRY_ARGS)

notify-teams:
        $(TEAMS_CMD) $(TEAMS_ARGS)

notify-workflow:
        $(WORKFLOW_NOTIFY_CMD) $(WORKFLOW_NOTIFY_ARGS)

update-hardware-badge:
        $(BADGE_CMD) $(BADGE_ARGS)

rehearse-join:
	$(REHEARSAL_CMD) $(REHEARSAL_ARGS)

token-place-samples:
	$(TOKEN_PLACE_SAMPLE_CMD) $(TOKEN_PLACE_SAMPLE_ARGS)

support-bundle:
	@if [ -z "$(SUPPORT_BUNDLE_HOST)" ]; then \
	echo "Set SUPPORT_BUNDLE_HOST to the target host (e.g. pi.local) before running support-bundle." >&2; \
	exit 1; \
	fi
	$(SUPPORT_BUNDLE_CMD) "$(SUPPORT_BUNDLE_HOST)" $(SUPPORT_BUNDLE_ARGS)<|MERGE_RESOLUTION|>--- conflicted
+++ resolved
@@ -41,13 +41,8 @@
 FIELD_GUIDE_ARGS ?=
 
 .PHONY: install-pi-image download-pi-image flash-pi flash-pi-report doctor rollback-to-sd \
-<<<<<<< HEAD
         clone-ssd docs-verify qr-codes monitor-ssd-health smoke-test-pi field-guide \
-        publish-telemetry notify-teams update-hardware-badge rehearse-join \
-=======
-        clone-ssd docs-verify qr-codes monitor-ssd-health smoke-test-pi \
         publish-telemetry notify-teams notify-workflow update-hardware-badge rehearse-join \
->>>>>>> 2bd50b80
         token-place-samples support-bundle
 
 install-pi-image:
