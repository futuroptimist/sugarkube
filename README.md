# 🍧 sugarkube

[![docs](https://github.com/futuroptimist/sugarkube/actions/workflows/docs.yml/badge.svg?branch=main)](https://github.com/futuroptimist/sugarkube/actions/workflows/docs.yml)
[![spellcheck](https://github.com/futuroptimist/sugarkube/actions/workflows/spellcheck.yml/badge.svg?branch=main)](https://github.com/futuroptimist/sugarkube/actions/workflows/spellcheck.yml)
[![kicad](https://github.com/futuroptimist/sugarkube/actions/workflows/kicad-export.yml/badge.svg?branch=main)](https://github.com/futuroptimist/sugarkube/actions/workflows/kicad-export.yml)
[![stl](https://github.com/futuroptimist/sugarkube/actions/workflows/scad-to-stl.yml/badge.svg?branch=main)](https://github.com/futuroptimist/sugarkube/actions/workflows/scad-to-stl.yml)
[![Coverage](https://codecov.io/gh/futuroptimist/sugarkube/branch/main/graph/badge.svg)](https://codecov.io/gh/futuroptimist/sugarkube)
[![license](https://img.shields.io/github/license/futuroptimist/sugarkube)](LICENSE)

An accessible k3s platform for Raspberry Pis and other SBCs integrated with an off-grid solar setup. This repository also documents the solar cube art installation that powers aquarium air pumps and small computers.
The cube also doubles as a living trellis. Climbing plants weave through the aluminium extrusions while shade-loving herbs thrive beneath the panels. Hanging baskets can clip onto the frame so the installation is surrounded by greenery.

### What's in a name?

"Sugarkube" refers to both the aluminium cube covered in solar panels **and**
the helper scripts that provide "syntactic sugar" for Kubernetes.  Throughout
the docs you will see the term used in both contexts.

## Repository layout

- `cad/` — OpenSCAD models of structural parts.  See `docs/pi_cluster_carrier.md` for the
  Pi carrier plate and `cad/solar_cube/panel_bracket.scad` for the solar panel bracket.
- `elex/` — KiCad and Fritzing electronics schematics including the `power_ring` board (see `elex/power_ring/specs.md`)
- `docs/` — build instructions, safety notes, and learning resources
- `docs/solar_basics.md` — introduction to how solar panels generate power
- `docs/electronics_basics.md` — essential circuits and tools
- `docs/power_system_design.md` — sizing batteries and charge controllers
- `docs/insert_basics.md` — guide for heat-set inserts and printed threads
- `docs/network_setup.md` — connect the Pi cluster to your network
- `docs/lcd_mount.md` — optional 1602 LCD standoff locations
- `scripts/` — helper scripts for rendering and exports
- `tests/` — quick checks for helper scripts and documentation

Run `pre-commit run --all-files` before committing.

## Getting Started

```bash
git clone git@github.com:futuroptimist/sugarkube.git
cd sugarkube
pip install pre-commit
pre-commit install
pre-commit run --all-files
```

<<<<<<< HEAD
If you update documentation, verify spelling and links. pre-commit installs
`pyspelling` and `linkchecker` automatically but they require the `aspell` package.
To run the checks manually outside pre-commit:
=======
If you update documentation, install spell-check tools and verify spelling and links.
`pyspelling` relies on `aspell` and an English dictionary (`aspell-en`). Ensure they are
installed. pre-commit runs these checks and fails if spelling or links are broken:
>>>>>>> c8e673b6

```bash
pip install pyspelling linkchecker
sudo apt-get install aspell aspell-en
pyspelling -c .spellcheck.yaml
linkchecker README.md docs/
```

STL files are produced automatically by CI for each OpenSCAD model and can be
downloaded from the workflow run. Provide a `.scad` file path to render a
variant locally:

```bash
bash scripts/openscad_render.sh cad/pi_cluster/pi5_triple_carrier_rot45.scad
STANDOFF_MODE=printed bash scripts/openscad_render.sh cad/pi_cluster/pi5_triple_carrier_rot45.scad
```

By default the script uses the model's `standoff_mode` value (`heatset`).
Set `STANDOFF_MODE=printed` to generate 3D-printed threads. Only `heatset`
and `printed` are accepted.

The helper script validates that the provided `.scad` file exists and that
OpenSCAD is available in `PATH`, printing a helpful error if either check fails.
It also separates options from the file path with `--`, allowing filenames that begin with a dash.

## Community

See [CONTRIBUTING.md](CONTRIBUTING.md) for ways to help.
Participation is governed by the [Code of Conduct](CODE_OF_CONDUCT.md).

See [AGENTS.md](AGENTS.md) for included LLM assistants.
See [llms.txt](llms.txt) for an overview suitable for language models.<|MERGE_RESOLUTION|>--- conflicted
+++ resolved
@@ -43,15 +43,9 @@
 pre-commit run --all-files
 ```
 
-<<<<<<< HEAD
-If you update documentation, verify spelling and links. pre-commit installs
-`pyspelling` and `linkchecker` automatically but they require the `aspell` package.
-To run the checks manually outside pre-commit:
-=======
 If you update documentation, install spell-check tools and verify spelling and links.
 `pyspelling` relies on `aspell` and an English dictionary (`aspell-en`). Ensure they are
 installed. pre-commit runs these checks and fails if spelling or links are broken:
->>>>>>> c8e673b6
 
 ```bash
 pip install pyspelling linkchecker
