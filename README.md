# 🍧 sugarkube

[![docs](https://github.com/futuroptimist/sugarkube/actions/workflows/docs.yml/badge.svg?branch=main)](https://github.com/futuroptimist/sugarkube/actions/workflows/docs.yml)
[![spellcheck](https://github.com/futuroptimist/sugarkube/actions/workflows/spellcheck.yml/badge.svg?branch=main)](https://github.com/futuroptimist/sugarkube/actions/workflows/spellcheck.yml)
[![kicad](https://github.com/futuroptimist/sugarkube/actions/workflows/kicad-export.yml/badge.svg?branch=main)](https://github.com/futuroptimist/sugarkube/actions/workflows/kicad-export.yml)
[![stl](https://github.com/futuroptimist/sugarkube/actions/workflows/scad-to-stl.yml/badge.svg?branch=main)](https://github.com/futuroptimist/sugarkube/actions/workflows/scad-to-stl.yml)
[![Coverage](https://codecov.io/gh/futuroptimist/sugarkube/branch/main/graph/badge.svg)](https://codecov.io/gh/futuroptimist/sugarkube)
[![license](https://img.shields.io/github/license/futuroptimist/sugarkube)](LICENSE)

An accessible [k3s](https://k3s.io/) platform for Raspberry Pis and SBCs,
integrated with an off-grid solar setup.
The repository also covers the solar cube art installation, which powers aquarium air pumps and
small computers. It doubles as a living trellis—climbing plants weave through the aluminium
extrusions while shade-loving herbs thrive beneath the panels. Hanging baskets can clip onto the
frame so the installation is surrounded by greenery.

### What's in a name?

"Sugarkube" refers to both the aluminium cube covered in solar panels **and**
the helper scripts that provide "syntactic sugar" for Kubernetes. Throughout
the docs you will see the term used in both contexts.

## Repository layout

- `cad/` — OpenSCAD models of structural parts. See
  [docs/pi_cluster_carrier.md](docs/pi_cluster_carrier.md) for the Pi carrier plate,
  [cad/solar_cube/panel_bracket.scad](cad/solar_cube/panel_bracket.scad) for the solar
  panel bracket with an `edge_radius` parameter (default 3 mm) to round its outer edges,
  and [cad/solar_cube/frame.scad](cad/solar_cube/frame.scad) for a parametric 2020 cube frame.
- `elex/` — KiCad and Fritzing electronics schematics including the `power_ring`
  board (see [elex/power_ring/specs.md](elex/power_ring/specs.md) and
  [docs/electronics_schematics.md](docs/electronics_schematics.md))
- `hardware/` — accessories like the Mac mini keyboard station cap (see
  [docs/mac_mini_station.md](docs/mac_mini_station.md))
- `docs/` — build instructions, safety notes, and learning resources
- [docs/solar_basics.md](docs/solar_basics.md) — introduction to how solar panels generate
  power
- [docs/electronics_basics.md](docs/electronics_basics.md) — essential circuits and tools
- [docs/power_system_design.md](docs/power_system_design.md) — sizing batteries and
  charge controllers
- [docs/insert_basics.md](docs/insert_basics.md) — guide for heat-set inserts and printed threads
- [docs/network_setup.md](docs/network_setup.md) — connect the Pi cluster to your network
- [docs/lcd_mount.md](docs/lcd_mount.md) — optional 1602 LCD standoff locations
- `scripts/` — helper scripts for rendering and exports
  - `download_pi_image.sh` — fetch the latest Pi image via the GitHub CLI; requires `gh`
    to be installed and authenticated. Uses POSIX `-ef` instead of `realpath` for better
    macOS compatibility
  - `collect_pi_image.sh` — normalize pi-gen output into a single `.img.xz`
    and clean up temporary work directories
  - `build_pi_image.sh` — build a Raspberry Pi OS image with cloud-init
<<<<<<< HEAD
    preloaded; embeds `pi_node_verifier.sh` and can optionally clone
    `sugarkube`, `token.place`, and `democratizedspace/dspace` (branch `v3`)
    when selected in the workflow dispatch; needs a valid `user-data.yaml`
    and ~10 GB free disk space
  - `pi_node_verifier.sh` — check k3s prerequisites; use `--json` for machine output
=======
    preloaded; embeds `pi_node_verifier.sh` and clones `sugarkube`,
    `token.place`, and `democratizedspace/dspace` (branch `v3`); needs a
    valid `user-data.yaml` and ~10 GB free disk space
  - `pi_node_verifier.sh` — check k3s prerequisites; use `--json` for machine output
- `outages/` — structured outage records (see
  [docs/outage_catalog.md](docs/outage_catalog.md))
>>>>>>> f3644fe2
- `tests/` — quick checks for helper scripts and documentation

Run `pre-commit run --all-files` before committing.

## Getting Started

```bash
git clone https://github.com/futuroptimist/sugarkube.git
# or with SSH:
# git clone git@github.com:futuroptimist/sugarkube.git
cd sugarkube
pip install pre-commit
pre-commit install
pre-commit run --all-files
```

If you update documentation, install spell-check tools and verify spelling and links.
`pyspelling` relies on `aspell` and an English dictionary (`aspell-en`). The
`scripts/checks.sh` helper tries to install them via `apt-get` when missing. pre-commit
runs these checks and fails if spelling or links are broken:

```bash
pip install pyspelling linkchecker
sudo apt-get install aspell aspell-en  # Debian/Ubuntu
brew install aspell                    # macOS
pyspelling -c .spellcheck.yaml
linkchecker --no-warnings README.md docs/
```

The `--no-warnings` flag prevents linkchecker from returning a non-zero exit
code on benign Markdown parsing warnings.

If the repository includes a `package.json` but `npm` or `package-lock.json`
are missing, `scripts/checks.sh` will warn and skip JavaScript-specific
checks.

STL files are produced automatically by CI for each OpenSCAD model and can be
downloaded from the workflow run. Provide a single `.scad` file path to render a
variant locally. The script exits with a usage message if extra arguments are
supplied:

```bash
bash scripts/openscad_render.sh cad/pi_cluster/pi5_triple_carrier_rot45.scad
STANDOFF_MODE=printed bash scripts/openscad_render.sh cad/pi_cluster/pi5_triple_carrier_rot45.scad
```

By default the script uses the model's `standoff_mode` value (`heatset`).
Set `STANDOFF_MODE=printed` to generate 3D-printed threads. Values are case-insensitive and ignore
surrounding whitespace; `heatset` and `printed` are accepted. Supplying only
whitespace uses the model's default `standoff_mode`.

The helper script validates that the provided `.scad` file exists and that
OpenSCAD is available in `PATH`, printing a helpful error if either check fails.
It separates options from the file path with `--` and handles filenames
that begin with a dash, whether absolute or relative.
The `.scad` extension is matched case-insensitively, so `MODEL.SCAD` works too.

## Community

See [CONTRIBUTING.md](CONTRIBUTING.md) for ways to help.
Participation is governed by the [Code of Conduct](CODE_OF_CONDUCT.md).

See [AGENTS.md](AGENTS.md) for included LLM assistants.
See [llms.txt](llms.txt) for an overview suitable for language models.<|MERGE_RESOLUTION|>--- conflicted
+++ resolved
@@ -48,20 +48,13 @@
   - `collect_pi_image.sh` — normalize pi-gen output into a single `.img.xz`
     and clean up temporary work directories
   - `build_pi_image.sh` — build a Raspberry Pi OS image with cloud-init
-<<<<<<< HEAD
     preloaded; embeds `pi_node_verifier.sh` and can optionally clone
     `sugarkube`, `token.place`, and `democratizedspace/dspace` (branch `v3`)
     when selected in the workflow dispatch; needs a valid `user-data.yaml`
     and ~10 GB free disk space
   - `pi_node_verifier.sh` — check k3s prerequisites; use `--json` for machine output
-=======
-    preloaded; embeds `pi_node_verifier.sh` and clones `sugarkube`,
-    `token.place`, and `democratizedspace/dspace` (branch `v3`); needs a
-    valid `user-data.yaml` and ~10 GB free disk space
-  - `pi_node_verifier.sh` — check k3s prerequisites; use `--json` for machine output
 - `outages/` — structured outage records (see
   [docs/outage_catalog.md](docs/outage_catalog.md))
->>>>>>> f3644fe2
 - `tests/` — quick checks for helper scripts and documentation
 
 Run `pre-commit run --all-files` before committing.
