# 🍧 sugarkube

[![docs](https://github.com/futuroptimist/sugarkube/actions/workflows/docs.yml/badge.svg?branch=main)](https://github.com/futuroptimist/sugarkube/actions/workflows/docs.yml)
[![spellcheck](https://github.com/futuroptimist/sugarkube/actions/workflows/spellcheck.yml/badge.svg?branch=main)](https://github.com/futuroptimist/sugarkube/actions/workflows/spellcheck.yml)
[![kicad](https://github.com/futuroptimist/sugarkube/actions/workflows/kicad-export.yml/badge.svg?branch=main)](https://github.com/futuroptimist/sugarkube/actions/workflows/kicad-export.yml)
[![stl](https://github.com/futuroptimist/sugarkube/actions/workflows/scad-to-stl.yml/badge.svg?branch=main)](https://github.com/futuroptimist/sugarkube/actions/workflows/scad-to-stl.yml)
[![Coverage](https://codecov.io/gh/futuroptimist/sugarkube/branch/main/graph/badge.svg)](https://codecov.io/gh/futuroptimist/sugarkube)
[![license](https://img.shields.io/github/license/futuroptimist/sugarkube)](LICENSE)

An accessible k3s platform for Raspberry Pis and SBCs, integrated with an off-grid solar setup.
The repository also covers the solar cube art installation, which powers aquarium air pumps and
small computers. It doubles as a living trellis—climbing plants weave through the aluminium
extrusions while shade-loving herbs thrive beneath the panels. Hanging baskets can clip onto the
frame so the installation is surrounded by greenery.

### What's in a name?

"Sugarkube" refers to both the aluminium cube covered in solar panels **and**
the helper scripts that provide "syntactic sugar" for Kubernetes. Throughout
the docs you will see the term used in both contexts.

## Repository layout

- `cad/` — OpenSCAD models of structural parts. See
  [docs/pi_cluster_carrier.md](docs/pi_cluster_carrier.md) for the Pi carrier plate,
  [cad/solar_cube/panel_bracket.scad](cad/solar_cube/panel_bracket.scad) for the solar
  panel bracket with an `edge_radius` parameter (default 3 mm) to round its outer edges,
  and [cad/solar_cube/frame.scad](cad/solar_cube/frame.scad) for a parametric 2020 cube frame.
- `elex/` — KiCad and Fritzing electronics schematics including the `power_ring`
  board (see [elex/power_ring/specs.md](elex/power_ring/specs.md))
- `docs/` — build instructions, safety notes, and learning resources
- [docs/solar_basics.md](docs/solar_basics.md) — introduction to how solar panels generate
  power
- [docs/electronics_basics.md](docs/electronics_basics.md) — essential circuits and tools
- [docs/power_system_design.md](docs/power_system_design.md) — sizing batteries and
  charge controllers
- [docs/insert_basics.md](docs/insert_basics.md) — guide for heat-set inserts and printed threads
- [docs/network_setup.md](docs/network_setup.md) — connect the Pi cluster to your network
- [docs/lcd_mount.md](docs/lcd_mount.md) — optional 1602 LCD standoff locations
- `scripts/` — helper scripts for rendering and exports
<<<<<<< HEAD
  - `download_pi_image.sh` — fetch the latest Pi image via the GitHub CLI; uses
    POSIX `-ef` instead of `realpath` for better macOS compatibility
  - `collect_pi_image.sh` — normalize pi-gen output into a single `.img.xz`
    and clean up temporary work directories
=======
  - `download_pi_image.sh` — fetch the latest Pi image via the GitHub CLI;
    requires `gh` to be installed and authenticated. Uses POSIX `-ef` instead
    of `realpath` for better macOS compatibility
>>>>>>> c0d2eaf9
  - `build_pi_image.sh` — build a Raspberry Pi OS image with cloud-init
    preloaded; needs a valid `user-data.yaml` and ~10 GB free disk space
- `tests/` — quick checks for helper scripts and documentation

Run `pre-commit run --all-files` before committing.

## Getting Started

```bash
git clone https://github.com/futuroptimist/sugarkube.git
# or with SSH:
# git clone git@github.com:futuroptimist/sugarkube.git
cd sugarkube
pip install pre-commit
pre-commit install
pre-commit run --all-files
```

If you update documentation, install spell-check tools and verify spelling and links.
`pyspelling` relies on `aspell` and an English dictionary (`aspell-en`). The
`scripts/checks.sh` helper tries to install them via `apt-get` when missing. pre-commit
runs these checks and fails if spelling or links are broken:

```bash
pip install pyspelling linkchecker
sudo apt-get install aspell aspell-en  # Debian/Ubuntu
brew install aspell                    # macOS
pyspelling -c .spellcheck.yaml
linkchecker --no-warnings README.md docs/
```

The `--no-warnings` flag prevents linkchecker from returning a non-zero exit
code on benign Markdown parsing warnings.

If the repository includes a `package.json` but `npm` or `package-lock.json`
are missing, `scripts/checks.sh` will warn and skip JavaScript-specific
checks.

STL files are produced automatically by CI for each OpenSCAD model and can be
downloaded from the workflow run. Provide a single `.scad` file path to render a
variant locally. The script exits with a usage message if extra arguments are
supplied:

```bash
bash scripts/openscad_render.sh cad/pi_cluster/pi5_triple_carrier_rot45.scad
STANDOFF_MODE=printed bash scripts/openscad_render.sh cad/pi_cluster/pi5_triple_carrier_rot45.scad
```

By default the script uses the model's `standoff_mode` value (`heatset`).
Set `STANDOFF_MODE=printed` to generate 3D-printed threads. Values are case-insensitive and ignore
surrounding whitespace; `heatset` and `printed` are accepted. Supplying only
whitespace uses the model's default `standoff_mode`.

The helper script validates that the provided `.scad` file exists and that
OpenSCAD is available in `PATH`, printing a helpful error if either check fails.
It separates options from the file path with `--` and handles filenames
that begin with a dash, whether absolute or relative.
The `.scad` extension is matched case-insensitively, so `MODEL.SCAD` works too.

## Community

See [CONTRIBUTING.md](CONTRIBUTING.md) for ways to help.
Participation is governed by the [Code of Conduct](CODE_OF_CONDUCT.md).

See [AGENTS.md](AGENTS.md) for included LLM assistants.
See [llms.txt](llms.txt) for an overview suitable for language models.<|MERGE_RESOLUTION|>--- conflicted
+++ resolved
@@ -38,18 +38,13 @@
 - [docs/network_setup.md](docs/network_setup.md) — connect the Pi cluster to your network
 - [docs/lcd_mount.md](docs/lcd_mount.md) — optional 1602 LCD standoff locations
 - `scripts/` — helper scripts for rendering and exports
-<<<<<<< HEAD
-  - `download_pi_image.sh` — fetch the latest Pi image via the GitHub CLI; uses
-    POSIX `-ef` instead of `realpath` for better macOS compatibility
+  - `download_pi_image.sh` — fetch the latest Pi image via the GitHub CLI; requires `gh`
+    to be installed and authenticated. Uses POSIX `-ef` instead of `realpath` for better
+    macOS compatibility
   - `collect_pi_image.sh` — normalize pi-gen output into a single `.img.xz`
     and clean up temporary work directories
-=======
-  - `download_pi_image.sh` — fetch the latest Pi image via the GitHub CLI;
-    requires `gh` to be installed and authenticated. Uses POSIX `-ef` instead
-    of `realpath` for better macOS compatibility
->>>>>>> c0d2eaf9
   - `build_pi_image.sh` — build a Raspberry Pi OS image with cloud-init
-    preloaded; needs a valid `user-data.yaml` and ~10 GB free disk space
+    preloaded; needs a valid `user-data.yaml` and ~10 GB free disk space
 - `tests/` — quick checks for helper scripts and documentation
 
 Run `pre-commit run --all-files` before committing.
