--- conflicted
+++ resolved
@@ -46,14 +46,8 @@
     to be installed and authenticated. Uses POSIX `test -ef` instead of `realpath` for better
     macOS compatibility
   - `collect_pi_image.sh` — normalize pi-gen output into a single `.img.xz`,
-<<<<<<< HEAD
-    clean up temporary work directories, and use POSIX `test -ef` to compare paths
-    without `realpath`. Requires `bsdtar` (from `libarchive-tools`) to extract `.zip`
-    archives
-=======
     clean up temporary work directories, use POSIX `test -ef` to compare paths
     without `realpath`, and fall back to `unzip` when `bsdtar` is unavailable
->>>>>>> 8020dd30
   - `build_pi_image.sh` — build a Raspberry Pi OS image with cloud-init and
     k3s preinstalled; embeds `pi_node_verifier.sh` and clones `token.place` and
     `democratizedspace/dspace` (branch `v3`) by default. Set
