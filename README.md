# 🍧 sugarkube

[![docs](https://github.com/futuroptimist/sugarkube/actions/workflows/docs.yml/badge.svg?branch=main)](https://github.com/futuroptimist/sugarkube/actions/workflows/docs.yml)
[![spellcheck](https://github.com/futuroptimist/sugarkube/actions/workflows/spellcheck.yml/badge.svg?branch=main)](https://github.com/futuroptimist/sugarkube/actions/workflows/spellcheck.yml)
[![kicad](https://github.com/futuroptimist/sugarkube/actions/workflows/kicad-export.yml/badge.svg?branch=main)](https://github.com/futuroptimist/sugarkube/actions/workflows/kicad-export.yml)
[![stl](https://github.com/futuroptimist/sugarkube/actions/workflows/scad-to-stl.yml/badge.svg?branch=main)](https://github.com/futuroptimist/sugarkube/actions/workflows/scad-to-stl.yml)
[![Coverage](https://codecov.io/gh/futuroptimist/sugarkube/branch/main/graph/badge.svg)](https://codecov.io/gh/futuroptimist/sugarkube)
[![license](https://img.shields.io/github/license/futuroptimist/sugarkube)](LICENSE)
[![Pi image availability](https://img.shields.io/github/v/release/futuroptimist/sugarkube?label=pi%20image)](https://github.com/futuroptimist/sugarkube/releases/latest)
[![hardware boot][hardware-boot-badge]][pi-smoke-test-doc]

An accessible [k3s](https://k3s.io/) platform for Raspberry Pis and SBCs,
integrated with an off-grid solar setup.
The repository also covers the solar cube art installation, which powers aquarium air pumps and
small computers. It doubles as a living trellis—climbing plants weave through the aluminium
extrusions, while shade-loving herbs thrive beneath the panels. Hanging baskets can clip onto the
frame so the installation is surrounded by greenery.

### What's in a name?

"Sugarkube" refers to both the aluminium cube covered in solar panels **and**
the helper scripts that provide "syntactic sugar" for Kubernetes. Throughout
the docs you will see the term used in both contexts.

## Repository layout

- `cad/` — OpenSCAD models of structural parts. See
  [docs/pi_cluster_carrier.md](docs/pi_cluster_carrier.md) for the Pi carrier plate,
  [cad/solar_cube/panel_bracket.scad](cad/solar_cube/panel_bracket.scad) for the solar
  panel bracket with an `edge_radius` parameter (default 4 mm) to round its outer edges,
  and [cad/solar_cube/frame.scad](cad/solar_cube/frame.scad) for a parametric 2020 cube frame.
- `elex/` — KiCad and Fritzing electronics schematics including the `power_ring`
  board (see [elex/power_ring/specs.md](elex/power_ring/specs.md) and
  [docs/electronics_schematics.md](docs/electronics_schematics.md))
- `hardware/` — accessories like the Mac mini keyboard station cap (see
  [docs/mac_mini_station.md](docs/mac_mini_station.md))
- `docs/` — build instructions, safety notes, and learning resources
- [docs/start-here.md](docs/start-here.md) — quick orientation with 15-minute,
  day-one, and advanced reference tracks
- [docs/solar_basics.md](docs/solar_basics.md) — introduction to how solar panels generate
  power
- [docs/electronics_basics.md](docs/electronics_basics.md) — essential circuits and tools
- [docs/power_system_design.md](docs/power_system_design.md) — sizing batteries and
  charge controllers
- [docs/insert_basics.md](docs/insert_basics.md) — guide for heat-set inserts and printed threads
- [docs/network_setup.md](docs/network_setup.md) — connect the Pi cluster to your network
- [docs/lcd_mount.md](docs/lcd_mount.md) — optional 1602 LCD standoff locations
- [docs/pi_headless_provisioning.md](docs/pi_headless_provisioning.md) — headless boot playbook for
  `secrets.env` usage
- [docs/pi_carrier_launch_playbook.md](docs/pi_carrier_launch_playbook.md) — end-to-end launch
  playbook with a 10-minute fast path, persona walkthroughs, and deep reference maps
- [docs/pi_image_quickstart.md](docs/pi_image_quickstart.md) — build, flash, and boot the image
- [docs/pi_image_contributor_guide.md](docs/pi_image_contributor_guide.md) — map automation helpers
  to the docs that describe them
- [docs/pi_carrier_field_guide.md](docs/pi_carrier_field_guide.md) — printable checklist with a PDF
  companion (`docs/pi_carrier_field_guide.pdf`) for the workbench
- [user-data example](docs/templates/cloud-init/user-data.example) — SSH key and WiFi template
- `scripts/` — helper scripts for rendering and exports. See
  [docs/contributor_script_map.md](docs/contributor_script_map.md) for a
  contributor-facing map that ties each helper to the guide that explains it.
  - `download_pi_image.sh` — fetch the latest Pi image via the GitHub CLI; supports `--dry-run`
    metadata checks and reconciles `--dir`/`--output` directories with POSIX `test -ef`
    instead of `realpath` so macOS-friendly symlinks work without extra tooling.
    Invoke it from the unified CLI with
    `python -m sugarkube_toolkit pi download [--dry-run] [helper args...]` when you prefer
<<<<<<< HEAD
    a consistent entry point across automation helpers. The unified CLI always runs helpers
    from the repository root so relative paths to `scripts/` and docs work even when you
    launch it from nested directories. `tests/test_cli_docs_repo_root.py` guards the docs
    call-out by invoking `monkeypatch.chdir` to enter a temporary folder before
    running both `docs verify` and `docs simplify`.
=======
    a consistent entry point across automation helpers. Run `python -m` commands from the
    repository root so the package can be imported cleanly; if you are working from a
    nested directory, call `./scripts/sugarkube ...` (or add `scripts/` to `PATH`) so the
    wrapper bootstraps `PYTHONPATH` before forwarding to the CLI. The CLI still executes
    helpers from the repository root so relative paths to `scripts/` and docs remain
    stable (`tests/test_cli_docs_repo_root.py` guards the docs call-out).
>>>>>>> b5bd8d85
  - `install_sugarkube_image.sh` — install the GitHub CLI when missing, download the
    latest release, verify checksums, expand the `.img.xz`, and emit a new
    `.img.sha256`; safe to run via `curl | bash`. Invoke it from the unified CLI with
    `python -m sugarkube_toolkit pi install [--dry-run] [helper args...]` when you want
    the same behavior without leaving the `sugarkube` entry point.
  - `collect_pi_image.sh` — normalize pi-gen output into a single `.img.xz`,
    clean up temporary work directories, use POSIX `test -ef` to compare paths
    without `realpath`, and fall back to `unzip` when `bsdtar` is unavailable
  - `build_pi_image.sh` — build a Raspberry Pi OS image with cloud-init and
    k3s preinstalled; embeds `pi_node_verifier.sh`, clones `token.place` and
    `democratizedspace/dspace` by default, and now ships node exporter,
    cAdvisor, Grafana Agent, and Netdata containers for observability. Customize
    branches with `TOKEN_PLACE_BRANCH` (default `main`) and `DSPACE_BRANCH`
    (default `v3`). Set `CLONE_SUGARKUBE=true` to include this repo and pass
    space-separated Git URLs via `EXTRA_REPOS` to clone additional projects;
    needs a valid `user-data.yaml` and ~10 GB free disk space. Set `DEBUG=1` to
    trace script execution.
  - `flash_pi_media.sh` — stream `.img` or `.img.xz` directly to removable
    media with SHA-256 verification and automatic eject. A PowerShell wrapper
    (`flash_pi_media.ps1`) shells out to the same Python core on Windows.
  - `pi_node_verifier.sh` — check k3s prerequisites; use `--json` for machine output,
    `--full` to print text plus the JSON summary in one run, or `--help` for usage
  - `pi_smoke_test.py` — SSH wrapper that runs the verifier remotely, supports reboot checks,
    and emits JSON summaries for CI harnesses
  - `collect_support_bundle.py` — gather Kubernetes, systemd, and Docker diagnostics into timestamped
    archives. Invoke it from the unified CLI with
    `python -m sugarkube_toolkit pi support-bundle [--dry-run] [args...]` when you want the same
    workflow without leaving the `sugarkube` entry point.
  - `sugarkube_doctor.sh` — chain download dry-runs, flash validation, and linting checks. Invoke it
    from the unified CLI with `python -m sugarkube_toolkit doctor [--dry-run] [-- args...]` to avoid
    memorizing the standalone helper.
  - `render_field_guide_pdf.py` — build the Markdown field guide into a single-page PDF without
    extra pip dependencies so releases can refresh the printable checklist automatically
  - `scan-secrets.py` — scan diffs for high-risk patterns using `ripsecrets` when
    available and also run a regex check to catch common tokens
- `outages/` — structured outage records (see
  [docs/outage_catalog.md](docs/outage_catalog.md))
- `tests/` — quick checks for helper scripts and documentation

## Pi image releases

The `pi-image-release` workflow builds a fresh Raspberry Pi OS image on every
push to `main` and once per day. Each run publishes a signed
`sugarkube.img.xz`, its checksum, a provenance manifest, and the full
`pi-gen` build log. Release notes summarize stage timings and link directly to
the manifest so you can verify the build inputs and commit hashes before
 flashing. Run `./scripts/install_sugarkube_image.sh` (or fetch the same helper
 via `curl -fsSL https://raw.githubusercontent.com/futuroptimist/sugarkube/main/scripts/install_sugarkube_image.sh | bash`) to
 download, verify, and expand the latest release. When you prefer a task runner,
use either `sudo make flash-pi FLASH_DEVICE=/dev/sdX` or `sudo FLASH_DEVICE=/dev/sdX just flash-pi` to
chain download → verification → flashing with the streaming helper. The recipe variables read
`FLASH_DEVICE` (and optional `DOWNLOAD_ARGS`) from the environment, so prefix the variable as shown. Both the
Makefile and justfile expose `download-pi-image`, `install-pi-image`, `doctor`, and `codespaces-bootstrap`
shortcuts so GitHub
Codespaces users can install prerequisites and flash media without additional shell glue.
`./scripts/sugarkube-latest` remains available when you only need the `.img.xz` artifact with
checksum verification.
Prefer a unified entry point? `python -m sugarkube_toolkit pi download --dry-run` previews the
release helper. The CLI forces the working directory to the repository root before invoking
helpers, so you can run it from anywhere inside the clone. Need the combined installer that
downloads and expands the image? Run

```bash
python -m sugarkube_toolkit pi install --dry-run -- --dir ~/sugarkube/images --image ~/sugarkube/images/sugarkube.img
```

Drop `--dry-run` once you are ready; flags after the standalone `--` flow directly to
`scripts/install_sugarkube_image.sh`.

Reuse the streaming helper via:

```bash
python -m sugarkube_toolkit pi flash --dry-run -- --image ~/sugarkube/images/sugarkube.img --device /dev/sdX
```

Drop `--dry-run` when you're ready to write media.

Prefer a guided experience? Open [docs/flash-helper/](docs/flash-helper/) to paste a workflow run
URL and receive OS-specific download, verification, and flashing steps. The same logic is also
available via `python scripts/workflow_flash_instructions.py --help` for command-line use.

Run `pre-commit run --all-files` before committing.
This triggers `scripts/checks.sh`, which installs required tooling and runs
linters, tests, and documentation checks.

[hardware-boot-badge]: https://img.shields.io/endpoint?url=https://raw.githubusercontent.com/futuroptimist/sugarkube/main/docs/status/hardware-boot.json
[pi-smoke-test-doc]: docs/pi_smoke_test.md

## Getting Started

```bash
git clone https://github.com/futuroptimist/sugarkube.git
# or with SSH:
# git clone git@github.com:futuroptimist/sugarkube.git
cd sugarkube
pip install pre-commit pyspelling linkchecker
pre-commit install
pre-commit run --all-files
```

If you update documentation, install `aspell` and verify spelling and links.
Prefer the combined helper when editing Markdown so spellcheck and link checks stay aligned with the
automation mapping surfaced in [docs/pi_image_contributor_guide.md](docs/pi_image_contributor_guide.md):

```bash
make docs-verify
# or
just docs-verify
```

Both commands call `scripts/docs_verify.sh`, which prints a deprecation notice before handing off to
`python -m sugarkube_toolkit docs verify`. The CLI runs the same `pyspelling -c .spellcheck.yaml`
and `linkchecker --no-warnings README.md docs/` commands documented throughout the repo.
`pyspelling` relies on `aspell` and the English dictionary (`aspell-en`); install them manually when
the helper cannot. The `scripts/checks.sh` helper attempts to install the dependencies via
`apt-get` when missing. When you want Sugarkube to bootstrap the prerequisites automatically without
running the full lint suite, use the docs
simplification target instead:

```bash
make docs-simplify
# or
just simplify-docs
```

Both wrappers call `scripts/checks.sh --docs-only`, which installs `pyspelling`, `linkchecker`, and
`aspell` when possible before running the documentation checks. The helper falls back to
`python -m pip` automatically when a standalone `pip` shim is missing so minimal
environments still bootstrap correctly. When you need to run the commands directly:

```bash
sudo apt-get install aspell aspell-en  # Debian/Ubuntu
brew install aspell                    # macOS
pyspelling -c .spellcheck.yaml
linkchecker --no-warnings README.md docs/
```

Prefer the unified CLI? `python -m sugarkube_toolkit docs simplify [--dry-run] [-- args...]`
wraps the same `scripts/checks.sh --docs-only` helper so you can stay inside a single entry point.
Additional arguments after `--` are forwarded directly to the script.

The `--no-warnings` flag prevents linkchecker from returning a non-zero exit code on benign Markdown
parsing warnings.

Scan staged changes for secrets before committing:

```bash
git diff --cached | ./scripts/scan-secrets.py
```

If the repository includes a `package.json` but `npm` or `package-lock.json`
are missing, `scripts/checks.sh` will warn and skip JavaScript-specific
checks.

STL files are produced automatically by CI for each OpenSCAD model and can be
downloaded from the workflow run. Provide a single `.scad` file path to render a
variant locally. The script accepts only one argument and prints a usage
message if others are supplied:

```bash
bash scripts/openscad_render.sh cad/pi_cluster/pi5_triple_carrier_rot45.scad
STANDOFF_MODE=printed bash scripts/openscad_render.sh cad/pi_cluster/pi5_triple_carrier_rot45.scad
STANDOFF_MODE=nut bash scripts/openscad_render.sh cad/pi_cluster/pi5_triple_carrier_rot45.scad
```

By default the script uses the model's `standoff_mode` value (`heatset`).
Set `STANDOFF_MODE=printed` to generate 3D-printed threads or `STANDOFF_MODE=nut` for a
captive hex recess. Values are case-insensitive and ignore surrounding whitespace;
`heatset`, `printed`, and `nut` are accepted. Supplying only whitespace uses the model's
default `standoff_mode`.

The helper script validates that the provided `.scad` file exists and that
OpenSCAD is available in `PATH`, printing a helpful error if either check fails.
It separates options from the file path with `--` and handles filenames
that begin with a dash, whether absolute or relative.
The `.scad` extension is matched case-insensitively without Bash 4 features, so
`MODEL.SCAD` works even on macOS default Bash 3.2.

## Community

See [CONTRIBUTING.md](CONTRIBUTING.md) for ways to help.
Participation is governed by the [Code of Conduct](CODE_OF_CONDUCT.md).

See [AGENTS.md](AGENTS.md) for included LLM assistants.
See [llms.txt](llms.txt) for an overview suitable for language models.<|MERGE_RESOLUTION|>--- conflicted
+++ resolved
@@ -63,20 +63,15 @@
     instead of `realpath` so macOS-friendly symlinks work without extra tooling.
     Invoke it from the unified CLI with
     `python -m sugarkube_toolkit pi download [--dry-run] [helper args...]` when you prefer
-<<<<<<< HEAD
     a consistent entry point across automation helpers. The unified CLI always runs helpers
     from the repository root so relative paths to `scripts/` and docs work even when you
     launch it from nested directories. `tests/test_cli_docs_repo_root.py` guards the docs
     call-out by invoking `monkeypatch.chdir` to enter a temporary folder before
-    running both `docs verify` and `docs simplify`.
-=======
-    a consistent entry point across automation helpers. Run `python -m` commands from the
-    repository root so the package can be imported cleanly; if you are working from a
-    nested directory, call `./scripts/sugarkube ...` (or add `scripts/` to `PATH`) so the
-    wrapper bootstraps `PYTHONPATH` before forwarding to the CLI. The CLI still executes
-    helpers from the repository root so relative paths to `scripts/` and docs remain
-    stable (`tests/test_cli_docs_repo_root.py` guards the docs call-out).
->>>>>>> b5bd8d85
+    running both `docs verify` and `docs simplify`. If you prefer, you can also run
+    `python -m` commands from the repository root so the package can be imported cleanly;
+    from a nested directory, `./scripts/sugarkube ...` (or adding `scripts/` to your `PATH`)
+    bootstraps `PYTHONPATH` before forwarding to the CLI. Either way, the CLI executes
+    helpers from the repository root so relative paths to scripts and docs remain stable.
   - `install_sugarkube_image.sh` — install the GitHub CLI when missing, download the
     latest release, verify checksums, expand the `.img.xz`, and emit a new
     `.img.sha256`; safe to run via `curl | bash`. Invoke it from the unified CLI with
