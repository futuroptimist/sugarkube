--- conflicted
+++ resolved
@@ -4,11 +4,7 @@
 
 | Screw | Standoff | Insert |
 |-------|----------|--------|
-<<<<<<< HEAD
-| M2.5 × 18 mm | 11 mm | 3.5 mm OD × 4 mm |
-=======
 | M2.5 × 18 mm screw | 11 mm standoff | 3.5 mm OD × 4 mm insert |
->>>>>>> 02eb1b1c
 
 | Variation | Description |
 |-----------|-------------|
