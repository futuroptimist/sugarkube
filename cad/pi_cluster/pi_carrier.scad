--- conflicted
+++ resolved
@@ -30,11 +30,7 @@
        "standoff_diam must be ≥ insert_od + 2");
 screw_clearance_diam = 3.2; // through-hole clearance, slightly oversize
 
-<<<<<<< HEAD
-countersink_diam = 5.8; // widened to 5.8 mm for improved screw head clearance
-=======
-countersink_diam = 6.0; // enlarged to 6 mm for easier screw head clearance
->>>>>>> b5715313
+countersink_diam = 5.8; // widened for improved screw head clearance
 countersink_depth = 1.6;
 
 nut_clearance = 0.5; // extra room for easier nut insertion (was 0.4)
