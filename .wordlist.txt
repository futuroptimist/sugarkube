--- conflicted
+++ resolved
@@ -183,10 +183,7 @@
 PuTTY
 microSD
 filesystem
-<<<<<<< HEAD
 whitespace
-=======
 fstab
 sed
-swapoff
->>>>>>> 334dfba9
+swapoff