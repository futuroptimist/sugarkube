--- conflicted
+++ resolved
@@ -213,7 +213,6 @@
 vmIdleTimeout
 overcurrent
 GPT
-<<<<<<< HEAD
 Env
 MSYS
 qcow2
@@ -223,14 +222,5 @@
 failover
 env
 qcow
-=======
-Raspbian
-env
-CPUs
-Parametrize
-failover
 frontend
-MSYS
-qcow
-runtime
->>>>>>> 996cf6b9
+runtime