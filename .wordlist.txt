--- conflicted
+++ resolved
@@ -203,21 +203,13 @@
 linkchecker
 pyspelling
 sugarkube's
-<<<<<<< HEAD
-=======
 POSIX
->>>>>>> f6c658c0
 PowerShell
 powershell
 WSL
 wsl
 wslconfig
-<<<<<<< HEAD
-vmIdleTimeout
-localhostForwarding
-=======
 localhostForwarding
 vmIdleTimeout
 overcurrent
-GPT
->>>>>>> f6c658c0
+GPT