"""Entry points for the sugarkube CLI."""

from __future__ import annotations

import argparse
import sys
from pathlib import Path
from typing import Sequence

from . import runner

REPO_ROOT = Path(__file__).resolve().parent.parent
SCRIPTS_DIR = REPO_ROOT / "scripts"
CHECKS_SCRIPT = SCRIPTS_DIR / "checks.sh"
SUGARKUBE_DOCTOR_SCRIPT = SCRIPTS_DIR / "sugarkube_doctor.sh"
DOWNLOAD_PI_IMAGE_SCRIPT = SCRIPTS_DIR / "download_pi_image.sh"
INSTALL_PI_IMAGE_SCRIPT = SCRIPTS_DIR / "install_sugarkube_image.sh"
FLASH_PI_MEDIA_SCRIPT = SCRIPTS_DIR / "flash_pi_media.sh"
FLASH_PI_MEDIA_REPORT_SCRIPT = SCRIPTS_DIR / "flash_pi_media_report.py"
PI_SMOKE_TEST_SCRIPT = SCRIPTS_DIR / "pi_smoke_test.py"
PI_JOIN_REHEARSAL_SCRIPT = SCRIPTS_DIR / "pi_multi_node_join_rehearsal.py"
COLLECT_SUPPORT_BUNDLE_SCRIPT = SCRIPTS_DIR / "collect_support_bundle.py"
START_HERE_DOC = REPO_ROOT / "docs" / "start-here.md"

DOC_VERIFY_COMMANDS: list[list[str]] = [
    ["pyspelling", "-c", ".spellcheck.yaml"],
    ["linkchecker", "--no-warnings", "README.md", "docs/"],
]


def build_parser() -> argparse.ArgumentParser:
    parser = argparse.ArgumentParser(
        prog="sugarkube",
        description="Unified helpers for Sugarkube automation workflows.",
    )
    parser.set_defaults(handler=None)

    subparsers = parser.add_subparsers(dest="section")

    doctor_parser = subparsers.add_parser(
        "doctor",
        help="Run the sugarkube doctor workflow end-to-end.",
    )
    doctor_parser.add_argument(
        "--dry-run",
        action="store_true",
        help="Print the helper invocation without executing it.",
    )
    doctor_parser.set_defaults(handler=_handle_doctor)

    docs_parser = subparsers.add_parser(
        "docs",
        help="Documentation workflows (spellcheck, link validation, and more).",
    )
    docs_subparsers = docs_parser.add_subparsers(dest="command")

    verify_parser = docs_subparsers.add_parser(
        "verify", help="Run pyspelling and linkchecker like the docs describe."
    )
    verify_parser.add_argument(
        "--dry-run",
        action="store_true",
        help="Print the commands without executing them.",
    )
    verify_parser.set_defaults(handler=_handle_docs_verify)

    simplify_parser = docs_subparsers.add_parser(
        "simplify",
        help="Install docs prerequisites and run scripts/checks.sh --docs-only.",
    )
    simplify_parser.add_argument(
        "--dry-run",
        action="store_true",
        help="Print the helper invocation without executing it.",
    )
    simplify_parser.set_defaults(handler=_handle_docs_simplify)

    start_here_parser = docs_subparsers.add_parser(
        "start-here",
        help="Print the Start Here handbook path or contents without leaving the CLI.",
    )
    start_here_parser.add_argument(
        "--path-only",
        action="store_true",
        help="Emit only the absolute path to docs/start-here.md.",
    )
    start_here_parser.add_argument(
        "--no-content",
        action="store_true",
        help="Deprecated alias for --path-only maintained for legacy wrappers.",
    )
    start_here_parser.set_defaults(handler=_handle_docs_start_here)

    pi_parser = subparsers.add_parser(
        "pi",
        help="Raspberry Pi image workflows (download, flashing, and validation).",
    )
    pi_subparsers = pi_parser.add_subparsers(dest="command")

    download_parser = pi_subparsers.add_parser(
        "download",
        help="Download the latest Sugarkube image via scripts/download_pi_image.sh.",
    )
    download_parser.add_argument(
        "--dry-run",
        action="store_true",
        help="Print the helper invocation without executing it.",
    )
    download_parser.set_defaults(handler=_handle_pi_download)

    install_parser = pi_subparsers.add_parser(
        "install",
        help="Install the Sugarkube image via scripts/install_sugarkube_image.sh.",
    )
    install_parser.add_argument(
        "--dry-run",
        action="store_true",
        help="Print the helper invocation without executing it.",
    )
    install_parser.set_defaults(handler=_handle_pi_install)

    flash_parser = pi_subparsers.add_parser(
        "flash",
        help="Flash the Sugarkube image via scripts/flash_pi_media.sh.",
    )
    flash_parser.add_argument(
        "--dry-run",
        action="store_true",
        help="Print the flashing helper invocation without executing it.",
    )
    flash_parser.set_defaults(handler=_handle_pi_flash)

    report_parser = pi_subparsers.add_parser(
        "report",
        help="Generate flash reports via scripts/flash_pi_media_report.py.",
    )
    report_parser.add_argument(
        "--dry-run",
        action="store_true",
        help="Print the report helper invocation without executing it.",
    )
    report_parser.set_defaults(handler=_handle_pi_report)

    smoke_parser = pi_subparsers.add_parser(
        "smoke",
        help="Exercise the Pi smoke test harness via scripts/pi_smoke_test.py.",
    )
    smoke_parser.add_argument(
        "--dry-run",
        action="store_true",
        help="Print the smoke test invocation without executing it.",
    )
    smoke_parser.set_defaults(handler=_handle_pi_smoke)

    rehearse_parser = pi_subparsers.add_parser(
        "rehearse",
        help="Rehearse multi-node joins via scripts/pi_multi_node_join_rehearsal.py.",
    )
    rehearse_parser.add_argument(
        "--dry-run",
        action="store_true",
        help="Print the rehearsal helper invocation without executing it.",
    )
    rehearse_parser.set_defaults(handler=_handle_pi_rehearse)

    support_bundle_parser = pi_subparsers.add_parser(
        "support-bundle",
        help="Collect diagnostics via scripts/collect_support_bundle.py.",
    )
    support_bundle_parser.add_argument(
        "--dry-run",
        action="store_true",
        help="Print the support bundle helper invocation without executing it.",
    )
    support_bundle_parser.set_defaults(handler=_handle_pi_support_bundle)

    return parser


def _handle_docs_verify(args: argparse.Namespace) -> int:
    try:
        runner.run_commands(DOC_VERIFY_COMMANDS, dry_run=args.dry_run, cwd=REPO_ROOT)
    except runner.CommandError as exc:
        print(exc, file=sys.stderr)
        return 1
    return 0


def _handle_docs_simplify(args: argparse.Namespace) -> int:
    script = CHECKS_SCRIPT
    if not script.exists():
        print(
            "scripts/checks.sh is missing. Run from the repository root or reinstall the tooling.",
            file=sys.stderr,
        )
        return 1

    command = [
        "bash",
        str(script),
        "--docs-only",
        *_normalize_script_args(getattr(args, "script_args", [])),
    ]
    try:
        runner.run_commands([command], dry_run=args.dry_run, cwd=REPO_ROOT)
    except runner.CommandError as exc:
        print(exc, file=sys.stderr)
        return 1
    return 0


def _handle_doctor(args: argparse.Namespace) -> int:
    script = SUGARKUBE_DOCTOR_SCRIPT
    if not script.exists():
        print(
            "scripts/sugarkube_doctor.sh is missing. "
            "Run from the repository root or reinstall the tooling.",
            file=sys.stderr,
        )
        return 1

    command = ["bash", str(script), *_normalize_script_args(getattr(args, "script_args", []))]
    try:
        runner.run_commands([command], dry_run=args.dry_run, cwd=REPO_ROOT)
    except runner.CommandError as exc:
        print(exc, file=sys.stderr)
        return 1
    return 0


def _handle_docs_start_here(args: argparse.Namespace) -> int:
    if not START_HERE_DOC.exists():
        print(
            "docs/start-here.md is missing; restore the handbook before continuing.",
            file=sys.stderr,
        )
        return 1

    if args.path_only or args.no_content:
        print(START_HERE_DOC)
        return 0

    print(f"Sugarkube Start Here guide: {START_HERE_DOC}")
    print()
    print(_strip_front_matter(START_HERE_DOC.read_text(encoding="utf-8")))
    return 0


def _normalize_script_args(args: Sequence[str]) -> list[str]:
    script_args = list(args)
    if script_args and script_args[0] == "--":
        return script_args[1:]
    return script_args


def _strip_front_matter(text: str) -> str:
    if not text.lstrip().startswith("---"):
        return text

    lines = text.splitlines(keepends=True)
    if not lines or lines[0].strip() != "---":
        return text

    for idx, line in enumerate(lines[1:], start=1):
        if line.strip() == "---":
            remainder_start = idx + 1
            return "".join(lines[remainder_start:])

    return text


def _handle_pi_download(args: argparse.Namespace) -> int:
    script = DOWNLOAD_PI_IMAGE_SCRIPT
    if not script.exists():
        print(
            "scripts/download_pi_image.sh is missing. "
            "Run from the repository root or reinstall the tooling.",
            file=sys.stderr,
        )
        return 1

    script_args = _normalize_script_args(getattr(args, "script_args", []))
    command = ["bash", str(script)]
    script_dry_run = "--dry-run" in script_args
    if args.dry_run and not script_dry_run:
        command.append("--dry-run")
    command.extend(script_args)
    dry_run = False if args.dry_run and not script_dry_run else args.dry_run
    try:
        runner.run_commands([command], dry_run=dry_run, cwd=REPO_ROOT)
    except runner.CommandError as exc:
        print(exc, file=sys.stderr)
        return 1
    return 0


def _handle_pi_install(args: argparse.Namespace) -> int:
    script = INSTALL_PI_IMAGE_SCRIPT
    if not script.exists():
        print(
            "scripts/install_sugarkube_image.sh is missing. "
            "Run from the repository root or reinstall the tooling.",
            file=sys.stderr,
        )
        return 1

    script_args = _normalize_script_args(getattr(args, "script_args", []))
    script_dry_run = "--dry-run" in script_args

    command = ["bash", str(script)]
    if args.dry_run and not script_dry_run:
        command.append("--dry-run")
    command.extend(script_args)

<<<<<<< HEAD
    dry_run = False if args.dry_run or script_dry_run else args.dry_run
=======
    # Always execute the helper so it can render its own dry-run preview.
    dry_run = False
>>>>>>> 0b7409cc
    try:
        runner.run_commands([command], dry_run=dry_run, cwd=REPO_ROOT)
    except runner.CommandError as exc:
        print(exc, file=sys.stderr)
        return 1
    return 0


def _handle_pi_flash(args: argparse.Namespace) -> int:
    script = FLASH_PI_MEDIA_SCRIPT
    if not script.exists():
        print(
            "scripts/flash_pi_media.sh is missing. "
            "Run from the repository root or reinstall the tooling.",
            file=sys.stderr,
        )
        return 1

    raw_script_args = list(getattr(args, "script_args", []))
    script_args = _normalize_script_args(raw_script_args)
    script_dry_run = "--dry-run" in script_args

    command = ["bash", str(script)]
    if args.dry_run and not script_dry_run:
        command.append("--dry-run")
    command.extend(script_args)

    dry_run = False if args.dry_run or script_dry_run else args.dry_run
    try:
        runner.run_commands([command], dry_run=dry_run, cwd=REPO_ROOT)
    except runner.CommandError as exc:
        print(exc, file=sys.stderr)
        return 1
    return 0


def _handle_pi_report(args: argparse.Namespace) -> int:
    script = FLASH_PI_MEDIA_REPORT_SCRIPT
    if not script.exists():
        print(
            "scripts/flash_pi_media_report.py is missing. "
            "Run from the repository root or reinstall the tooling.",
            file=sys.stderr,
        )
        return 1

    raw_script_args = list(getattr(args, "script_args", []))
    script_args = _normalize_script_args(raw_script_args)
    if args.dry_run and "--dry-run" not in script_args:
        script_args = ["--dry-run", *script_args]
    command = [sys.executable, str(script), *script_args]

    # Always execute the helper so it can perform its own dry-run handling.
    dry_run = False
    try:
        runner.run_commands([command], dry_run=dry_run, cwd=REPO_ROOT)
    except runner.CommandError as exc:
        print(exc, file=sys.stderr)
        return 1
    return 0


def _handle_pi_smoke(args: argparse.Namespace) -> int:
    script = PI_SMOKE_TEST_SCRIPT
    if not script.exists():
        print(
            "scripts/pi_smoke_test.py is missing. "
            "Run from the repository root or reinstall the tooling.",
            file=sys.stderr,
        )
        return 1

    command = [
        sys.executable,
        str(script),
        *_normalize_script_args(getattr(args, "script_args", [])),
    ]
    try:
        runner.run_commands([command], dry_run=args.dry_run, cwd=REPO_ROOT)
    except runner.CommandError as exc:
        print(exc, file=sys.stderr)
        return 1
    return 0


def _handle_pi_rehearse(args: argparse.Namespace) -> int:
    script = PI_JOIN_REHEARSAL_SCRIPT
    if not script.exists():
        print(
            "scripts/pi_multi_node_join_rehearsal.py is missing. "
            "Run from the repository root or reinstall the tooling.",
            file=sys.stderr,
        )
        return 1

    command = [
        sys.executable,
        str(script),
        *_normalize_script_args(getattr(args, "script_args", [])),
    ]
    try:
        runner.run_commands([command], dry_run=args.dry_run, cwd=REPO_ROOT)
    except runner.CommandError as exc:
        print(exc, file=sys.stderr)
        return 1
    return 0


def _handle_pi_support_bundle(args: argparse.Namespace) -> int:
    script = COLLECT_SUPPORT_BUNDLE_SCRIPT
    if not script.exists():
        print(
            "scripts/collect_support_bundle.py is missing. "
            "Run from the repository root or reinstall the tooling.",
            file=sys.stderr,
        )
        return 1

    command = [
        sys.executable,
        str(script),
        *_normalize_script_args(getattr(args, "script_args", [])),
    ]
    try:
        runner.run_commands([command], dry_run=args.dry_run, cwd=REPO_ROOT)
    except runner.CommandError as exc:
        print(exc, file=sys.stderr)
        return 1
    return 0


def main(argv: Sequence[str] | None = None) -> int:
    parser = build_parser()
    parsed_args = list(argv) if argv is not None else None
    args, extras = parser.parse_known_args(parsed_args)

    handler = getattr(args, "handler", None)
    if handler is None:
        parser.print_help()
        return 1

    if handler in {
        _handle_doctor,
        _handle_docs_simplify,
        _handle_pi_download,
        _handle_pi_install,
        _handle_pi_flash,
        _handle_pi_report,
        _handle_pi_smoke,
        _handle_pi_rehearse,
        _handle_pi_support_bundle,
    }:
        combined = list(getattr(args, "script_args", []))
        if extras:
            combined.extend(extras)
        args.script_args = combined
    elif extras:
        parser.error("unrecognized arguments: " + " ".join(extras))

    return handler(args)<|MERGE_RESOLUTION|>--- conflicted
+++ resolved
@@ -312,12 +312,9 @@
         command.append("--dry-run")
     command.extend(script_args)
 
-<<<<<<< HEAD
-    dry_run = False if args.dry_run or script_dry_run else args.dry_run
-=======
     # Always execute the helper so it can render its own dry-run preview.
+    # The CLI forwards --dry-run, but the script handles printing preview output.
     dry_run = False
->>>>>>> 0b7409cc
     try:
         runner.run_commands([command], dry_run=dry_run, cwd=REPO_ROOT)
     except runner.CommandError as exc:
