--- conflicted
+++ resolved
@@ -25,12 +25,8 @@
   - `npm run lint`
   - `npm run test:ci`
 - For documentation changes, also run:
-<<<<<<< HEAD
   - `pyspelling -c .spellcheck.yaml` (requires `aspell` and `aspell-en`; see
     [`.spellcheck.yaml`](../.spellcheck.yaml))
-=======
-  - `pyspelling -c .spellcheck.yaml` (requires `aspell` and `aspell-en`)
->>>>>>> 03163857
   - `linkchecker --no-warnings README.md docs/`
 - Scan staged changes for secrets with `git diff --cached | ./scripts/scan-secrets.py`.
 - Record recurring issues in [`outages/`](../outages/) using the
