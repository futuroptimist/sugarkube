--- conflicted
+++ resolved
@@ -24,14 +24,8 @@
   - `npm ci`
   - `npm run lint`
   - `npm run test:ci`
-<<<<<<< HEAD
-  For documentation changes, also run:
-  - `pyspelling -c .spellcheck.yaml` (requires `aspell` and `aspell-en`; see
-    [`.spellcheck.yaml`](../.spellcheck.yaml))
-=======
 - For documentation changes, also run:
   - `pyspelling -c .spellcheck.yaml` (requires `aspell` and `aspell-en`)
->>>>>>> 30eb2764
   - `linkchecker --no-warnings README.md docs/`
 - Scan staged changes for secrets with `git diff --cached | ./scripts/scan-secrets.py`.
 - Record recurring issues in [`outages/`](../outages/) using the
@@ -43,16 +37,11 @@
 3. Re-run `pre-commit run --all-files`, `pyspelling -c .spellcheck.yaml`,
    `linkchecker --no-warnings README.md docs/`, and
    `git diff --cached | ./scripts/scan-secrets.py`.
-<<<<<<< HEAD
-   If `package.json` exists, also run `npm ci`, `npm run lint`, and
-   `npm run test:ci`. Confirm all checks pass.
-=======
    If `package.json` exists, also run:
    - `npm ci`
    - `npm run lint`
    - `npm run test:ci`
    Confirm all checks pass.
->>>>>>> 30eb2764
 
 OUTPUT:
 A pull request with the refined documentation and passing checks.
