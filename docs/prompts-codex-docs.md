--- conflicted
+++ resolved
@@ -15,19 +15,13 @@
 Keep the documentation clear and accurate.
 
 CONTEXT:
-<<<<<<< HEAD
 - Docs live in [`docs/`](../docs/).
-- Follow [`AGENTS.md`](../AGENTS.md) and [`README.md`](../README.md) for repository conventions.
-=======
-- Docs live in `docs/`.
-- Follow [AGENTS.md](../AGENTS.md) and [README.md](../README.md) for style and
-  testing requirements.
->>>>>>> cbcf04c3
+- Follow [`AGENTS.md`](../AGENTS.md) and [`README.md`](../README.md) for style, testing, and repository conventions.
 - Run `pre-commit run --all-files`, `pyspelling -c .spellcheck.yaml`, and
   `linkchecker --no-warnings README.md docs/` (requires `aspell` and `aspell-en`).
 - Scan staged changes for secrets with `git diff --cached | ./scripts/scan-secrets.py`.
-- Record recurring issues in [outages/](../outages/) using the
-  [JSON schema](../outages/schema.json).
+- Record recurring issues in [`outages/`](../outages/) using the
+  [`schema.json`](../outages/schema.json).
 
 REQUEST:
 1. Choose a markdown file in `docs/` that needs clarification or an update.
