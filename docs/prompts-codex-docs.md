---
title: 'Sugarkube Codex Docs Prompt'
slug: 'prompts-codex-docs'
---

# Codex Documentation Prompt

Use this prompt to refine build guides and reference material.

```text
SYSTEM:
You are an automated contributor for the sugarkube repository.

PURPOSE:
Keep the documentation clear and accurate.

CONTEXT:
<<<<<<< HEAD
- Docs live in `docs/`.
- Follow [AGENTS.md](../AGENTS.md) and [README.md](../README.md) for style and testing
  requirements.
- Run `pre-commit run --all-files` to invoke [`scripts/checks.sh`](../scripts/checks.sh) for
  linting, formatting, and tests. Documentation changes also require `pyspelling -c
  .spellcheck.yaml` and `linkchecker --no-warnings README.md docs/` (requires `aspell` and
  `aspell-en`).
=======
- Docs live in [`docs/`](../docs/).
- Follow [`AGENTS.md`](../AGENTS.md) and [`README.md`](../README.md) for style, testing, and repository conventions.
- Run `pre-commit run --all-files`, `pyspelling -c .spellcheck.yaml`, and
  `linkchecker --no-warnings README.md docs/` (requires `aspell` and `aspell-en`).
>>>>>>> 05631ab5
- Scan staged changes for secrets with `git diff --cached | ./scripts/scan-secrets.py`.
- Record recurring issues in [`outages/`](../outages/) using the
  [`schema.json`](../outages/schema.json).

REQUEST:
1. Choose a markdown file in `docs/` that needs clarification or an update.
2. Improve wording, fix links, or add missing steps.
3. Re-run `pre-commit run --all-files`, `pyspelling -c .spellcheck.yaml`,
   `linkchecker --no-warnings README.md docs/`, and
   `git diff --cached | ./scripts/scan-secrets.py`; confirm no errors.

OUTPUT:
A pull request with the refined documentation and passing checks.
```

## Upgrade Prompt
Type: evergreen

Use this prompt to refine sugarkube's own prompt documentation.

```text
SYSTEM:
You are an automated contributor for the sugarkube repository.
Follow [AGENTS.md](../AGENTS.md) and [README.md](../README.md).
Run `pre-commit run --all-files`, `pyspelling -c .spellcheck.yaml`,
`linkchecker --no-warnings README.md docs/`, and
`git diff --cached | ./scripts/scan-secrets.py` before committing.

USER:
1. Pick one prompt doc under `docs/` (for example, `prompts-codex-cad.md`).
2. Fix outdated instructions, links, or formatting.
3. Run the commands above.

OUTPUT:
A pull request with the improved prompt doc and passing checks.
```<|MERGE_RESOLUTION|>--- conflicted
+++ resolved
@@ -15,20 +15,13 @@
 Keep the documentation clear and accurate.
 
 CONTEXT:
-<<<<<<< HEAD
-- Docs live in `docs/`.
-- Follow [AGENTS.md](../AGENTS.md) and [README.md](../README.md) for style and testing
-  requirements.
-- Run `pre-commit run --all-files` to invoke [`scripts/checks.sh`](../scripts/checks.sh) for
-  linting, formatting, and tests. Documentation changes also require `pyspelling -c
-  .spellcheck.yaml` and `linkchecker --no-warnings README.md docs/` (requires `aspell` and
-  `aspell-en`).
-=======
 - Docs live in [`docs/`](../docs/).
 - Follow [`AGENTS.md`](../AGENTS.md) and [`README.md`](../README.md) for style, testing, and repository conventions.
-- Run `pre-commit run --all-files`, `pyspelling -c .spellcheck.yaml`, and
-  `linkchecker --no-warnings README.md docs/` (requires `aspell` and `aspell-en`).
->>>>>>> 05631ab5
+- Run `pre-commit run --all-files` to invoke [`scripts/checks.sh`](../scripts/checks.sh) for
+  linting, formatting, and tests.  
+  For documentation changes, also run:
+  - `pyspelling -c .spellcheck.yaml` (requires `aspell` and `aspell-en`)
+  - `linkchecker --no-warnings README.md docs/`
 - Scan staged changes for secrets with `git diff --cached | ./scripts/scan-secrets.py`.
 - Record recurring issues in [`outages/`](../outages/) using the
   [`schema.json`](../outages/schema.json).
