--- conflicted
+++ resolved
@@ -20,23 +20,15 @@
 - Run `pre-commit run --all-files`, `pyspelling -c .spellcheck.yaml`, and
   `linkchecker --no-warnings README.md docs/` (requires `aspell` and `aspell-en`).
 - Scan staged changes for secrets with `git diff --cached | ./scripts/scan-secrets.py`.
-<<<<<<< HEAD
-- Record recurring issues in `outages/` using the JSON schema.
-=======
 - Record recurring issues in [outages/](../outages/) using the
   [JSON schema](../outages/schema.json).
->>>>>>> bcca9791
 
 REQUEST:
 1. Choose a markdown file in `docs/` that needs clarification or an update.
 2. Improve wording, fix links, or add missing steps.
 3. Re-run `pre-commit run --all-files`, `pyspelling -c .spellcheck.yaml`,
    `linkchecker --no-warnings README.md docs/`, and
-<<<<<<< HEAD
-   `git diff --cached | ./scripts/scan-secrets.py`, confirming success.
-=======
    `git diff --cached | ./scripts/scan-secrets.py`; confirm no errors.
->>>>>>> bcca9791
 
 OUTPUT:
 A pull request with the refined documentation and passing checks.
@@ -50,11 +42,7 @@
 ```text
 SYSTEM:
 You are an automated contributor for the sugarkube repository.
-<<<<<<< HEAD
-Follow `AGENTS.md` and `README.md`.
-=======
 Follow [AGENTS.md](../AGENTS.md) and [README.md](../README.md).
->>>>>>> bcca9791
 Run `pre-commit run --all-files`, `pyspelling -c .spellcheck.yaml`,
 `linkchecker --no-warnings README.md docs/`, and
 `git diff --cached | ./scripts/scan-secrets.py` before committing.
