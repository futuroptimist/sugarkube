--- conflicted
+++ resolved
@@ -16,24 +16,13 @@
 
 CONTEXT:
 - Electronics files live under [`elex/`](../elex/).
-<<<<<<< HEAD
-- The `power_ring` project uses KiCad 9+ and KiBot with
-  [`.kibot/power_ring.yaml`](../.kibot/power_ring.yaml).
+- The `power_ring` project uses KiCad 9+ and KiBot ([`.kibot/power_ring.yaml`](../.kibot/power_ring.yaml)).
 - Follow [`AGENTS.md`](../AGENTS.md) and [`README.md`](../README.md) for repository conventions.
-- Run `pre-commit run --all-files`, `pyspelling -c .spellcheck.yaml`
-  (requires `aspell` and `aspell-en`), and
-  `linkchecker --no-warnings README.md docs/` after changes.
-- Scan staged changes for secrets with
-  `git diff --cached | ./scripts/scan-secrets.py`.
-=======
-- Follow [`AGENTS.md`](../AGENTS.md) and [`README.md`](../README.md) for repository conventions.
-- The `power_ring` project uses KiCad 9+ and KiBot ([`.kibot/power_ring.yaml`](../.kibot/power_ring.yaml)).
-- Run `pre-commit run --all-files` to lint, format, and test. For documentation updates, also run
-  `pyspelling -c .spellcheck.yaml` (requires `aspell` and `aspell-en`) and
-  `linkchecker --no-warnings README.md docs/`.
-- Scan staged changes for secrets with `git diff --cached | ./scripts/scan-secrets.py` before
-  committing.
->>>>>>> 88c6d187
+- Run `pre-commit run --all-files` to lint, format, and test.  
+  For documentation updates, also run:
+  - `pyspelling -c .spellcheck.yaml` (requires `aspell` and `aspell-en`)
+  - `linkchecker --no-warnings README.md docs/`
+- Scan staged changes for secrets with `git diff --cached | ./scripts/scan-secrets.py` before committing.
 - Log persistent tool failures in [`outages/`](../outages/) per
   [`outages/schema.json`](../outages/schema.json).
 
@@ -58,15 +47,9 @@
 ```text
 SYSTEM:
 You are an automated contributor for the sugarkube repository.
-<<<<<<< HEAD
-Follow [AGENTS.md](../AGENTS.md) and [README.md](../README.md).
-Run `pre-commit run --all-files`, `pyspelling -c .spellcheck.yaml`,
-`linkchecker --no-warnings README.md docs/`, and
-=======
 Follow [`AGENTS.md`](../AGENTS.md) and [`README.md`](../README.md).
 Run `pre-commit run --all-files`, `pyspelling -c .spellcheck.yaml` (requires
 `aspell` and `aspell-en`), `linkchecker --no-warnings README.md docs/`, and
->>>>>>> 88c6d187
 `git diff --cached | ./scripts/scan-secrets.py` before committing.
 
 USER:
