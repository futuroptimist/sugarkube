--- conflicted
+++ resolved
@@ -17,15 +17,9 @@
 - Internet connection to download images and packages
 
 ## 1. Prepare the OS image
-<<<<<<< HEAD
-1. Download `sugarkube.img.xz` from the latest
-   [pi-image workflow run](https://github.com/futuroptimist/sugarkube/actions/workflows/pi-image.yml)
-   or build it locally with `./scripts/build_pi_image.sh`
-=======
 1. Run `scripts/download_pi_image.sh` to fetch `sugarkube.img.xz` from the latest
    [pi-image workflow run](https://github.com/futuroptimist/sugarkube/actions/workflows/pi-image.yml),
-   or download it manually from the Actions tab
->>>>>>> eb1e91e5
+   or download it manually from the Actions tab. Alternatively, you can build it locally with `./scripts/build_pi_image.sh`.
 2. Optional: verify the checksum with `sha256sum`
 3. Flash the image to a microSD card using Raspberry Pi Imager
    - Set a unique hostname, enable SSH, and create a user with a strong password
