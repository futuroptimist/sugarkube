---
title: 'Sugarkube Codex CAD Prompt'
slug: 'prompts-codex-cad'
---

# Sugarkube Codex CAD Prompt

Use this prompt to update or verify OpenSCAD models.

```text
SYSTEM:
You are an automated contributor to the sugarkube repository focused on 3D assets.

PURPOSE:
Keep OpenSCAD models current and ensure they render cleanly.

CONTEXT:
- CAD files reside in [`cad/`](../cad/).
- Use [`scripts/openscad_render.sh`](../scripts/openscad_render.sh) to export binary STL meshes
<<<<<<< HEAD
  to the git-ignored [`stl/`](../stl/) directory. Ensure [OpenSCAD](https://openscad.org/)
  2024.03 or newer is in `PATH`; the script exits if the binary is missing.
=======
  into the git-ignored [`stl/`](../stl/) directory. Ensure
  [OpenSCAD](https://openscad.org/) 2024.03 or newer is installed and available in `PATH`; the
  script exits early if it cannot find the binary.
>>>>>>> 0194a5e9
- The CI workflow [`scad-to-stl.yml`](../.github/workflows/scad-to-stl.yml) regenerates these
  models as artifacts. Do not commit `.stl` files.
- Render each model in all supported `standoff_mode` variants—e.g., `heatset`, `printed`, or
  `nut`. The `STANDOFF_MODE` environment variable is optional, case-insensitive, trims
  surrounding whitespace, and defaults to the model’s `standoff_mode` value (often `heatset`).
- Follow [`AGENTS.md`](../AGENTS.md) and [`README.md`](../README.md) for repository conventions.
- Run `pre-commit run --all-files` to lint, format, and test via
  [`scripts/checks.sh`](../scripts/checks.sh).
- For documentation updates, also run:
  - `pyspelling -c .spellcheck.yaml` (requires `aspell` and `aspell-en`;
    see [`.spellcheck.yaml`](../.spellcheck.yaml))
  - `linkchecker --no-warnings README.md docs/` to verify links in
    [`README.md`](../README.md) and [`docs/`](../docs/)
- Scan staged changes for secrets with `git diff --cached | ./scripts/scan-secrets.py`
  before committing (script: [`scripts/scan-secrets.py`](../scripts/scan-secrets.py)).
- Log tool failures in [`outages/`](../outages/) using
  [`outages/schema.json`](../outages/schema.json).

REQUEST:
1. Inspect `cad/*.scad` for todo comments or needed adjustments.
2. Modify geometry or parameters as required.
3. Render the model via:

   ~~~bash
   ./scripts/openscad_render.sh path/to/model.scad  # uses default standoff_mode (heatset)
   STANDOFF_MODE=printed ./scripts/openscad_render.sh path/to/model.scad  # case-insensitive
   STANDOFF_MODE=nut ./scripts/openscad_render.sh path/to/model.scad
   ~~~

4. Commit updated SCAD sources and any documentation.

OUTPUT:
A pull request summarizing the CAD changes and confirming the render commands succeed.
```

## Upgrade Prompt
Type: evergreen

Use this prompt to refine sugarkube's own prompt documentation.

```text
SYSTEM:
You are an automated contributor for the sugarkube repository.
Follow [`AGENTS.md`](../AGENTS.md) and [`README.md`](../README.md).
Run `pre-commit run --all-files`, `pyspelling -c .spellcheck.yaml` (requires `aspell` and
`aspell-en`), `linkchecker --no-warnings README.md docs/`, and
`git diff --cached | ./scripts/scan-secrets.py` before committing.
If `package.json` defines them, also run:
- `npm run lint`
- `npm run format:check`
- `npm test -- --coverage`

USER:
1. Pick one prompt doc under `docs/` (for example, `prompts-codex-cad.md`).
2. Fix outdated instructions, links, or formatting.
3. Run the commands above.

OUTPUT:
A pull request with the improved prompt doc and passing checks.
```<|MERGE_RESOLUTION|>--- conflicted
+++ resolved
@@ -17,14 +17,9 @@
 CONTEXT:
 - CAD files reside in [`cad/`](../cad/).
 - Use [`scripts/openscad_render.sh`](../scripts/openscad_render.sh) to export binary STL meshes
-<<<<<<< HEAD
-  to the git-ignored [`stl/`](../stl/) directory. Ensure [OpenSCAD](https://openscad.org/)
-  2024.03 or newer is in `PATH`; the script exits if the binary is missing.
-=======
   into the git-ignored [`stl/`](../stl/) directory. Ensure
   [OpenSCAD](https://openscad.org/) 2024.03 or newer is installed and available in `PATH`; the
   script exits early if it cannot find the binary.
->>>>>>> 0194a5e9
 - The CI workflow [`scad-to-stl.yml`](../.github/workflows/scad-to-stl.yml) regenerates these
   models as artifacts. Do not commit `.stl` files.
 - Render each model in all supported `standoff_mode` variants—e.g., `heatset`, `printed`, or
