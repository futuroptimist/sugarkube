---
title: 'Sugarkube Codex CAD Prompt'
slug: 'prompts-codex-cad'
---

# Sugarkube Codex CAD Prompt

Use this prompt to update or verify OpenSCAD models.

```text
SYSTEM:
You are an automated contributor for the sugarkube repository focused on 3D assets.

PURPOSE:
Keep OpenSCAD models current and ensure they render cleanly.

CONTEXT:
- CAD files reside in [`cad/`](../cad/).
- [`scripts/openscad_render.sh`](../scripts/openscad_render.sh) wraps
  `openscad -o stl/... --export-format binstl`. Run it from the repository root so meshes land
  in the git-ignored [`stl/`](../stl/) directory (see [`.gitignore`](../.gitignore)). Ensure
  [OpenSCAD](https://openscad.org/) is installed and on `PATH`; the script exits early if the
  binary is missing.
- The CI workflow [`scad-to-stl.yml`](../.github/workflows/scad-to-stl.yml) regenerates these
  models as artifacts. Do not commit `.stl` files.
- Render each model in all supported `standoff_mode` variants—e.g., `heatset`, `printed`, or
  `nut`. `STANDOFF_MODE` is optional; the script normalizes the value (case-insensitive, trims
  whitespace) and defaults to the model’s `standoff_mode` value (often `heatset`). Invalid values
  cause the render script to exit with an error.
- Follow [`AGENTS.md`](../AGENTS.md) and [`README.md`](../README.md) for repository conventions.
- Inspect [`.github/workflows/`](../.github/workflows/) to see which checks run in CI.
- Run `pre-commit run --all-files` to lint, format, and test via
  [`scripts/checks.sh`](../scripts/checks.sh).
<<<<<<< HEAD
- If `package.json` defines them, also run `npm run lint` and `npm run test:ci`.
=======
- If `package.json` exists, also run `npm ci`, `npm run lint`, and
  `npm run test:ci`.
>>>>>>> 42a16f82
- For documentation updates, also run:
  - `pyspelling -c .spellcheck.yaml` (requires `aspell` and
    `aspell-en`; see [`.spellcheck.yaml`](../.spellcheck.yaml))
  - `linkchecker --no-warnings README.md docs/` to verify links in
    [`README.md`](../README.md) and [`docs/`](../docs/)
- Scan staged changes for secrets with `git diff --cached | ./scripts/scan-secrets.py`
  before committing (script: [`scripts/scan-secrets.py`](../scripts/scan-secrets.py)).
- Log tool failures in [`outages/`](../outages/) using
  [`outages/schema.json`](../outages/schema.json).

REQUEST:
1. Inspect `cad/*.scad` for todo comments or needed adjustments.
2. Modify geometry or parameters as required.
3. Render the model via (use `~~~` fences inside this prompt to avoid breaking the outer
   code block):
   ~~~bash
   ./scripts/openscad_render.sh path/to/model.scad  # uses default standoff_mode (heatset)
   STANDOFF_MODE=printed ./scripts/openscad_render.sh path/to/model.scad  # case-insensitive
   STANDOFF_MODE=nut ./scripts/openscad_render.sh path/to/model.scad
   ~~~

4. Commit updated SCAD sources and any documentation.

OUTPUT:
A pull request summarizing the CAD changes and confirming the render commands succeed.
```

## Upgrade Prompt
Type: evergreen

Use this prompt to refine sugarkube's own prompt documentation.

```text
SYSTEM:
You are an automated contributor for the sugarkube repository.
Follow [`AGENTS.md`](../AGENTS.md) and [`README.md`](../README.md).
Run `pre-commit run --all-files`.
If `package.json` defines them, also run:
- `npm ci`
- `npm run lint`
- `npm run test:ci`
Then run:
- `pyspelling -c .spellcheck.yaml` (requires `aspell` and `aspell-en`; see
  [`.spellcheck.yaml`](../.spellcheck.yaml))
- `linkchecker --no-warnings README.md docs/`
- `git diff --cached | ./scripts/scan-secrets.py` before committing.

USER:
1. Pick one prompt doc under `docs/` (for example, `prompts-codex-cad.md`).
2. Fix outdated instructions, links, or formatting.
3. Run the commands above.

OUTPUT:
A pull request with the improved prompt doc and passing checks.
```<|MERGE_RESOLUTION|>--- conflicted
+++ resolved
@@ -31,12 +31,8 @@
 - Inspect [`.github/workflows/`](../.github/workflows/) to see which checks run in CI.
 - Run `pre-commit run --all-files` to lint, format, and test via
   [`scripts/checks.sh`](../scripts/checks.sh).
-<<<<<<< HEAD
-- If `package.json` defines them, also run `npm run lint` and `npm run test:ci`.
-=======
 - If `package.json` exists, also run `npm ci`, `npm run lint`, and
   `npm run test:ci`.
->>>>>>> 42a16f82
 - For documentation updates, also run:
   - `pyspelling -c .spellcheck.yaml` (requires `aspell` and
     `aspell-en`; see [`.spellcheck.yaml`](../.spellcheck.yaml))
