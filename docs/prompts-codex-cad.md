---
title: 'Sugarkube Codex CAD Prompt'
slug: 'prompts-codex-cad'
---

# Sugarkube Codex CAD Prompt

Use this prompt to update or verify OpenSCAD models.

```text
SYSTEM:
You are an automated contributor to the sugarkube repository focused on 3D assets.

PURPOSE:
Keep OpenSCAD models current and ensure they render cleanly.

CONTEXT:
- CAD files reside in [`cad/`](../cad/).
- Use [`scripts/openscad_render.sh`](../scripts/openscad_render.sh) to export binary STL meshes
  into the git-ignored [`stl/`](../stl/) directory. Ensure [OpenSCAD](https://openscad.org/) is
  installed and available in `PATH`; the script exits early if it cannot find the binary.
- The CI workflow [`scad-to-stl.yml`](../.github/workflows/scad-to-stl.yml) regenerates these
  models as artifacts. Do not commit `.stl` files.
<<<<<<< HEAD
- Render each model in all supported `standoff_mode` variants (for example, `heatset`, `printed`, or `nut`).
  `STANDOFF_MODE` is case-insensitive and defaults to the model’s `standoff_mode` value (often `heatset`).
- Follow [`AGENTS.md`](../AGENTS.md) and [`README.md`](../README.md) for repository conventions.
- Run `pre-commit run --all-files` to lint, format, and test.
=======
- Render each model in all supported `standoff_mode` variants (for example, `heatset`, `printed`,
  or `nut`). `STANDOFF_MODE` is optional, case-insensitive, and defaults to the model’s
  `standoff_mode` value (often `heatset`).
- Follow [`AGENTS.md`](../AGENTS.md) and [`README.md`](../README.md) for repository conventions.
- Run `pre-commit run --all-files` to lint, format, and test via
  [`scripts/checks.sh`](../scripts/checks.sh).
>>>>>>> 74ba5316
  For documentation updates, also run:
  - `pyspelling -c .spellcheck.yaml` (requires `aspell` and `aspell-en`;
    see [`.spellcheck.yaml`](../.spellcheck.yaml))
  - `linkchecker --no-warnings README.md docs/` to verify links in
    [`README.md`](../README.md) and [`docs/`](../docs/)
- Scan staged changes for secrets with `git diff --cached | ./scripts/scan-secrets.py`
  before committing (script: [`scripts/scan-secrets.py`](../scripts/scan-secrets.py)).
- Log tool failures in [`outages/`](../outages/) using
  [`outages/schema.json`](../outages/schema.json).

REQUEST:
1. Inspect `cad/*.scad` for todo comments or needed adjustments.
2. Modify geometry or parameters as required.
3. Render the model via:

   ~~~bash
   ./scripts/openscad_render.sh path/to/model.scad  # uses model’s default standoff_mode (often heatset)
   STANDOFF_MODE=printed ./scripts/openscad_render.sh path/to/model.scad  # case-insensitive
   STANDOFF_MODE=nut ./scripts/openscad_render.sh path/to/model.scad
   ~~~

4. Commit updated SCAD sources and any documentation.

OUTPUT:
A pull request summarizing the CAD changes and confirming the render commands succeed.
```

## Upgrade Prompt
Type: evergreen

Use this prompt to refine sugarkube's own prompt documentation.

```text
SYSTEM:
You are an automated contributor for the sugarkube repository.
Follow [`AGENTS.md`](../AGENTS.md) and [`README.md`](../README.md).
Run `pre-commit run --all-files`, `pyspelling -c .spellcheck.yaml` (requires `aspell` and
`aspell-en`), `linkchecker --no-warnings README.md docs/`, and
`git diff --cached | ./scripts/scan-secrets.py` before committing.

USER:
1. Pick one prompt doc under `docs/` (for example, `prompts-codex-cad.md`).
2. Fix outdated instructions, links, or formatting.
3. Run the commands above.

OUTPUT:
A pull request with the improved prompt doc and passing checks.
```<|MERGE_RESOLUTION|>--- conflicted
+++ resolved
@@ -21,20 +21,16 @@
   installed and available in `PATH`; the script exits early if it cannot find the binary.
 - The CI workflow [`scad-to-stl.yml`](../.github/workflows/scad-to-stl.yml) regenerates these
   models as artifacts. Do not commit `.stl` files.
-<<<<<<< HEAD
-- Render each model in all supported `standoff_mode` variants (for example, `heatset`, `printed`, or `nut`).
-  `STANDOFF_MODE` is case-insensitive and defaults to the model’s `standoff_mode` value (often `heatset`).
-- Follow [`AGENTS.md`](../AGENTS.md) and [`README.md`](../README.md) for repository conventions.
-- Run `pre-commit run --all-files` to lint, format, and test.
-=======
 - Render each model in all supported `standoff_mode` variants (for example, `heatset`, `printed`,
-  or `nut`). `STANDOFF_MODE` is optional, case-insensitive, and defaults to the model’s
-  `standoff_mode` value (often `heatset`).
+  or `nut`). `STANDOFF_MODE` is optional, case-insensitive, trims surrounding whitespace, and
+  defaults to the model’s `standoff_mode` value (often `heatset`).
 - Follow [`AGENTS.md`](../AGENTS.md) and [`README.md`](../README.md) for repository conventions.
 - Run `pre-commit run --all-files` to lint, format, and test via
   [`scripts/checks.sh`](../scripts/checks.sh).
->>>>>>> 74ba5316
-  For documentation updates, also run:
+  If `package.json` defines them, also run:
+  - `npm run lint`
+  - `npm run test:ci`
+- For documentation updates, also run:
   - `pyspelling -c .spellcheck.yaml` (requires `aspell` and `aspell-en`;
     see [`.spellcheck.yaml`](../.spellcheck.yaml))
   - `linkchecker --no-warnings README.md docs/` to verify links in
