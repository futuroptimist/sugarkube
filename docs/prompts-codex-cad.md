--- conflicted
+++ resolved
@@ -35,10 +35,7 @@
 - If `package.json` defines them, run:
   - `npm ci`
   - `npm run lint`
-<<<<<<< HEAD
   - `npm run format:check`
-=======
->>>>>>> 04ca552f
   - `npm run test:ci`
 - For documentation updates, also run:
   - `pyspelling -c .spellcheck.yaml` (requires `aspell` and `aspell-en`; see
@@ -56,18 +53,10 @@
 2. Modify geometry or parameters as required.
 3. Render the model via (use `~~~` fences in this prompt to avoid breaking the outer block):
    ~~~bash
-<<<<<<< HEAD
-   ./scripts/openscad_render.sh path/to/model.scad  # default model standoff_mode (often heatset)
-   STANDOFF_MODE=printed ./scripts/openscad_render.sh path/to/model.scad  # case-insensitive
-   STANDOFF_MODE=nut ./scripts/openscad_render.sh path/to/model.scad
-   ~~~
-   ```
-=======
    ./scripts/openscad_render.sh path/to/model.scad  # default standoff_mode (often heatset)
    STANDOFF_MODE=printed ./scripts/openscad_render.sh path/to/model.scad  # case-insensitive
    STANDOFF_MODE=nut ./scripts/openscad_render.sh path/to/model.scad
    ~~~
->>>>>>> 04ca552f
 
 4. Run `pre-commit run --all-files`; for docs changes also run
    `pyspelling -c .spellcheck.yaml` and `linkchecker --no-warnings README.md docs/`.
@@ -93,10 +82,7 @@
 
 - `npm ci`
 - `npm run lint`
-<<<<<<< HEAD
 - `npm run format:check`
-=======
->>>>>>> 04ca552f
 - `npm run test:ci`
 
 Then run:
