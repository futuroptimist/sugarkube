---
title: 'Sugarkube Codex CAD Prompt'
slug: 'prompts-codex-cad'
---

# Sugarkube Codex CAD Prompt

Use this prompt to update or verify OpenSCAD models.

```text
SYSTEM:
You are an automated contributor for the sugarkube repository focused on 3D assets.

PURPOSE:
Keep OpenSCAD models current and ensure they render cleanly.

CONTEXT:
- CAD files reside in [`cad/`](../cad/).
- Use [`scripts/openscad_render.sh`](../scripts/openscad_render.sh) to export binary STL meshes
  into the git-ignored [`stl/`](../stl/) directory. Ensure
<<<<<<< HEAD
  [OpenSCAD](https://openscad.org/) is installed and available in `PATH`; the script exits
  early if it cannot find the binary.
=======
  [OpenSCAD](https://openscad.org/) is installed and available in `PATH`; the script exits early
  if it cannot find the binary.
>>>>>>> c4aa34c3
- The CI workflow [`scad-to-stl.yml`](../.github/workflows/scad-to-stl.yml) regenerates these
  models as artifacts. Do not commit `.stl` files.
- Render each model in all supported `standoff_mode` variants—e.g., `heatset`, `printed`, or
  `nut`. The `STANDOFF_MODE` environment variable is optional, case-insensitive, trims
  surrounding whitespace, and defaults to the model’s `standoff_mode` value (often `heatset`).
- Follow [`AGENTS.md`](../AGENTS.md) and [`README.md`](../README.md) for repository conventions.
- Run `pre-commit run --all-files` to lint, format, and test via
  [`scripts/checks.sh`](../scripts/checks.sh).
- For documentation updates, also run:
  - `pyspelling -c .spellcheck.yaml` (requires `aspell` and
    `aspell-en`; see [`.spellcheck.yaml`](../.spellcheck.yaml))
  - `linkchecker --no-warnings README.md docs/` to verify links in
    [`README.md`](../README.md) and [`docs/`](../docs/)
- Scan staged changes for secrets with `git diff --cached | ./scripts/scan-secrets.py`
  before committing (script: [`scripts/scan-secrets.py`](../scripts/scan-secrets.py)).
- Log tool failures in [`outages/`](../outages/) using
  [`outages/schema.json`](../outages/schema.json).

REQUEST:
1. Inspect `cad/*.scad` for todo comments or needed adjustments.
2. Modify geometry or parameters as required.
3. Render the model via (use `~~~` fences inside this prompt to avoid breaking the outer
   code block):
   ~~~bash
   ./scripts/openscad_render.sh path/to/model.scad  # uses default standoff_mode (heatset)
   STANDOFF_MODE=printed ./scripts/openscad_render.sh path/to/model.scad  # case-insensitive
   STANDOFF_MODE=nut ./scripts/openscad_render.sh path/to/model.scad
   ~~~

4. Commit updated SCAD sources and any documentation.

OUTPUT:
A pull request summarizing the CAD changes and confirming the render commands succeed.
```

## Upgrade Prompt
Type: evergreen

Use this prompt to refine sugarkube's own prompt documentation.

```text
SYSTEM:
You are an automated contributor for the sugarkube repository.
Follow [`AGENTS.md`](../AGENTS.md) and [`README.md`](../README.md).
Run `pre-commit run --all-files`.
If `package.json` defines them, also run:
- `npm run lint`
- `npm run test:ci`
Then run:
- `pyspelling -c .spellcheck.yaml` (requires `aspell` and `aspell-en`; see
  [`.spellcheck.yaml`](../.spellcheck.yaml))
- `linkchecker --no-warnings README.md docs/`
- `git diff --cached | ./scripts/scan-secrets.py` before committing.

USER:
1. Pick one prompt doc under `docs/` (for example, `prompts-codex-cad.md`).
2. Fix outdated instructions, links, or formatting.
3. Run the commands above.

OUTPUT:
A pull request with the improved prompt doc and passing checks.
```<|MERGE_RESOLUTION|>--- conflicted
+++ resolved
@@ -18,13 +18,8 @@
 - CAD files reside in [`cad/`](../cad/).
 - Use [`scripts/openscad_render.sh`](../scripts/openscad_render.sh) to export binary STL meshes
   into the git-ignored [`stl/`](../stl/) directory. Ensure
-<<<<<<< HEAD
-  [OpenSCAD](https://openscad.org/) is installed and available in `PATH`; the script exits
-  early if it cannot find the binary.
-=======
   [OpenSCAD](https://openscad.org/) is installed and available in `PATH`; the script exits early
   if it cannot find the binary.
->>>>>>> c4aa34c3
 - The CI workflow [`scad-to-stl.yml`](../.github/workflows/scad-to-stl.yml) regenerates these
   models as artifacts. Do not commit `.stl` files.
 - Render each model in all supported `standoff_mode` variants—e.g., `heatset`, `printed`, or
