---
title: 'Sugarkube Codex CAD Prompt'
slug: 'prompts-codex-cad'
---

# Sugarkube Codex CAD Prompt

Use this prompt to update or verify OpenSCAD models.

```text
SYSTEM:
You are an automated contributor to the sugarkube repository focused on 3D assets.

PURPOSE:
Keep OpenSCAD models current and ensure they render cleanly.

CONTEXT:
- CAD files reside in [`cad/`](../cad/).
<<<<<<< HEAD
- Use [`./scripts/openscad_render.sh`](../scripts/openscad_render.sh) to export binary STL
  meshes to [`stl/`](../stl/). Ensure [OpenSCAD](https://openscad.org) is installed and available
  in `PATH`; the script exits early if the binary is missing.
- The CI workflow [`scad-to-stl.yml`](../.github/workflows/scad-to-stl.yml) regenerates these
  models as artifacts. Do not commit `.stl` files.
- Render each model for every supported `standoff_mode` variant. Examples: `heatset`, `printed`,
  and `nut`.
- `STANDOFF_MODE` is optional, case-insensitive, and defaults to the model’s `standoff_mode` value
  (usually `heatset`).
=======
- Use [`scripts/openscad_render.sh`](../scripts/openscad_render.sh) to export binary STL meshes
  into the git-ignored [`stl/`](../stl/) directory. Ensure [OpenSCAD](https://openscad.org/) is
  installed and available in `PATH`; the script exits early if it cannot find the binary.
- The CI workflow [`scad-to-stl.yml`](../.github/workflows/scad-to-stl.yml) regenerates these
  models as artifacts. Do not commit `.stl` files.
- Render each model in all supported `standoff_mode` variants (for example, `heatset`, `printed`,
  or `nut`). `STANDOFF_MODE` is optional and case-insensitive; omit it to use the model’s
  default value (often `heatset`).
>>>>>>> 4bbf79c4
- Follow [`AGENTS.md`](../AGENTS.md) and [`README.md`](../README.md) for repository conventions.
- Run `pre-commit run --all-files` to lint, format, and test.
  For documentation updates, also run:
  - `pyspelling -c .spellcheck.yaml` (requires `aspell` and `aspell-en`)
  - `linkchecker --no-warnings README.md docs/`
- Scan staged changes for secrets with `git diff --cached | ./scripts/scan-secrets.py` before
  committing.
- Log tool failures in [`outages/`](../outages/) using
  [`outages/schema.json`](../outages/schema.json).

REQUEST:
1. Inspect `cad/*.scad` for todo comments or needed adjustments.
2. Modify geometry or parameters as required.
3. Render the model via:

   ```bash
<<<<<<< HEAD
   ./scripts/openscad_render.sh path/to/model.scad  # default standoff_mode (often heatset)
=======
   ./scripts/openscad_render.sh path/to/model.scad  # uses default mode (usually `heatset`)
>>>>>>> 4bbf79c4
   STANDOFF_MODE=printed ./scripts/openscad_render.sh path/to/model.scad  # case-insensitive
   ```

4. Commit updated SCAD sources and any documentation.

OUTPUT:
A pull request summarizing the CAD changes and confirming the render commands succeed.
```

## Upgrade Prompt
Type: evergreen

Use this prompt to refine sugarkube's own prompt documentation.

```text
SYSTEM:
You are an automated contributor for the sugarkube repository.
Follow [`AGENTS.md`](../AGENTS.md) and [`README.md`](../README.md).
Run `pre-commit run --all-files`, `pyspelling -c .spellcheck.yaml` (requires `aspell` and
`aspell-en`), `linkchecker --no-warnings README.md docs/`, and
`git diff --cached | ./scripts/scan-secrets.py` before committing.

USER:
1. Pick one prompt doc under `docs/` (for example, `prompts-codex-cad.md`).
2. Fix outdated instructions, links, or formatting.
3. Run the commands above.

OUTPUT:
A pull request with the improved prompt doc and passing checks.
```<|MERGE_RESOLUTION|>--- conflicted
+++ resolved
@@ -16,26 +16,14 @@
 
 CONTEXT:
 - CAD files reside in [`cad/`](../cad/).
-<<<<<<< HEAD
-- Use [`./scripts/openscad_render.sh`](../scripts/openscad_render.sh) to export binary STL
-  meshes to [`stl/`](../stl/). Ensure [OpenSCAD](https://openscad.org) is installed and available
-  in `PATH`; the script exits early if the binary is missing.
-- The CI workflow [`scad-to-stl.yml`](../.github/workflows/scad-to-stl.yml) regenerates these
-  models as artifacts. Do not commit `.stl` files.
-- Render each model for every supported `standoff_mode` variant. Examples: `heatset`, `printed`,
-  and `nut`.
-- `STANDOFF_MODE` is optional, case-insensitive, and defaults to the model’s `standoff_mode` value
-  (usually `heatset`).
-=======
 - Use [`scripts/openscad_render.sh`](../scripts/openscad_render.sh) to export binary STL meshes
   into the git-ignored [`stl/`](../stl/) directory. Ensure [OpenSCAD](https://openscad.org/) is
   installed and available in `PATH`; the script exits early if it cannot find the binary.
 - The CI workflow [`scad-to-stl.yml`](../.github/workflows/scad-to-stl.yml) regenerates these
   models as artifacts. Do not commit `.stl` files.
 - Render each model in all supported `standoff_mode` variants (for example, `heatset`, `printed`,
-  or `nut`). `STANDOFF_MODE` is optional and case-insensitive; omit it to use the model’s
-  default value (often `heatset`).
->>>>>>> 4bbf79c4
+  or `nut`). `STANDOFF_MODE` is optional, case-insensitive, and defaults to the model’s
+  `standoff_mode` value (often `heatset`).
 - Follow [`AGENTS.md`](../AGENTS.md) and [`README.md`](../README.md) for repository conventions.
 - Run `pre-commit run --all-files` to lint, format, and test.
   For documentation updates, also run:
@@ -52,11 +40,7 @@
 3. Render the model via:
 
    ```bash
-<<<<<<< HEAD
    ./scripts/openscad_render.sh path/to/model.scad  # default standoff_mode (often heatset)
-=======
-   ./scripts/openscad_render.sh path/to/model.scad  # uses default mode (usually `heatset`)
->>>>>>> 4bbf79c4
    STANDOFF_MODE=printed ./scripts/openscad_render.sh path/to/model.scad  # case-insensitive
    ```
 
