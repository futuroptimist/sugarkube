---
title: 'Sugarkube Codex CAD Prompt'
slug: 'prompts-codex-cad'
---

# Sugarkube Codex CAD Prompt

Use this prompt when OpenSCAD models need updating or verification.

```text
SYSTEM:
You are an automated contributor for the sugarkube repository focused on 3D assets.

PURPOSE:
Keep OpenSCAD models current and ensure they render cleanly.

CONTEXT:
- CAD files reside in [`cad/`](../cad/).
- Use [`scripts/openscad_render.sh`](../scripts/openscad_render.sh) to export STL meshes into
<<<<<<< HEAD
  [`stl/`](../stl/). Ensure [OpenSCAD](https://openscad.org/) is installed and available in
  `PATH`; the script exits early if it cannot find the binary.
- The CI workflow [`scad-to-stl.yml`](../.github/workflows/scad-to-stl.yml) regenerates these
  models as artifacts. Do not commit `.stl` files.
- Render each model in all supported standoff variants (`heatset`, `printed`, `nut`).
  Set `STANDOFF_MODE` to pick a variant (case-insensitive), or omit it to use the model’s default
  (`heatset`).
- Follow [`AGENTS.md`](../AGENTS.md) and [`README.md`](../README.md) for repository conventions.
- Run `pre-commit run --all-files` to lint, format, and test.  
  For documentation updates, also run:
=======
  [`stl/`](../stl/). Ensure [OpenSCAD](https://openscad.org/) is installed and in `PATH`; the script
  exits early if it cannot find the binary.
- The CI workflow [`scad-to-stl.yml`](../.github/workflows/scad-to-stl.yml) regenerates these models
  as artifacts. Do not commit `.stl` files.
- Render each model in all supported standoff modes (for example, `heatset`, `printed`, or `nut`).
  The `STANDOFF_MODE` environment variable is case-insensitive and defaults to the model’s
  `standoff_mode` value (typically `heatset`).
- Follow [`AGENTS.md`](../AGENTS.md) and [`README.md`](../README.md) for repository conventions.
- Run `pre-commit run --all-files` to lint, format, and test.
- For documentation updates, also run:
>>>>>>> f6ec6a46
  - `pyspelling -c .spellcheck.yaml` (requires `aspell` and `aspell-en`)
  - `linkchecker --no-warnings README.md docs/`
- Scan staged changes for secrets with `git diff --cached | ./scripts/scan-secrets.py` before
  committing.
- Log tool failures in [`outages/`](../outages/) using
  [`outages/schema.json`](../outages/schema.json).

REQUEST:
1. Inspect `cad/*.scad` for todo comments or needed adjustments.
2. Modify geometry or parameters as required.
3. Render the model via:

   ```bash
   ./scripts/openscad_render.sh path/to/model.scad  # uses model's default standoff_mode
   STANDOFF_MODE=printed ./scripts/openscad_render.sh path/to/model.scad  # case-insensitive
   STANDOFF_MODE=nut ./scripts/openscad_render.sh path/to/model.scad
   ```

4. Commit updated SCAD sources and any documentation.

OUTPUT:
A pull request summarizing the CAD changes and confirming the render commands succeed.
```

## Upgrade Prompt
Type: evergreen

Use this prompt to refine sugarkube's own prompt documentation.

```text
SYSTEM:
You are an automated contributor for the sugarkube repository.
Follow [`AGENTS.md`](../AGENTS.md) and [`README.md`](../README.md).
Run `pre-commit run --all-files`, `pyspelling -c .spellcheck.yaml` (requires `aspell` and
`aspell-en`), `linkchecker --no-warnings README.md docs/`, and
`git diff --cached | ./scripts/scan-secrets.py` before committing.

USER:
1. Pick one prompt doc under `docs/` (for example, `prompts-codex-cad.md`).
2. Fix outdated instructions, links, or formatting.
3. Run the commands above.

OUTPUT:
A pull request with the improved prompt doc and passing checks.
```<|MERGE_RESOLUTION|>--- conflicted
+++ resolved
@@ -17,7 +17,6 @@
 CONTEXT:
 - CAD files reside in [`cad/`](../cad/).
 - Use [`scripts/openscad_render.sh`](../scripts/openscad_render.sh) to export STL meshes into
-<<<<<<< HEAD
   [`stl/`](../stl/). Ensure [OpenSCAD](https://openscad.org/) is installed and available in
   `PATH`; the script exits early if it cannot find the binary.
 - The CI workflow [`scad-to-stl.yml`](../.github/workflows/scad-to-stl.yml) regenerates these
@@ -28,18 +27,6 @@
 - Follow [`AGENTS.md`](../AGENTS.md) and [`README.md`](../README.md) for repository conventions.
 - Run `pre-commit run --all-files` to lint, format, and test.  
   For documentation updates, also run:
-=======
-  [`stl/`](../stl/). Ensure [OpenSCAD](https://openscad.org/) is installed and in `PATH`; the script
-  exits early if it cannot find the binary.
-- The CI workflow [`scad-to-stl.yml`](../.github/workflows/scad-to-stl.yml) regenerates these models
-  as artifacts. Do not commit `.stl` files.
-- Render each model in all supported standoff modes (for example, `heatset`, `printed`, or `nut`).
-  The `STANDOFF_MODE` environment variable is case-insensitive and defaults to the model’s
-  `standoff_mode` value (typically `heatset`).
-- Follow [`AGENTS.md`](../AGENTS.md) and [`README.md`](../README.md) for repository conventions.
-- Run `pre-commit run --all-files` to lint, format, and test.
-- For documentation updates, also run:
->>>>>>> f6ec6a46
   - `pyspelling -c .spellcheck.yaml` (requires `aspell` and `aspell-en`)
   - `linkchecker --no-warnings README.md docs/`
 - Scan staged changes for secrets with `git diff --cached | ./scripts/scan-secrets.py` before
