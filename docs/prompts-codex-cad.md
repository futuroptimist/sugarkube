--- conflicted
+++ resolved
@@ -23,16 +23,10 @@
   binary is missing.
 - The CI workflow [`scad-to-stl.yml`](../.github/workflows/scad-to-stl.yml) regenerates these
   models as artifacts. Do not commit `.stl` files.
-<<<<<<< HEAD
-- Render each model in all supported `standoff_mode` variants (`heatset`, `printed`, or
-  `nut`). The `STANDOFF_MODE` environment variable is optional, case-insensitive, trims
-  surrounding whitespace, and defaults to the model’s `standoff_mode` value (often `heatset`).
-=======
 - Render each model in all supported `standoff_mode` variants—e.g., `heatset`, `printed`, or
   `nut`. `STANDOFF_MODE` is optional; the script normalizes the value (case-insensitive, trims
   whitespace) and defaults to the model’s `standoff_mode` value (often `heatset`). Invalid values
   cause the render script to exit with an error.
->>>>>>> 2dad4758
 - Follow [`AGENTS.md`](../AGENTS.md) and [`README.md`](../README.md) for repository conventions.
 - Inspect [`.github/workflows/`](../.github/workflows/) to see which checks run in CI.
 - Run `pre-commit run --all-files` to lint, format, and test via
