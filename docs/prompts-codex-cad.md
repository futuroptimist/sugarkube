--- conflicted
+++ resolved
@@ -25,13 +25,8 @@
   or `printed`). Set the `STANDOFF_MODE` env var (case-insensitive) to override the
   model's default, typically `heatset`.
 - Follow [`AGENTS.md`](../AGENTS.md) and [`README.md`](../README.md) for repository conventions.
-<<<<<<< HEAD
 - Run `pre-commit run --all-files` to lint, format, and test.
   For documentation updates, also run `pyspelling -c .spellcheck.yaml` (requires `aspell` and
-=======
-- Run `pre-commit run --all-files`.
-  When documentation changes, also run `pyspelling -c .spellcheck.yaml` (requires `aspell` and
->>>>>>> 61a9d49a
   `aspell-en`) and `linkchecker --no-warnings README.md docs/`.
 - Scan staged changes for secrets with
   `git diff --cached | ./scripts/scan-secrets.py` before committing.
