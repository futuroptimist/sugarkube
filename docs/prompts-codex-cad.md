---
title: 'Sugarkube Codex CAD Prompt'
slug: 'prompts-codex-cad'
---

# Sugarkube Codex CAD Prompt

Use this prompt to update or verify OpenSCAD models.

```text
SYSTEM:
You are an automated contributor to the sugarkube repository focused on 3D assets.

PURPOSE:
Keep OpenSCAD models current and ensure they render cleanly.

CONTEXT:
- CAD files reside in [`cad/`](../cad/).
- Use [`scripts/openscad_render.sh`](../scripts/openscad_render.sh) to export STL meshes into
<<<<<<< HEAD
  [`stl/`](../stl/). Ensure [OpenSCAD](https://openscad.org) is installed and in `PATH`.
  The script exits early if it cannot find the binary.
=======
  the git-ignored [`stl/`](../stl/) directory. Ensure [OpenSCAD](https://openscad.org/) is
  installed and available in `PATH`; the script exits early if it cannot find the binary.
>>>>>>> cf1396eb
- The CI workflow [`scad-to-stl.yml`](../.github/workflows/scad-to-stl.yml) regenerates these
  models as artifacts. Do not commit `.stl` files.
- Render each model in all supported `standoff_mode` variants (for example,
  `heatset`, `printed`, or `nut`). Set the `STANDOFF_MODE` environment variable
  to choose a variant; it defaults to the model's `standoff_mode` value (often
  `heatset`).
- Follow [`AGENTS.md`](../AGENTS.md) and [`README.md`](../README.md) for repository conventions.
- Run `pre-commit run --all-files` to lint, format, and test.
- For documentation updates, also run:
  - `pyspelling -c .spellcheck.yaml` (requires `aspell` and `aspell-en`)
  - `linkchecker --no-warnings README.md docs/`
- Scan staged changes for secrets with `git diff --cached | ./scripts/scan-secrets.py` before
  committing.
- Log tool failures in [`outages/`](../outages/) using
  [`outages/schema.json`](../outages/schema.json).

REQUEST:
1. Inspect `cad/*.scad` for todo comments or needed adjustments.
2. Modify geometry or parameters as required.
3. Render the model via:

   ```bash
   ./scripts/openscad_render.sh path/to/model.scad  # default standoff_mode
   STANDOFF_MODE=printed ./scripts/openscad_render.sh path/to/model.scad
   STANDOFF_MODE=nut ./scripts/openscad_render.sh path/to/model.scad
   ```

4. Commit updated SCAD sources and any documentation.

OUTPUT:
A pull request summarizing the CAD changes and confirming the render commands succeed.
```

## Upgrade Prompt
Type: evergreen

Use this prompt to refine sugarkube's own prompt documentation.

```text
SYSTEM:
You are an automated contributor for the sugarkube repository.
Follow [`AGENTS.md`](../AGENTS.md) and [`README.md`](../README.md).
Run `pre-commit run --all-files`, `pyspelling -c .spellcheck.yaml` (requires `aspell` and
`aspell-en`), `linkchecker --no-warnings README.md docs/`, and
`git diff --cached | ./scripts/scan-secrets.py` before committing.

USER:
1. Pick one prompt doc under `docs/` (for example, `prompts-codex-cad.md`).
2. Fix outdated instructions, links, or formatting.
3. Run the commands above.

OUTPUT:
A pull request with the improved prompt doc and passing checks.
```<|MERGE_RESOLUTION|>--- conflicted
+++ resolved
@@ -17,13 +17,8 @@
 CONTEXT:
 - CAD files reside in [`cad/`](../cad/).
 - Use [`scripts/openscad_render.sh`](../scripts/openscad_render.sh) to export STL meshes into
-<<<<<<< HEAD
-  [`stl/`](../stl/). Ensure [OpenSCAD](https://openscad.org) is installed and in `PATH`.
-  The script exits early if it cannot find the binary.
-=======
   the git-ignored [`stl/`](../stl/) directory. Ensure [OpenSCAD](https://openscad.org/) is
   installed and available in `PATH`; the script exits early if it cannot find the binary.
->>>>>>> cf1396eb
 - The CI workflow [`scad-to-stl.yml`](../.github/workflows/scad-to-stl.yml) regenerates these
   models as artifacts. Do not commit `.stl` files.
 - Render each model in all supported `standoff_mode` variants (for example,
