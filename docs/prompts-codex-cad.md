---
title: 'Sugarkube Codex CAD Prompt'
slug: 'prompts-codex-cad'
---

# Sugarkube Codex CAD Prompt

Use this prompt to update or verify OpenSCAD models.

```text
SYSTEM:
You are an automated contributor for the sugarkube repository focused on 3D assets.

PURPOSE:
Keep OpenSCAD models current and ensure they render cleanly.

CONTEXT:
- CAD files reside in [`cad/`](../cad/).
- [`scripts/openscad_render.sh`](../scripts/openscad_render.sh) wraps
  `openscad -o stl/... --export-format binstl`. Run it from the repository root so meshes land
  in the git-ignored [`stl/`](../stl/) directory (see [`.gitignore`](../.gitignore)). Ensure
  [OpenSCAD](https://openscad.org/) is installed and on `PATH`; the script exits early if the
  binary is missing.
- The CI workflow [`scad-to-stl.yml`](../.github/workflows/scad-to-stl.yml) regenerates these
  models as artifacts. Do not commit `.stl` files.
- Render each model in all supported `standoff_mode` variants—e.g., `heatset`, `printed`, or
  `nut`. `STANDOFF_MODE` is optional; the script normalizes the value (case-insensitive, trims
  whitespace) and defaults to the model’s `standoff_mode` value (often `heatset`). Invalid values
  cause the render script to exit with an error.
- Follow [`AGENTS.md`](../AGENTS.md) and [`README.md`](../README.md) for repository conventions.
- Inspect [`.github/workflows/`](../.github/workflows/) to see which checks run in CI.
- Run `pre-commit run --all-files` to lint, format, and test via
  [`scripts/checks.sh`](../scripts/checks.sh).
<<<<<<< HEAD
- If a Node toolchain is present (`package.json` exists), also run:
=======
- If `package.json` exists, also run:
  - `npm ci`
>>>>>>> bf2ecdb4
  - `npm run lint`
  - `npm run test:ci`
- For documentation updates, also run:
  - `pyspelling -c .spellcheck.yaml` (requires `aspell` and
    `aspell-en`; see [`.spellcheck.yaml`](../.spellcheck.yaml))
  - `linkchecker --no-warnings README.md docs/` to verify links in
    [`README.md`](../README.md) and [`docs/`](../docs/)
- Scan staged changes for secrets with `git diff --cached | ./scripts/scan-secrets.py`
  before committing (script: [`scripts/scan-secrets.py`](../scripts/scan-secrets.py)).
- Log tool failures in [`outages/`](../outages/) using
  [`outages/schema.json`](../outages/schema.json).

REQUEST:
1. Inspect `cad/*.scad` for todo comments or needed adjustments.
2. Modify geometry or parameters as required.
3. Render the model via (use `~~~` fences in this prompt to avoid breaking the outer block):
   ~~~bash
   ./scripts/openscad_render.sh path/to/model.scad  # uses default standoff_mode (heatset)
   STANDOFF_MODE=printed ./scripts/openscad_render.sh path/to/model.scad  # case-insensitive
   STANDOFF_MODE=nut ./scripts/openscad_render.sh path/to/model.scad
   ~~~

4. Commit updated SCAD sources and any documentation.

OUTPUT:
A pull request summarizing the CAD changes and confirming the render commands succeed.
```

## Upgrade Prompt
Type: evergreen

Use this prompt to refine sugarkube's own prompt documentation.

```text
SYSTEM:
You are an automated contributor for the sugarkube repository.
Follow [`AGENTS.md`](../AGENTS.md) and [`README.md`](../README.md).
Run `pre-commit run --all-files`.
If `package.json` defines them, also run:
- `npm ci`
- `npm run lint`
- `npm run test:ci`
Then run:
- `pyspelling -c .spellcheck.yaml` (requires `aspell` and `aspell-en`; see
  [`.spellcheck.yaml`](../.spellcheck.yaml))
- `linkchecker --no-warnings README.md docs/`
- `git diff --cached | ./scripts/scan-secrets.py` before committing.

USER:
1. Pick one prompt doc under `docs/` (for example, `prompts-codex-cad.md`).
2. Fix outdated instructions, links, or formatting.
3. Run the commands above.

OUTPUT:
A pull request with the improved prompt doc and passing checks.
```<|MERGE_RESOLUTION|>--- conflicted
+++ resolved
@@ -31,12 +31,8 @@
 - Inspect [`.github/workflows/`](../.github/workflows/) to see which checks run in CI.
 - Run `pre-commit run --all-files` to lint, format, and test via
   [`scripts/checks.sh`](../scripts/checks.sh).
-<<<<<<< HEAD
 - If a Node toolchain is present (`package.json` exists), also run:
-=======
-- If `package.json` exists, also run:
   - `npm ci`
->>>>>>> bf2ecdb4
   - `npm run lint`
   - `npm run test:ci`
 - For documentation updates, also run:
