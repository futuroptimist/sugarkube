---
title: 'Sugarkube Codex CAD Prompt'
slug: 'prompts-codex-cad'
---

# Sugarkube Codex CAD Prompt

Use this prompt to update or verify OpenSCAD models.

```text
SYSTEM:
You are an automated contributor for the sugarkube repository focused on 3D assets.

PURPOSE:
Keep OpenSCAD models current and ensure they render cleanly.

CONTEXT:
- CAD files reside in [`cad/`](../cad/).
<<<<<<< HEAD
- Use [`scripts/openscad_render.sh`](../scripts/openscad_render.sh) to export binary STL meshes
  to the git-ignored [`stl/`](../stl/) directory.
- Install [OpenSCAD](https://openscad.org/downloads.html) and ensure it is on your `PATH`;
  the script exits early if the executable is missing.
- The CI workflow [`scad-to-stl.yml`](../.github/workflows/scad-to-stl.yml) regenerates these
  models as artifacts. Do not commit `.stl` files.
- Render each model in all supported `standoff_mode` variants—such as `heatset`, `printed`,
  or `nut`.
- The `STANDOFF_MODE` environment variable is optional, case-insensitive, trims whitespace,
  and defaults to the model’s `standoff_mode` value (often `heatset`).
=======
- [`scripts/openscad_render.sh`](../scripts/openscad_render.sh) wraps
  `openscad -o stl/... --export-format binstl`. Run it from the repository root so meshes land
  in the git-ignored [`stl/`](../stl/) directory (see [`.gitignore`](../.gitignore)). Ensure
  [OpenSCAD](https://openscad.org/) is installed and on `PATH`; the script exits early if the
  binary is missing.
- The CI workflow [`scad-to-stl.yml`](../.github/workflows/scad-to-stl.yml) regenerates these
  models as artifacts. Do not commit `.stl` files.
- Render each model in all supported `standoff_mode` variants—e.g., `heatset`, `printed`, or
  `nut`. `STANDOFF_MODE` is optional; the script normalizes the value (case-insensitive, trims
  whitespace) and defaults to the model’s `standoff_mode` value (often `heatset`). Invalid values
  cause the render script to exit with an error.
>>>>>>> 9b618793
- Follow [`AGENTS.md`](../AGENTS.md) and [`README.md`](../README.md) for repository conventions.
- Inspect [`.github/workflows/`](../.github/workflows/) to see which checks run in CI.
- Run `pre-commit run --all-files` to lint, format, and test via
  [`scripts/checks.sh`](../scripts/checks.sh).
- If a Node toolchain is present (`package.json` exists), also run:
  - `npm ci`
  - `npm run lint`
  - `npm run test:ci`
- For documentation updates, also run:
  - `pyspelling -c .spellcheck.yaml` (requires `aspell` and `aspell-en`; see
    [`.spellcheck.yaml`](../.spellcheck.yaml))
  - `linkchecker --no-warnings README.md docs/` to verify links in
    [`README.md`](../README.md) and [`docs/`](../docs/)
- Scan staged changes for secrets with `git diff --cached | ./scripts/scan-secrets.py` before
  committing.
- Log tool failures in [`outages/`](../outages/) using
  [`outages/schema.json`](../outages/schema.json).

REQUEST:
1. Inspect `cad/*.scad` for todo comments or needed adjustments.
2. Modify geometry or parameters as required.
3. Render the model via (use `~~~` fences in this prompt to avoid breaking the outer block):
   ~~~bash
   ./scripts/openscad_render.sh path/to/model.scad  # uses default standoff_mode (heatset)
   STANDOFF_MODE=printed ./scripts/openscad_render.sh path/to/model.scad  # case-insensitive
   STANDOFF_MODE=nut ./scripts/openscad_render.sh path/to/model.scad
   ~~~

4. Commit updated SCAD sources and any documentation.

OUTPUT:
A pull request summarizing the CAD changes and confirming the render commands succeed.
```

## Upgrade Prompt
Type: evergreen

Use this prompt to refine sugarkube's own prompt documentation.

```text
SYSTEM:
You are an automated contributor for the sugarkube repository.
Follow [`AGENTS.md`](../AGENTS.md) and [`README.md`](../README.md).
Run `pre-commit run --all-files`.
If `package.json` defines them, also run:
- `npm ci`
- `npm run lint`
- `npm run test:ci`
Then run:
- `pyspelling -c .spellcheck.yaml` (requires `aspell` and `aspell-en`; see
  [`.spellcheck.yaml`](../.spellcheck.yaml))
- `linkchecker --no-warnings README.md docs/`
- `git diff --cached | ./scripts/scan-secrets.py` before committing.

USER:
1. Pick one prompt doc under `docs/` (for example, `prompts-codex-cad.md`).
2. Fix outdated instructions, links, or formatting.
3. Run the commands above.

OUTPUT:
A pull request with the improved prompt doc and passing checks.
```<|MERGE_RESOLUTION|>--- conflicted
+++ resolved
@@ -16,18 +16,6 @@
 
 CONTEXT:
 - CAD files reside in [`cad/`](../cad/).
-<<<<<<< HEAD
-- Use [`scripts/openscad_render.sh`](../scripts/openscad_render.sh) to export binary STL meshes
-  to the git-ignored [`stl/`](../stl/) directory.
-- Install [OpenSCAD](https://openscad.org/downloads.html) and ensure it is on your `PATH`;
-  the script exits early if the executable is missing.
-- The CI workflow [`scad-to-stl.yml`](../.github/workflows/scad-to-stl.yml) regenerates these
-  models as artifacts. Do not commit `.stl` files.
-- Render each model in all supported `standoff_mode` variants—such as `heatset`, `printed`,
-  or `nut`.
-- The `STANDOFF_MODE` environment variable is optional, case-insensitive, trims whitespace,
-  and defaults to the model’s `standoff_mode` value (often `heatset`).
-=======
 - [`scripts/openscad_render.sh`](../scripts/openscad_render.sh) wraps
   `openscad -o stl/... --export-format binstl`. Run it from the repository root so meshes land
   in the git-ignored [`stl/`](../stl/) directory (see [`.gitignore`](../.gitignore)). Ensure
@@ -39,7 +27,6 @@
   `nut`. `STANDOFF_MODE` is optional; the script normalizes the value (case-insensitive, trims
   whitespace) and defaults to the model’s `standoff_mode` value (often `heatset`). Invalid values
   cause the render script to exit with an error.
->>>>>>> 9b618793
 - Follow [`AGENTS.md`](../AGENTS.md) and [`README.md`](../README.md) for repository conventions.
 - Inspect [`.github/workflows/`](../.github/workflows/) to see which checks run in CI.
 - Run `pre-commit run --all-files` to lint, format, and test via
