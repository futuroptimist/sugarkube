--- conflicted
+++ resolved
@@ -16,17 +16,10 @@
 
 CONTEXT:
 - CAD files reside in [`cad/`](../cad/).
-<<<<<<< HEAD
-- Run [`scripts/openscad_render.sh`](../scripts/openscad_render.sh) from the repository
-  root. It calls `openscad -o stl/... --export-format binstl` and writes meshes to the
-  git-ignored [`stl/`](../stl/) directory (see [`.gitignore`](../.gitignore)). Ensure
-  [OpenSCAD](https://openscad.org/) is installed and on `PATH`; the script exits early
-=======
 - [`scripts/openscad_render.sh`](../scripts/openscad_render.sh) wraps
   `openscad -o stl/... --export-format binstl`. Run it from the repository root so meshes land
   in the git-ignored [`stl/`](../stl/) directory (see [`.gitignore`](../.gitignore)). Ensure
   [OpenSCAD](https://openscad.org/) is installed and available on `PATH`; the script fails fast
->>>>>>> a5d90c85
   if the binary is missing.
 - The CI workflow [`scad-to-stl.yml`](../.github/workflows/scad-to-stl.yml) regenerates these
   models as artifacts. Do not commit `.stl` files.
