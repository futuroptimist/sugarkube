---
title: 'Sugarkube Codex CAD Prompt'
slug: 'prompts-codex-cad'
---

# Sugarkube Codex CAD Prompt

Use this prompt when OpenSCAD models need updating or verification.

```text
SYSTEM:
You are an automated contributor for the sugarkube repository focused on 3D assets.

PURPOSE:
Keep OpenSCAD models current and ensure they render cleanly.

CONTEXT:
- CAD files reside in [`cad/`](../cad/).
- Use [`scripts/openscad_render.sh`](../scripts/openscad_render.sh) to export STL meshes into
  [`stl/`](../stl/). Ensure [OpenSCAD](https://openscad.org/) is installed and in `PATH`; the script
  exits early if it cannot find the binary.
- The CI workflow [`scad-to-stl.yml`](../.github/workflows/scad-to-stl.yml) regenerates these models
  as artifacts. Do not commit `.stl` files.
<<<<<<< HEAD
- Render each model for every supported standoff mode (for example, `heatset`, `printed`, or
  `nut`). The `STANDOFF_MODE` environment variable is case-insensitive and defaults to the mode
  defined in the model (typically `heatset`).
- Follow [`AGENTS.md`](../AGENTS.md) and [`README.md`](../README.md) for repository conventions.
- Run `pre-commit run --all-files` to lint, format, and test.
- For documentation updates, also run:
  - `pyspelling -c .spellcheck.yaml` (requires `aspell` and `aspell-en`)
  - `linkchecker --no-warnings README.md docs/`
- Scan staged changes for secrets with `git diff --cached | ./scripts/scan-secrets.py` before
  committing.
=======
- Render each model in all supported `standoff_mode` variants (for example, `heatset`,
  `printed`, or `nut`). `STANDOFF_MODE` is case-insensitive and defaults to the model's
  `standoff_mode` value (typically `heatset`).
- Follow [`AGENTS.md`](../AGENTS.md) and [`README.md`](../README.md) for repository conventions.
- Run `pre-commit run --all-files`, `pyspelling -c .spellcheck.yaml`, and
  `linkchecker --no-warnings README.md docs/` (requires `aspell` and `aspell-en`).
- Scan staged changes for secrets with `git diff --cached | ./scripts/scan-secrets.py`
  before committing.
>>>>>>> 17ddd47a
- Log tool failures in [`outages/`](../outages/) using
  [`outages/schema.json`](../outages/schema.json).

REQUEST:
1. Inspect `cad/*.scad` for todo comments or needed adjustments.
2. Modify geometry or parameters as required.
3. Render the model via:

   ```bash
   ./scripts/openscad_render.sh path/to/model.scad  # uses model's default standoff_mode
   STANDOFF_MODE=printed ./scripts/openscad_render.sh path/to/model.scad  # case-insensitive
   STANDOFF_MODE=nut ./scripts/openscad_render.sh path/to/model.scad
   ```

4. Commit updated SCAD sources and any documentation.

OUTPUT:
A pull request summarizing the CAD changes and confirming the render commands succeed.
```

## Upgrade Prompt
Type: evergreen

Use this prompt to refine sugarkube's own prompt documentation.

```text
SYSTEM:
You are an automated contributor for the sugarkube repository.
Follow [`AGENTS.md`](../AGENTS.md) and [`README.md`](../README.md).
Run `pre-commit run --all-files`, `pyspelling -c .spellcheck.yaml` (requires `aspell` and
`aspell-en`), `linkchecker --no-warnings README.md docs/`, and
`git diff --cached | ./scripts/scan-secrets.py` before committing.

USER:
1. Pick one prompt doc under `docs/` (for example, `prompts-codex-cad.md`).
2. Fix outdated instructions, links, or formatting.
3. Run the commands above.

OUTPUT:
A pull request with the improved prompt doc and passing checks.
```<|MERGE_RESOLUTION|>--- conflicted
+++ resolved
@@ -21,10 +21,9 @@
   exits early if it cannot find the binary.
 - The CI workflow [`scad-to-stl.yml`](../.github/workflows/scad-to-stl.yml) regenerates these models
   as artifacts. Do not commit `.stl` files.
-<<<<<<< HEAD
-- Render each model for every supported standoff mode (for example, `heatset`, `printed`, or
-  `nut`). The `STANDOFF_MODE` environment variable is case-insensitive and defaults to the mode
-  defined in the model (typically `heatset`).
+- Render each model in all supported standoff modes (for example, `heatset`, `printed`, or `nut`).
+  The `STANDOFF_MODE` environment variable is case-insensitive and defaults to the model’s
+  `standoff_mode` value (typically `heatset`).
 - Follow [`AGENTS.md`](../AGENTS.md) and [`README.md`](../README.md) for repository conventions.
 - Run `pre-commit run --all-files` to lint, format, and test.
 - For documentation updates, also run:
@@ -32,16 +31,6 @@
   - `linkchecker --no-warnings README.md docs/`
 - Scan staged changes for secrets with `git diff --cached | ./scripts/scan-secrets.py` before
   committing.
-=======
-- Render each model in all supported `standoff_mode` variants (for example, `heatset`,
-  `printed`, or `nut`). `STANDOFF_MODE` is case-insensitive and defaults to the model's
-  `standoff_mode` value (typically `heatset`).
-- Follow [`AGENTS.md`](../AGENTS.md) and [`README.md`](../README.md) for repository conventions.
-- Run `pre-commit run --all-files`, `pyspelling -c .spellcheck.yaml`, and
-  `linkchecker --no-warnings README.md docs/` (requires `aspell` and `aspell-en`).
-- Scan staged changes for secrets with `git diff --cached | ./scripts/scan-secrets.py`
-  before committing.
->>>>>>> 17ddd47a
 - Log tool failures in [`outages/`](../outages/) using
   [`outages/schema.json`](../outages/schema.json).
 
