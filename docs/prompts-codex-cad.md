---
title: 'Sugarkube Codex CAD Prompt'
slug: 'prompts-codex-cad'
---

# Sugarkube Codex CAD Prompt

Use this prompt to update or verify OpenSCAD models.

```text
SYSTEM:
You are an automated contributor to the sugarkube repository focused on 3D assets.

PURPOSE:
Keep OpenSCAD models current and ensure they render cleanly.

CONTEXT:
- CAD files reside in [`cad/`](../cad/).
- Use [`scripts/openscad_render.sh`](../scripts/openscad_render.sh) to export binary STL
  meshes into the git-ignored [`stl/`](../stl/) directory. Ensure
  [OpenSCAD 2021.01](https://github.com/openscad/openscad/releases/tag/openscad-2021.01) or newer
  is installed and available in `PATH`; the script exits early if it cannot find the binary.
- The CI workflow [`scad-to-stl.yml`](../.github/workflows/scad-to-stl.yml) regenerates these
  models as artifacts. Do not commit `.stl` files.
- Render each model in all supported `standoff_mode` variants (for example, `heatset`, `printed`,
  or `nut`). `STANDOFF_MODE` is optional, case-insensitive, trims surrounding whitespace, and
  defaults to the model’s `standoff_mode` value (often `heatset`).
- Follow [`AGENTS.md`](../AGENTS.md) and [`README.md`](../README.md) for repository conventions.
- Run `pre-commit run --all-files` to lint, format, and test via
<<<<<<< HEAD
  [`scripts/checks.sh`](../scripts/checks.sh), which installs required tooling automatically.
=======
  [`scripts/checks.sh`](../scripts/checks.sh).
  If `package.json` defines them, also run:
  - `npm run lint`
  - `npm run format:check`
  - `npm test -- --coverage`
>>>>>>> c491c165
- For documentation updates, also run:
  - `pyspelling -c .spellcheck.yaml` (requires `aspell` and `aspell-en`;
    see [`.spellcheck.yaml`](../.spellcheck.yaml))
  - `linkchecker --no-warnings README.md docs/` to verify links in
    [`README.md`](../README.md) and [`docs/`](../docs/)
- Scan staged changes for secrets with `git diff --cached | ./scripts/scan-secrets.py`
  before committing (script: [`scripts/scan-secrets.py`](../scripts/scan-secrets.py)).
- Log tool failures in [`outages/`](../outages/) using
  [`outages/schema.json`](../outages/schema.json).

REQUEST:
1. Inspect `cad/*.scad` for todo comments or needed adjustments.
2. Modify geometry or parameters as required.
3. Render the model via:

   ~~~bash
   ./scripts/openscad_render.sh path/to/model.scad
   STANDOFF_MODE=printed ./scripts/openscad_render.sh path/to/model.scad
   STANDOFF_MODE=nut ./scripts/openscad_render.sh path/to/model.scad
   ~~~

4. Commit updated SCAD sources and any documentation.

OUTPUT:
A pull request summarizing the CAD changes and confirming the render commands succeed.
```

## Upgrade Prompt
Type: evergreen

Use this prompt to refine sugarkube's own prompt documentation.

```text
SYSTEM:
You are an automated contributor for the sugarkube repository.
Follow [`AGENTS.md`](../AGENTS.md) and [`README.md`](../README.md).
Run `pre-commit run --all-files`, `pyspelling -c .spellcheck.yaml` (requires `aspell` and
`aspell-en`), `linkchecker --no-warnings README.md docs/`, and
`git diff --cached | ./scripts/scan-secrets.py` before committing.
If `package.json` defines them, also run:
- `npm run lint`
- `npm run format:check`
- `npm test -- --coverage`

USER:
1. Pick one prompt doc under `docs/` (for example, `prompts-codex-cad.md`).
2. Fix outdated instructions, links, or formatting.
3. Run the commands above.

OUTPUT:
A pull request with the improved prompt doc and passing checks.
```<|MERGE_RESOLUTION|>--- conflicted
+++ resolved
@@ -27,15 +27,13 @@
   defaults to the model’s `standoff_mode` value (often `heatset`).
 - Follow [`AGENTS.md`](../AGENTS.md) and [`README.md`](../README.md) for repository conventions.
 - Run `pre-commit run --all-files` to lint, format, and test via
-<<<<<<< HEAD
-  [`scripts/checks.sh`](../scripts/checks.sh), which installs required tooling automatically.
-=======
-  [`scripts/checks.sh`](../scripts/checks.sh).
-  If `package.json` defines them, also run:
-  - `npm run lint`
-  - `npm run format:check`
-  - `npm test -- --coverage`
->>>>>>> c491c165
+// MANUAL DECISION REQUIRED
+  [`scripts/checks.sh`](../scripts/checks.sh), which installs required tooling automatically.  ← feature branch
+//  [`scripts/checks.sh`](../scripts/checks.sh).
+//  If `package.json` defines them, also run:
+//  - `npm run lint`
+//  - `npm run format:check`
+//  - `npm test -- --coverage`  ← main
 - For documentation updates, also run:
   - `pyspelling -c .spellcheck.yaml` (requires `aspell` and `aspell-en`;
     see [`.spellcheck.yaml`](../.spellcheck.yaml))
