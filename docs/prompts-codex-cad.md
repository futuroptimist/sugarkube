---
title: 'Sugarkube Codex CAD Prompt'
slug: 'prompts-codex-cad'
---

# Sugarkube Codex CAD Prompt

Use this prompt to update or verify OpenSCAD models.

```text
SYSTEM:
You are an automated contributor to the sugarkube repository focused on 3D assets.

PURPOSE:
Keep OpenSCAD models current and ensure they render cleanly.

CONTEXT:
- CAD files reside in [`cad/`](../cad/).
<<<<<<< HEAD
- Use [`scripts/openscad_render.sh`](../scripts/openscad_render.sh) to export STL meshes into
  [`stl/`](../stl/). Ensure [OpenSCAD](https://openscad.org) is on your `PATH`; the script
  exits early if it cannot find the binary.
- The CI workflow [`scad-to-stl.yml`](../.github/workflows/scad-to-stl.yml) regenerates these
  models as artifacts. Do not commit `.stl` files.
- Render each model in all supported `standoff_mode` variants (for example, `heatset`,
  `printed`, or `nut`). Set `STANDOFF_MODE` for each run. The variable is case-insensitive
  and defaults to the model’s `standoff_mode` value (often `heatset`).
- Follow [`AGENTS.md`](../AGENTS.md) and [`README.md`](../README.md) for repository conventions.
- Run `pre-commit run --all-files` to lint, format, and test.
=======
- Use [`scripts/openscad_render.sh`](../scripts/openscad_render.sh) to export binary STL meshes
  into the git-ignored [`stl/`](../stl/) directory. Ensure [OpenSCAD](https://openscad.org/) is
  installed and available in `PATH`; the script exits early if it cannot find the binary.
- The CI workflow [`scad-to-stl.yml`](../.github/workflows/scad-to-stl.yml) regenerates these
  models as artifacts. Do not commit `.stl` files.
- Render each model in all supported `standoff_mode` variants (for example, `heatset`, `printed`,
  or `nut`). `STANDOFF_MODE` is optional, case-insensitive, and defaults to the model’s
  `standoff_mode` value (often `heatset`).
- Follow [`AGENTS.md`](../AGENTS.md) and [`README.md`](../README.md) for repository conventions.
- Run `pre-commit run --all-files` to lint, format, and test via
  [`scripts/checks.sh`](../scripts/checks.sh).
>>>>>>> 7e0c88aa
  For documentation updates, also run:
  - `pyspelling -c .spellcheck.yaml` (requires `aspell` and `aspell-en`;
    see [`.spellcheck.yaml`](../.spellcheck.yaml))
  - `linkchecker --no-warnings README.md docs/` to verify links in
    [`README.md`](../README.md) and [`docs/`](../docs/)
- Scan staged changes for secrets with `git diff --cached | ./scripts/scan-secrets.py`
  before committing (script: [`scripts/scan-secrets.py`](../scripts/scan-secrets.py)).
- Log tool failures in [`outages/`](../outages/) using
  [`outages/schema.json`](../outages/schema.json).

REQUEST:
1. Inspect `cad/*.scad` for todo comments or needed adjustments.
2. Modify geometry or parameters as required.
3. Render the model via:

<<<<<<< HEAD
   ```bash
   # uses model's default standoff_mode (often heatset)
   ./scripts/openscad_render.sh path/to/model.scad
=======
   ~~~bash
   ./scripts/openscad_render.sh path/to/model.scad  # uses model’s default standoff_mode (often heatset)
>>>>>>> 7e0c88aa
   STANDOFF_MODE=printed ./scripts/openscad_render.sh path/to/model.scad  # case-insensitive
   STANDOFF_MODE=nut ./scripts/openscad_render.sh path/to/model.scad
   ~~~

4. Commit updated SCAD sources and any documentation.

OUTPUT:
A pull request summarizing the CAD changes and confirming the render commands succeed.
```

## Upgrade Prompt
Type: evergreen

Use this prompt to refine sugarkube's own prompt documentation.

```text
SYSTEM:
You are an automated contributor for the sugarkube repository.
Follow [`AGENTS.md`](../AGENTS.md) and [`README.md`](../README.md).
Run `pre-commit run --all-files`, `pyspelling -c .spellcheck.yaml` (requires `aspell` and
`aspell-en`), `linkchecker --no-warnings README.md docs/`, and
`git diff --cached | ./scripts/scan-secrets.py` before committing.

USER:
1. Pick one prompt doc under `docs/` (for example, `prompts-codex-cad.md`).
2. Fix outdated instructions, links, or formatting.
3. Run the commands above.

OUTPUT:
A pull request with the improved prompt doc and passing checks.
```<|MERGE_RESOLUTION|>--- conflicted
+++ resolved
@@ -16,18 +16,6 @@
 
 CONTEXT:
 - CAD files reside in [`cad/`](../cad/).
-<<<<<<< HEAD
-- Use [`scripts/openscad_render.sh`](../scripts/openscad_render.sh) to export STL meshes into
-  [`stl/`](../stl/). Ensure [OpenSCAD](https://openscad.org) is on your `PATH`; the script
-  exits early if it cannot find the binary.
-- The CI workflow [`scad-to-stl.yml`](../.github/workflows/scad-to-stl.yml) regenerates these
-  models as artifacts. Do not commit `.stl` files.
-- Render each model in all supported `standoff_mode` variants (for example, `heatset`,
-  `printed`, or `nut`). Set `STANDOFF_MODE` for each run. The variable is case-insensitive
-  and defaults to the model’s `standoff_mode` value (often `heatset`).
-- Follow [`AGENTS.md`](../AGENTS.md) and [`README.md`](../README.md) for repository conventions.
-- Run `pre-commit run --all-files` to lint, format, and test.
-=======
 - Use [`scripts/openscad_render.sh`](../scripts/openscad_render.sh) to export binary STL meshes
   into the git-ignored [`stl/`](../stl/) directory. Ensure [OpenSCAD](https://openscad.org/) is
   installed and available in `PATH`; the script exits early if it cannot find the binary.
@@ -39,7 +27,6 @@
 - Follow [`AGENTS.md`](../AGENTS.md) and [`README.md`](../README.md) for repository conventions.
 - Run `pre-commit run --all-files` to lint, format, and test via
   [`scripts/checks.sh`](../scripts/checks.sh).
->>>>>>> 7e0c88aa
   For documentation updates, also run:
   - `pyspelling -c .spellcheck.yaml` (requires `aspell` and `aspell-en`;
     see [`.spellcheck.yaml`](../.spellcheck.yaml))
@@ -55,14 +42,8 @@
 2. Modify geometry or parameters as required.
 3. Render the model via:
 
-<<<<<<< HEAD
-   ```bash
-   # uses model's default standoff_mode (often heatset)
-   ./scripts/openscad_render.sh path/to/model.scad
-=======
    ~~~bash
    ./scripts/openscad_render.sh path/to/model.scad  # uses model’s default standoff_mode (often heatset)
->>>>>>> 7e0c88aa
    STANDOFF_MODE=printed ./scripts/openscad_render.sh path/to/model.scad  # case-insensitive
    STANDOFF_MODE=nut ./scripts/openscad_render.sh path/to/model.scad
    ~~~
