--- conflicted
+++ resolved
@@ -20,15 +20,9 @@
   [`stl/`](../stl/).
 - The CI workflow [`scad-to-stl.yml`](../.github/workflows/scad-to-stl.yml) regenerates these models
   as artifacts. Do not commit `.stl` files.
-<<<<<<< HEAD
 - Render each model in all supported `standoff_mode` variants (for example, `heatset`
   or `printed`). `STANDOFF_MODE` is case-insensitive and defaults to the model's
   `standoff_mode` value (typically `heatset`).
-=======
-- Render each model in both `heatset` and `printed` modes. The script uses the model's
-  `standoff_mode` value (usually `heatset`) when `STANDOFF_MODE` isn't set and treats input
-  case-insensitively.
->>>>>>> fa8f741e
 - Follow [`AGENTS.md`](../AGENTS.md) and [`README.md`](../README.md) for repository conventions.
 - Run `pre-commit run --all-files` after changes.
   For documentation updates, also run `pyspelling -c .spellcheck.yaml` (requires `aspell` and
@@ -44,13 +38,8 @@
 3. Render the model via:
 
    ```bash
-<<<<<<< HEAD
-   ./scripts/openscad_render.sh path/to/model.scad  # use model's default standoff_mode
-   STANDOFF_MODE=PRINTED ./scripts/openscad_render.sh path/to/model.scad
-=======
    ./scripts/openscad_render.sh path/to/model.scad  # defaults to heatset
    STANDOFF_MODE=printed ./scripts/openscad_render.sh path/to/model.scad  # case-insensitive
->>>>>>> fa8f741e
    ```
 
 4. Commit updated SCAD sources and any documentation.
