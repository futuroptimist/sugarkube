--- conflicted
+++ resolved
@@ -17,17 +17,10 @@
 CONTEXT:
 - CAD files reside in [`cad/`](../cad/).
 - [`scripts/openscad_render.sh`](../scripts/openscad_render.sh) wraps
-<<<<<<< HEAD
   `openscad -o stl/... --export-format binstl`. Run it from the repository root so meshes land
   in the git-ignored [`stl/`](../stl/) directory (see [`.gitignore`](../.gitignore)). Ensure
-  [OpenSCAD](https://openscad.org) is installed and available on `PATH`; the script fails fast
+  [OpenSCAD](https://openscad.org/) is installed and available on `PATH`; the script fails fast
   if the binary is missing.
-=======
-  `openscad -o stl/... --export-format binstl`. Run it from the repository root so
-  meshes land in the git-ignored [`stl/`](../stl/) directory (see [`.gitignore`](../.gitignore)).
-  Ensure [OpenSCAD](https://openscad.org/) is installed and available on `PATH`; the script
-  fails fast if the binary is missing.
->>>>>>> 89847d81
 - The CI workflow [`scad-to-stl.yml`](../.github/workflows/scad-to-stl.yml) regenerates these
   models as artifacts. Do not commit `.stl` files.
 - Render each model in all supported `standoff_mode` variants—e.g., `heatset`, `printed`,
@@ -57,17 +50,12 @@
 REQUEST:
 1. Inspect `cad/*.scad` for todo comments or needed adjustments.
 2. Modify geometry or parameters as required.
-<<<<<<< HEAD
-3. Render the model via:
-   ````bash
-   ./scripts/openscad_render.sh path/to/model.scad  # default standoff_mode (heatset)
-=======
 3. Render the model via (use `~~~` fences in this prompt to avoid breaking the outer block):
    ~~~bash
    ./scripts/openscad_render.sh path/to/model.scad  # default standoff_mode (model-defined, often heatset)
->>>>>>> 89847d81
    STANDOFF_MODE=printed ./scripts/openscad_render.sh path/to/model.scad  # case-insensitive
    STANDOFF_MODE=nut ./scripts/openscad_render.sh path/to/model.scad
+   ~~~
    ````
 
 4. Run `pre-commit run --all-files`; for docs changes also run
