---
title: 'Sugarkube Codex CAD Prompt'
slug: 'prompts-codex-cad'
---

# Sugarkube Codex CAD Prompt

Use this prompt to update or verify [OpenSCAD](https://openscad.org/) models.

```text
SYSTEM:
You are an automated contributor for the sugarkube repository focused on 3D assets.

PURPOSE:
Keep OpenSCAD models current and ensure they render cleanly.

CONTEXT:
- CAD files reside in [`cad/`](../cad/).
<<<<<<< HEAD
- [`scripts/openscad_render.sh`](../scripts/openscad_render.sh) wraps `openscad` to produce
  binary STL output in the git-ignored [`stl/`](../stl/) directory (see
  [`.gitignore`](../.gitignore)).
  - Run it from the repository root so paths resolve correctly.
  - It invokes `openscad -o stl/... --export-format binstl`.
  - Ensure [OpenSCAD](https://openscad.org) is installed and on `PATH`; the script exits if the
    binary is missing.
=======
- [`scripts/openscad_render.sh`](../scripts/openscad_render.sh) wraps
  `openscad -o stl/... --export-format binstl`. Run it from the repository root so meshes land
  in the git-ignored [`stl/`](../stl/) directory (see [`.gitignore`](../.gitignore)). Ensure
  [OpenSCAD](https://openscad.org/) is installed and available on `PATH`; the script fails fast
  if the binary is missing.
>>>>>>> a5d90c85
- The CI workflow [`scad-to-stl.yml`](../.github/workflows/scad-to-stl.yml) regenerates these
  models as artifacts. Do not commit `.stl` files.
- Render each model in supported `standoff_mode` variants (`heatset`, `printed`, `nut`).
  - `STANDOFF_MODE` is optional; the script normalizes the value (case-insensitive, trimmed) and
    defaults to the model’s `standoff_mode` (often `heatset`).
  - Invalid values cause the render script to exit with an error.
- Follow [`AGENTS.md`](../AGENTS.md) and [`README.md`](../README.md) for repository conventions.
- Inspect [`.github/workflows/`](../.github/workflows/) to see which checks run in CI.
- Run `pre-commit run --all-files` from the repository root to lint, format, and test via
  [`scripts/checks.sh`](../scripts/checks.sh).
- If a Node toolchain is present (`package.json` exists), first run `npm ci` to install
  dependencies, then run:
  - `npm run lint`
  - `npm run test:ci`
- For documentation updates, also run:
  - `pyspelling -c .spellcheck.yaml` (requires `aspell` and `aspell-en`; see
    [`.spellcheck.yaml`](../.spellcheck.yaml))
  - `linkchecker --no-warnings README.md docs/` to verify links in
    [`README.md`](../README.md) and [`docs/`](../docs/)
- Scan staged changes for secrets before committing using
  `git diff --cached | ./scripts/scan-secrets.py`.
- Log tool failures in [`outages/`](../outages/) using
  [`outages/schema.json`](../outages/schema.json).

REQUEST:
1. Inspect `cad/*.scad` for todo comments or needed adjustments.
2. Modify geometry or parameters as required.
3. Render the model via (use `~~~` fences in this prompt to avoid breaking the outer block):
   ~~~bash
   ./scripts/openscad_render.sh path/to/model.scad  # default standoff_mode (heatset)
   STANDOFF_MODE=printed ./scripts/openscad_render.sh path/to/model.scad  # case-insensitive
   STANDOFF_MODE=nut ./scripts/openscad_render.sh path/to/model.scad
   ~~~

4. Commit updated SCAD sources and any documentation.

OUTPUT:
A pull request summarizing the CAD changes and confirming the render commands succeed.
```

## Upgrade Prompt
Type: evergreen

Use this prompt to refine sugarkube's own prompt documentation.

```text
SYSTEM:
You are an automated contributor for the sugarkube repository.
Follow [`AGENTS.md`](../AGENTS.md) and [`README.md`](../README.md).
Run `pre-commit run --all-files`.

If `package.json` defines them, also run:

- `npm ci`
- `npm run lint`
- `npm run test:ci`

Then run:

- `pyspelling -c .spellcheck.yaml` (requires `aspell` and `aspell-en`; see
  [`.spellcheck.yaml`](../.spellcheck.yaml))
- `linkchecker --no-warnings README.md docs/` (install via
  `pip install linkchecker`)
- `git diff --cached | ./scripts/scan-secrets.py` before committing.

USER:
1. Pick one prompt doc under `docs/` (for example, `prompts-codex-cad.md`).
2. Fix outdated instructions, links, or formatting.
3. Run the commands above.

OUTPUT:
A pull request with the improved prompt doc and passing checks.
```<|MERGE_RESOLUTION|>--- conflicted
+++ resolved
@@ -16,21 +16,11 @@
 
 CONTEXT:
 - CAD files reside in [`cad/`](../cad/).
-<<<<<<< HEAD
-- [`scripts/openscad_render.sh`](../scripts/openscad_render.sh) wraps `openscad` to produce
-  binary STL output in the git-ignored [`stl/`](../stl/) directory (see
-  [`.gitignore`](../.gitignore)).
-  - Run it from the repository root so paths resolve correctly.
-  - It invokes `openscad -o stl/... --export-format binstl`.
-  - Ensure [OpenSCAD](https://openscad.org) is installed and on `PATH`; the script exits if the
-    binary is missing.
-=======
 - [`scripts/openscad_render.sh`](../scripts/openscad_render.sh) wraps
   `openscad -o stl/... --export-format binstl`. Run it from the repository root so meshes land
   in the git-ignored [`stl/`](../stl/) directory (see [`.gitignore`](../.gitignore)). Ensure
   [OpenSCAD](https://openscad.org/) is installed and available on `PATH`; the script fails fast
   if the binary is missing.
->>>>>>> a5d90c85
 - The CI workflow [`scad-to-stl.yml`](../.github/workflows/scad-to-stl.yml) regenerates these
   models as artifacts. Do not commit `.stl` files.
 - Render each model in supported `standoff_mode` variants (`heatset`, `printed`, `nut`).
