---
title: 'Sugarkube Codex CAD Prompt'
slug: 'prompts-codex-cad'
---

# Sugarkube Codex CAD Prompt

Use this prompt to update or verify OpenSCAD models.

```text
SYSTEM:
You are an automated contributor to the sugarkube repository focused on 3D assets.

PURPOSE:
Keep OpenSCAD models current and ensure they render cleanly.

CONTEXT:
- CAD files reside in [`cad/`](../cad/).
<<<<<<< HEAD
- Use [`scripts/openscad_render.sh`](../scripts/openscad_render.sh) to export binary STL meshes
  into the git-ignored [`stl/`](../stl/) directory. Ensure [OpenSCAD](https://openscad.org/) 2021.01
  or newer is installed and in `PATH`; the script exits early if the `openscad` binary is missing.
- The CI workflow [`scad-to-stl.yml`](../.github/workflows/scad-to-stl.yml) regenerates these
  models as artifacts. Do not commit `.stl` files.
- Render each model in all supported `standoff_mode` variants—e.g., `heatset`, `printed`, or
  `nut`. The `STANDOFF_MODE` env var is optional, case-insensitive, trims surrounding whitespace,
  and defaults to the model’s `standoff_mode` value (often `heatset`).
- Follow [`AGENTS.md`](../AGENTS.md) and [`README.md`](../README.md) for repository conventions.
- Run `pre-commit run --all-files` to lint, format, and test via
  [`scripts/checks.sh`](../scripts/checks.sh).
  When a `package.json` is present, also run `npm run lint && npm run test:ci` to match CI.
=======
- Use [`scripts/openscad_render.sh`](../scripts/openscad_render.sh) to export binary STL
  meshes into the git-ignored [`stl/`](../stl/) directory. Ensure
// MANUAL DECISION REQUIRED
  [OpenSCAD](https://openscad.org/) 2024.03 or newer is installed and available in
  `PATH`; the script exits if the binary is missing.  ← feature branch
//  [OpenSCAD 2021.01](https://github.com/openscad/openscad/releases/tag/openscad-2021.01) or newer
//  is installed and available in `PATH`; the script exits early if it cannot find the binary.  ← main
- The CI workflow [`scad-to-stl.yml`](../.github/workflows/scad-to-stl.yml) regenerates these
  models as artifacts. Do not commit `.stl` files.
- Render each model in all supported `standoff_mode` variants such as `heatset`, `printed`,
  or `nut`. The `STANDOFF_MODE` environment variable is optional, case-insensitive, trims
  surrounding whitespace, and defaults to the model’s `standoff_mode` value (often
  `heatset`).
- Follow [`AGENTS.md`](../AGENTS.md) and [`README.md`](../README.md) for repository conventions.
- Run `pre-commit run --all-files` to lint, format, and test via
// MANUAL DECISION REQUIRED
  [`scripts/checks.sh`](../scripts/checks.sh), which installs required tooling automatically.  ← feature branch
//  [`scripts/checks.sh`](../scripts/checks.sh).
//  If `package.json` defines them, also run:
//  - `npm run lint`
//  - `npm run format:check`
//  - `npm test -- --coverage`  ← main
>>>>>>> 96524aa8
- For documentation updates, also run:
  - `pyspelling -c .spellcheck.yaml` (requires `aspell` and `aspell-en`;
    see [`.spellcheck.yaml`](../.spellcheck.yaml))
  - `linkchecker --no-warnings README.md docs/` to verify links in
    [`README.md`](../README.md) and [`docs/`](../docs/)
- Scan staged changes for secrets with `git diff --cached | ./scripts/scan-secrets.py`
  before committing (script: [`scripts/scan-secrets.py`](../scripts/scan-secrets.py)).
- Log tool failures in [`outages/`](../outages/) using
  [`outages/schema.json`](../outages/schema.json).

REQUEST:
1. Inspect `cad/*.scad` for todo comments or needed adjustments.
2. Modify geometry or parameters as required.
3. Render the model via:

// MANUAL DECISION REQUIRED
    ~~~bash
    ./scripts/openscad_render.sh path/to/model.scad  # default standoff_mode (often heatset)
    STANDOFF_MODE=printed ./scripts/openscad_render.sh path/to/model.scad  # case-insensitive
    STANDOFF_MODE=nut ./scripts/openscad_render.sh path/to/model.scad
    ~~~  ← feature branch
//   ~~~bash
//   ./scripts/openscad_render.sh path/to/model.scad
//   STANDOFF_MODE=printed ./scripts/openscad_render.sh path/to/model.scad
//   STANDOFF_MODE=nut ./scripts/openscad_render.sh path/to/model.scad
//   ~~~  ← main

4. Commit updated SCAD sources and any documentation.

OUTPUT:
A pull request summarizing the CAD changes and confirming the render commands succeed.
```

## Upgrade Prompt
Type: evergreen

Use this prompt to refine sugarkube's own prompt documentation.

```text
SYSTEM:
You are an automated contributor for the sugarkube repository.
Follow [`AGENTS.md`](../AGENTS.md) and [`README.md`](../README.md).
Run `pre-commit run --all-files`, `pyspelling -c .spellcheck.yaml` (requires `aspell` and
`aspell-en`), `linkchecker --no-warnings README.md docs/`, and
`git diff --cached | ./scripts/scan-secrets.py` before committing.
If `package.json` defines them, also run:
- `npm run lint`
- `npm run format:check`
- `npm test -- --coverage`

USER:
1. Pick one prompt doc under `docs/` (for example, `prompts-codex-cad.md`).
2. Fix outdated instructions, links, or formatting.
3. Run the commands above.

OUTPUT:
A pull request with the improved prompt doc and passing checks.
```<|MERGE_RESOLUTION|>--- conflicted
+++ resolved
@@ -16,20 +16,6 @@
 
 CONTEXT:
 - CAD files reside in [`cad/`](../cad/).
-<<<<<<< HEAD
-- Use [`scripts/openscad_render.sh`](../scripts/openscad_render.sh) to export binary STL meshes
-  into the git-ignored [`stl/`](../stl/) directory. Ensure [OpenSCAD](https://openscad.org/) 2021.01
-  or newer is installed and in `PATH`; the script exits early if the `openscad` binary is missing.
-- The CI workflow [`scad-to-stl.yml`](../.github/workflows/scad-to-stl.yml) regenerates these
-  models as artifacts. Do not commit `.stl` files.
-- Render each model in all supported `standoff_mode` variants—e.g., `heatset`, `printed`, or
-  `nut`. The `STANDOFF_MODE` env var is optional, case-insensitive, trims surrounding whitespace,
-  and defaults to the model’s `standoff_mode` value (often `heatset`).
-- Follow [`AGENTS.md`](../AGENTS.md) and [`README.md`](../README.md) for repository conventions.
-- Run `pre-commit run --all-files` to lint, format, and test via
-  [`scripts/checks.sh`](../scripts/checks.sh).
-  When a `package.json` is present, also run `npm run lint && npm run test:ci` to match CI.
-=======
 - Use [`scripts/openscad_render.sh`](../scripts/openscad_render.sh) to export binary STL
   meshes into the git-ignored [`stl/`](../stl/) directory. Ensure
 // MANUAL DECISION REQUIRED
@@ -39,10 +25,9 @@
 //  is installed and available in `PATH`; the script exits early if it cannot find the binary.  ← main
 - The CI workflow [`scad-to-stl.yml`](../.github/workflows/scad-to-stl.yml) regenerates these
   models as artifacts. Do not commit `.stl` files.
-- Render each model in all supported `standoff_mode` variants such as `heatset`, `printed`,
-  or `nut`. The `STANDOFF_MODE` environment variable is optional, case-insensitive, trims
-  surrounding whitespace, and defaults to the model’s `standoff_mode` value (often
-  `heatset`).
+- Render each model in all supported `standoff_mode` variants—e.g., `heatset`, `printed`, or
+  `nut`. The `STANDOFF_MODE` environment variable is optional, case-insensitive, trims
+  surrounding whitespace, and defaults to the model’s `standoff_mode` value (often `heatset`).
 - Follow [`AGENTS.md`](../AGENTS.md) and [`README.md`](../README.md) for repository conventions.
 - Run `pre-commit run --all-files` to lint, format, and test via
 // MANUAL DECISION REQUIRED
@@ -52,7 +37,6 @@
 //  - `npm run lint`
 //  - `npm run format:check`
 //  - `npm test -- --coverage`  ← main
->>>>>>> 96524aa8
 - For documentation updates, also run:
   - `pyspelling -c .spellcheck.yaml` (requires `aspell` and `aspell-en`;
     see [`.spellcheck.yaml`](../.spellcheck.yaml))
