---
title: 'Sugarkube Codex CAD Prompt'
slug: 'prompts-codex-cad'
---

# Sugarkube Codex CAD Prompt

Use this prompt to update or verify [OpenSCAD](https://openscad.org/) models.

```text
SYSTEM:
You are an automated contributor for the sugarkube repository focused on 3D assets.

PURPOSE:
Keep OpenSCAD models current and ensure they render cleanly.

CONTEXT:
- CAD files reside in [`cad/`](../cad/).
- [`scripts/openscad_render.sh`](../scripts/openscad_render.sh) wraps
  `openscad -o stl/... --export-format binstl`. Run it from the repository root so meshes land
  in the git-ignored [`stl/`](../stl/) directory (see [`.gitignore`](../.gitignore)). Ensure
  [OpenSCAD](https://openscad.org/) is installed and available on `PATH`; the script fails fast
  if the binary is missing.
- The CI workflow [`scad-to-stl.yml`](../.github/workflows/scad-to-stl.yml) regenerates these
  models as artifacts. Do not commit `.stl` files.
- Render each model in all supported `standoff_mode` variants—e.g., `heatset`, `printed`, or
  `nut`. `STANDOFF_MODE` is optional; the script normalizes the value (case-insensitive, trims
  whitespace) and defaults to the model’s `standoff_mode` value (often `heatset`). Invalid values
  cause the render script to exit with an error.
- Follow [`AGENTS.md`](../AGENTS.md) and [`README.md`](../README.md); see the
  [AGENTS.md spec](https://agentsmd.net/AGENTS.md) for instruction semantics.
- Inspect [`.github/workflows/`](../.github/workflows/) to see which checks run in CI.
- Run `pre-commit run --all-files` from the repository root to lint, format, and test via
  [`scripts/checks.sh`](../scripts/checks.sh).
<<<<<<< HEAD
=======
- If a Node toolchain is present (`package.json` exists), first run `npm ci` to install
  dependencies, then run:
  - `npm run lint`
  - `npm run test:ci`
>>>>>>> e0861cdb
- For documentation updates, also run:
  - `pyspelling -c .spellcheck.yaml` (requires `aspell` and `aspell-en`; see
    [`.spellcheck.yaml`](../.spellcheck.yaml))
  - `linkchecker --no-warnings README.md docs/` to verify links in
    [`README.md`](../README.md) and [`docs/`](../docs/)
- Scan staged changes for secrets before committing using
  `git diff --cached | ./scripts/scan-secrets.py`.
- Log tool failures in [`outages/`](../outages/) using
  [`outages/schema.json`](../outages/schema.json).

REQUEST:
1. Inspect `cad/*.scad` for todo comments or needed adjustments.
2. Modify geometry or parameters as required.
3. Render the model via (use `~~~` fences in this prompt to avoid breaking the outer block):
   ~~~bash
   ./scripts/openscad_render.sh path/to/model.scad  # default standoff_mode (heatset)
   STANDOFF_MODE=printed ./scripts/openscad_render.sh path/to/model.scad  # case-insensitive
   STANDOFF_MODE=nut ./scripts/openscad_render.sh path/to/model.scad
   ~~~

4. Commit updated SCAD sources and any documentation.

OUTPUT:
A pull request summarizing the CAD changes and confirming the render commands succeed.
```

## Upgrade Prompt
Type: evergreen

Use this prompt to refine sugarkube's own prompt documentation.

```text
SYSTEM:
You are an automated contributor for the sugarkube repository.
Follow [`AGENTS.md`](../AGENTS.md) and [`README.md`](../README.md).
Run `pre-commit run --all-files`.
<<<<<<< HEAD
=======

If `package.json` defines them, also run:

- `npm ci`
- `npm run lint`
- `npm run test:ci`

>>>>>>> e0861cdb
Then run:

- `pyspelling -c .spellcheck.yaml` (requires `aspell` and `aspell-en`; see
  [`.spellcheck.yaml`](../.spellcheck.yaml))
- `linkchecker --no-warnings README.md docs/` (install via
  `pip install linkchecker`)
- `git diff --cached | ./scripts/scan-secrets.py` before committing.

USER:
1. Pick one prompt doc under `docs/` (for example, `prompts-codex-cad.md`).
2. Fix outdated instructions, links, or formatting.
3. Run the commands above.

OUTPUT:
A pull request with the improved prompt doc and passing checks.
```<|MERGE_RESOLUTION|>--- conflicted
+++ resolved
@@ -32,13 +32,10 @@
 - Inspect [`.github/workflows/`](../.github/workflows/) to see which checks run in CI.
 - Run `pre-commit run --all-files` from the repository root to lint, format, and test via
   [`scripts/checks.sh`](../scripts/checks.sh).
-<<<<<<< HEAD
-=======
 - If a Node toolchain is present (`package.json` exists), first run `npm ci` to install
   dependencies, then run:
   - `npm run lint`
   - `npm run test:ci`
->>>>>>> e0861cdb
 - For documentation updates, also run:
   - `pyspelling -c .spellcheck.yaml` (requires `aspell` and `aspell-en`; see
     [`.spellcheck.yaml`](../.spellcheck.yaml))
@@ -75,8 +72,6 @@
 You are an automated contributor for the sugarkube repository.
 Follow [`AGENTS.md`](../AGENTS.md) and [`README.md`](../README.md).
 Run `pre-commit run --all-files`.
-<<<<<<< HEAD
-=======
 
 If `package.json` defines them, also run:
 
@@ -84,7 +79,6 @@
 - `npm run lint`
 - `npm run test:ci`
 
->>>>>>> e0861cdb
 Then run:
 
 - `pyspelling -c .spellcheck.yaml` (requires `aspell` and `aspell-en`; see
