--- conflicted
+++ resolved
@@ -16,18 +16,11 @@
 
 CONTEXT:
 - CAD files reside in [`cad/`](../cad/).
-<<<<<<< HEAD
-- Run [`scripts/openscad_render.sh`](../scripts/openscad_render.sh) from the repository root to
-  export binary STL meshes into the git-ignored [`stl/`](../stl/) directory. Ensure
-  [OpenSCAD](https://openscad.org/) is installed and available in `PATH`; the script exits early if
-  it cannot find the binary.
-=======
 - [`scripts/openscad_render.sh`](../scripts/openscad_render.sh) wraps
   `openscad -o stl/... --export-format binstl`. Run it from the repository root so meshes land
   in the git-ignored [`stl/`](../stl/) directory (see [`.gitignore`](../.gitignore)). Ensure
   [OpenSCAD](https://openscad.org/) is installed and on `PATH`; the script exits early if the
   binary is missing.
->>>>>>> 6ff56702
 - The CI workflow [`scad-to-stl.yml`](../.github/workflows/scad-to-stl.yml) regenerates these
   models as artifacts. Do not commit `.stl` files.
 - Render each model in all supported `standoff_mode` variants—e.g., `heatset`, `printed`, or
