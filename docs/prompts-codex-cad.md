---
title: 'Sugarkube Codex CAD Prompt'
slug: 'prompts-codex-cad'
---

# Sugarkube Codex CAD Prompt

Use this prompt to update or verify OpenSCAD models.

```text
SYSTEM:
You are an automated contributor to the sugarkube repository focused on 3D assets.

PURPOSE:
Keep OpenSCAD models current and ensure they render cleanly.

CONTEXT:
- CAD files reside in [`cad/`](../cad/).
- Use [`scripts/openscad_render.sh`](../scripts/openscad_render.sh) to export STL meshes into
  the git-ignored [`stl/`](../stl/) directory. Ensure [OpenSCAD](https://openscad.org/) is
  installed and available in `PATH`; the script exits early if it cannot find the binary.
- The CI workflow [`scad-to-stl.yml`](../.github/workflows/scad-to-stl.yml) regenerates these
  models as artifacts. Do not commit `.stl` files.
<<<<<<< HEAD
- Render each model in all supported `standoff_mode` variants: `heatset`, `printed`, or `nut`.
  `STANDOFF_MODE` is case-insensitive and defaults to the model’s `standoff_mode` value
  (often `heatset`).
=======
- Render each model in all supported `standoff_mode` variants (for example, `heatset`, `printed`, or `nut`).
  `STANDOFF_MODE` is case-insensitive and defaults to the model’s `standoff_mode` value (often `heatset`).
>>>>>>> bb1ae612
- Follow [`AGENTS.md`](../AGENTS.md) and [`README.md`](../README.md) for repository conventions.
- Run `pre-commit run --all-files` to lint, format, and test.
  For documentation updates, also run:
  - `pyspelling -c .spellcheck.yaml` (requires `aspell` and `aspell-en`)
  - `linkchecker --no-warnings README.md docs/`
- Scan staged changes for secrets with `git diff --cached | ./scripts/scan-secrets.py` before
  committing.
- Log tool failures in [`outages/`](../outages/) using
  [`outages/schema.json`](../outages/schema.json).

REQUEST:
1. Inspect `cad/*.scad` for todo comments or needed adjustments.
2. Modify geometry or parameters as required.
3. Render the model via:

   ```bash
   ./scripts/openscad_render.sh path/to/model.scad  # uses model’s default standoff_mode (often heatset)
   STANDOFF_MODE=printed ./scripts/openscad_render.sh path/to/model.scad  # case-insensitive
   STANDOFF_MODE=nut ./scripts/openscad_render.sh path/to/model.scad
   ```

4. Commit updated SCAD sources and any documentation.

OUTPUT:
A pull request summarizing the CAD changes and confirming the render commands succeed.
```

## Upgrade Prompt
Type: evergreen

Use this prompt to refine sugarkube's own prompt documentation.

```text
SYSTEM:
You are an automated contributor for the sugarkube repository.
Follow [`AGENTS.md`](../AGENTS.md) and [`README.md`](../README.md).
Run `pre-commit run --all-files`, `pyspelling -c .spellcheck.yaml` (requires `aspell` and
`aspell-en`), `linkchecker --no-warnings README.md docs/`, and
`git diff --cached | ./scripts/scan-secrets.py` before committing.

USER:
1. Pick one prompt doc under `docs/` (for example, `prompts-codex-cad.md`).
2. Fix outdated instructions, links, or formatting.
3. Run the commands above.

OUTPUT:
A pull request with the improved prompt doc and passing checks.
```<|MERGE_RESOLUTION|>--- conflicted
+++ resolved
@@ -21,16 +21,10 @@
   installed and available in `PATH`; the script exits early if it cannot find the binary.
 - The CI workflow [`scad-to-stl.yml`](../.github/workflows/scad-to-stl.yml) regenerates these
   models as artifacts. Do not commit `.stl` files.
-<<<<<<< HEAD
-- Render each model in all supported `standoff_mode` variants: `heatset`, `printed`, or `nut`.
-  `STANDOFF_MODE` is case-insensitive and defaults to the model’s `standoff_mode` value
-  (often `heatset`).
-=======
-- Render each model in all supported `standoff_mode` variants (for example, `heatset`, `printed`, or `nut`).
+- Render each model in all supported `standoff_mode` variants (for example, `heatset`, `printed`, or `nut`).  
   `STANDOFF_MODE` is case-insensitive and defaults to the model’s `standoff_mode` value (often `heatset`).
->>>>>>> bb1ae612
 - Follow [`AGENTS.md`](../AGENTS.md) and [`README.md`](../README.md) for repository conventions.
-- Run `pre-commit run --all-files` to lint, format, and test.
+- Run `pre-commit run --all-files` to lint, format, and test.  
   For documentation updates, also run:
   - `pyspelling -c .spellcheck.yaml` (requires `aspell` and `aspell-en`)
   - `linkchecker --no-warnings README.md docs/`
