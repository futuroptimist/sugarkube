---
title: 'Sugarkube Codex CAD Prompt'
slug: 'prompts-codex-cad'
---

# Sugarkube Codex CAD Prompt

Use this prompt to update or verify OpenSCAD models.

```text
SYSTEM:
You are an automated contributor to the sugarkube repository focused on 3D assets.

PURPOSE:
Keep OpenSCAD models current and ensure they render cleanly.

CONTEXT:
- CAD files reside in [`cad/`](../cad/).
- Use [`scripts/openscad_render.sh`](../scripts/openscad_render.sh) to export STL meshes into
  the git-ignored [`stl/`](../stl/) directory. Ensure [OpenSCAD](https://openscad.org/) is
  installed and available in `PATH`; the script exits early if it cannot find the binary.
- The CI workflow [`scad-to-stl.yml`](../.github/workflows/scad-to-stl.yml) regenerates these
  models as artifacts. Do not commit `.stl` files.
<<<<<<< HEAD
- Render each model in all supported `standoff_mode` variants (for example, `heatset`, `printed`, or `nut`).
  `STANDOFF_MODE` is case-insensitive and defaults to the model’s `standoff_mode` value (often `heatset`).
- Follow [`AGENTS.md`](../AGENTS.md) and [`README.md`](../README.md) for repository conventions.
- Run `pre-commit run --all-files` to lint, format, and test.
  For documentation updates, also run:
=======
- Render each model in all supported `standoff_mode` variants (for example,
  `heatset`, `printed`, or `nut`). Set the `STANDOFF_MODE` environment variable
  to choose a variant; it defaults to the model's `standoff_mode` value (often
  `heatset`).
- Follow [`AGENTS.md`](../AGENTS.md) and [`README.md`](../README.md) for repository conventions.
- Run `pre-commit run --all-files` to lint, format, and test.
- For documentation updates, also run:
>>>>>>> 1780a36e
  - `pyspelling -c .spellcheck.yaml` (requires `aspell` and `aspell-en`)
  - `linkchecker --no-warnings README.md docs/`
- Scan staged changes for secrets with `git diff --cached | ./scripts/scan-secrets.py` before
  committing.
- Log tool failures in [`outages/`](../outages/) using
  [`outages/schema.json`](../outages/schema.json).

REQUEST:
1. Inspect `cad/*.scad` for todo comments or needed adjustments.
2. Modify geometry or parameters as required.
3. Render the model via:

   ```bash
   ./scripts/openscad_render.sh path/to/model.scad  # default standoff_mode
   STANDOFF_MODE=printed ./scripts/openscad_render.sh path/to/model.scad
   STANDOFF_MODE=nut ./scripts/openscad_render.sh path/to/model.scad
   ```

4. Commit updated SCAD sources and any documentation.

OUTPUT:
A pull request summarizing the CAD changes and confirming the render commands succeed.
```

## Upgrade Prompt
Type: evergreen

Use this prompt to refine sugarkube's own prompt documentation.

```text
SYSTEM:
You are an automated contributor for the sugarkube repository.
Follow [`AGENTS.md`](../AGENTS.md) and [`README.md`](../README.md).
Run `pre-commit run --all-files`, `pyspelling -c .spellcheck.yaml` (requires `aspell` and
`aspell-en`), `linkchecker --no-warnings README.md docs/`, and
`git diff --cached | ./scripts/scan-secrets.py` before committing.

USER:
1. Pick one prompt doc under `docs/` (for example, `prompts-codex-cad.md`).
2. Fix outdated instructions, links, or formatting.
3. Run the commands above.

OUTPUT:
A pull request with the improved prompt doc and passing checks.
```<|MERGE_RESOLUTION|>--- conflicted
+++ resolved
@@ -21,13 +21,6 @@
   installed and available in `PATH`; the script exits early if it cannot find the binary.
 - The CI workflow [`scad-to-stl.yml`](../.github/workflows/scad-to-stl.yml) regenerates these
   models as artifacts. Do not commit `.stl` files.
-<<<<<<< HEAD
-- Render each model in all supported `standoff_mode` variants (for example, `heatset`, `printed`, or `nut`).
-  `STANDOFF_MODE` is case-insensitive and defaults to the model’s `standoff_mode` value (often `heatset`).
-- Follow [`AGENTS.md`](../AGENTS.md) and [`README.md`](../README.md) for repository conventions.
-- Run `pre-commit run --all-files` to lint, format, and test.
-  For documentation updates, also run:
-=======
 - Render each model in all supported `standoff_mode` variants (for example,
   `heatset`, `printed`, or `nut`). Set the `STANDOFF_MODE` environment variable
   to choose a variant; it defaults to the model's `standoff_mode` value (often
@@ -35,7 +28,6 @@
 - Follow [`AGENTS.md`](../AGENTS.md) and [`README.md`](../README.md) for repository conventions.
 - Run `pre-commit run --all-files` to lint, format, and test.
 - For documentation updates, also run:
->>>>>>> 1780a36e
   - `pyspelling -c .spellcheck.yaml` (requires `aspell` and `aspell-en`)
   - `linkchecker --no-warnings README.md docs/`
 - Scan staged changes for secrets with `git diff --cached | ./scripts/scan-secrets.py` before
