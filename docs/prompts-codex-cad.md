--- conflicted
+++ resolved
@@ -21,14 +21,8 @@
   `PATH`; the script exits early if it cannot find the binary.
 - The CI workflow [`scad-to-stl.yml`](../.github/workflows/scad-to-stl.yml) regenerates these models
   as artifacts. Do not commit `.stl` files.
-<<<<<<< HEAD
-- Render each model in all supported `standoff_mode` variants (for example, `heatset`, `printed`, or `nut`). `STANDOFF_MODE` is case-insensitive and defaults to the model's
-  `standoff_mode` value (typically `heatset`).
-=======
-- Render each model in all supported `standoff_mode` variants (for example, `heatset`
-  or `printed`). Set the `STANDOFF_MODE` env var (case-insensitive) to override the
-  model's default, typically `heatset`.
->>>>>>> 026cf4de
+- Render each model in all supported `standoff_mode` variants (for example, `heatset`, `printed`, or `nut`).
+  `STANDOFF_MODE` is case-insensitive and defaults to the model's `standoff_mode` value (typically `heatset`).
 - Follow [`AGENTS.md`](../AGENTS.md) and [`README.md`](../README.md) for repository conventions.
 - Run `pre-commit run --all-files` to lint, format, and test.
   For documentation updates, also run `pyspelling -c .spellcheck.yaml` (requires `aspell` and
@@ -44,14 +38,9 @@
 3. Render the model via:
 
    ```bash
-<<<<<<< HEAD
    ./scripts/openscad_render.sh path/to/model.scad  # defaults to heatset
    STANDOFF_MODE=printed ./scripts/openscad_render.sh path/to/model.scad  # case-insensitive
    STANDOFF_MODE=nut ./scripts/openscad_render.sh path/to/model.scad
-=======
-   bash scripts/openscad_render.sh path/to/model.scad  # defaults to heatset
-   STANDOFF_MODE=printed bash scripts/openscad_render.sh path/to/model.scad  # case-insensitive
->>>>>>> 026cf4de
    ```
 
 4. Commit updated SCAD sources and any documentation.
