---
title: 'Sugarkube Codex CAD Prompt'
slug: 'prompts-codex-cad'
---

# Sugarkube Codex CAD Prompt

Use this prompt to update or verify OpenSCAD models.

```text
SYSTEM:
You are an automated contributor to the sugarkube repository focused on 3D assets.

PURPOSE:
Keep OpenSCAD models current and ensure they render cleanly.

CONTEXT:
- CAD files reside in [`cad/`](../cad/).
- Use [`scripts/openscad_render.sh`](../scripts/openscad_render.sh) to export STL meshes into
  [`stl/`](../stl/). Ensure [OpenSCAD](https://openscad.org) is installed and available in
  `PATH`; the script exits early if it cannot find the binary.
<<<<<<< HEAD
- The CI workflow [`scad-to-stl.yml`](../.github/workflows/scad-to-stl.yml) regenerates these models
  as artifacts. Do not commit `.stl` files.
- Render each model in all supported `standoff_mode` variants (for example, `heatset`, `printed`, or `nut`).
  `STANDOFF_MODE` is case-insensitive and falls back to each model's `standoff_mode` value (often
  `heatset`).
=======
- The CI workflow [`scad-to-stl.yml`](../.github/workflows/scad-to-stl.yml) regenerates these
  models as artifacts. Do not commit `.stl` files.
- Render each model in all supported standoff variants (`heatset`, `printed`, `nut`).
  Set `STANDOFF_MODE` to pick a variant (case-insensitive), or omit it to use the model’s default
  (`heatset`).
>>>>>>> 2237fe5b
- Follow [`AGENTS.md`](../AGENTS.md) and [`README.md`](../README.md) for repository conventions.
- Run `pre-commit run --all-files` to lint, format, and test.  
  For documentation updates, also run:
  - `pyspelling -c .spellcheck.yaml` (requires `aspell` and `aspell-en`)
  - `linkchecker --no-warnings README.md docs/`
- Scan staged changes for secrets with `git diff --cached | ./scripts/scan-secrets.py` before
  committing.
- Log tool failures in [`outages/`](../outages/) using
  [`outages/schema.json`](../outages/schema.json).

REQUEST:
1. Inspect `cad/*.scad` for todo comments or needed adjustments.
2. Modify geometry or parameters as required.
3. Render the model via:

   ```bash
<<<<<<< HEAD
   ./scripts/openscad_render.sh path/to/model.scad  # uses model default (often heatset)
=======
   ./scripts/openscad_render.sh path/to/model.scad  # uses model's default standoff_mode
>>>>>>> 2237fe5b
   STANDOFF_MODE=printed ./scripts/openscad_render.sh path/to/model.scad  # case-insensitive
   STANDOFF_MODE=nut ./scripts/openscad_render.sh path/to/model.scad
   ```

4. Commit updated SCAD sources and any documentation.

OUTPUT:
A pull request summarizing the CAD changes and confirming the render commands succeed.
```

## Upgrade Prompt
Type: evergreen

Use this prompt to refine sugarkube's own prompt documentation.

```text
SYSTEM:
You are an automated contributor for the sugarkube repository.
Follow [`AGENTS.md`](../AGENTS.md) and [`README.md`](../README.md).
Run `pre-commit run --all-files`, `pyspelling -c .spellcheck.yaml` (requires `aspell` and
`aspell-en`), `linkchecker --no-warnings README.md docs/`, and
`git diff --cached | ./scripts/scan-secrets.py` before committing.

USER:
1. Pick one prompt doc under `docs/` (for example, `prompts-codex-cad.md`).
2. Fix outdated instructions, links, or formatting.
3. Run the commands above.

OUTPUT:
A pull request with the improved prompt doc and passing checks.
```<|MERGE_RESOLUTION|>--- conflicted
+++ resolved
@@ -19,19 +19,10 @@
 - Use [`scripts/openscad_render.sh`](../scripts/openscad_render.sh) to export STL meshes into
   [`stl/`](../stl/). Ensure [OpenSCAD](https://openscad.org) is installed and available in
   `PATH`; the script exits early if it cannot find the binary.
-<<<<<<< HEAD
 - The CI workflow [`scad-to-stl.yml`](../.github/workflows/scad-to-stl.yml) regenerates these models
   as artifacts. Do not commit `.stl` files.
-- Render each model in all supported `standoff_mode` variants (for example, `heatset`, `printed`, or `nut`).
-  `STANDOFF_MODE` is case-insensitive and falls back to each model's `standoff_mode` value (often
-  `heatset`).
-=======
-- The CI workflow [`scad-to-stl.yml`](../.github/workflows/scad-to-stl.yml) regenerates these
-  models as artifacts. Do not commit `.stl` files.
-- Render each model in all supported standoff variants (`heatset`, `printed`, `nut`).
-  Set `STANDOFF_MODE` to pick a variant (case-insensitive), or omit it to use the model’s default
-  (`heatset`).
->>>>>>> 2237fe5b
+- Render each model in all supported `standoff_mode` variants (for example, `heatset`, `printed`, or `nut`).  
+  `STANDOFF_MODE` is case-insensitive and falls back to each model’s `standoff_mode` value (often `heatset`).
 - Follow [`AGENTS.md`](../AGENTS.md) and [`README.md`](../README.md) for repository conventions.
 - Run `pre-commit run --all-files` to lint, format, and test.  
   For documentation updates, also run:
@@ -48,11 +39,7 @@
 3. Render the model via:
 
    ```bash
-<<<<<<< HEAD
-   ./scripts/openscad_render.sh path/to/model.scad  # uses model default (often heatset)
-=======
-   ./scripts/openscad_render.sh path/to/model.scad  # uses model's default standoff_mode
->>>>>>> 2237fe5b
+   ./scripts/openscad_render.sh path/to/model.scad  # uses model’s default standoff_mode (often heatset)
    STANDOFF_MODE=printed ./scripts/openscad_render.sh path/to/model.scad  # case-insensitive
    STANDOFF_MODE=nut ./scripts/openscad_render.sh path/to/model.scad
    ```
