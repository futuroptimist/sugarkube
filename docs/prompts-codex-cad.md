--- conflicted
+++ resolved
@@ -17,26 +17,14 @@
 CONTEXT:
 - CAD files reside in [`cad/`](../cad/).
 - Use [`scripts/openscad_render.sh`](../scripts/openscad_render.sh) to export STL meshes into
-<<<<<<< HEAD
-  [`stl/`](../stl/). Ensure [OpenSCAD](https://openscad.org/) is installed and available in
-  `PATH`; the script exits early if it cannot find the binary.
-- The CI workflow [`scad-to-stl.yml`](../.github/workflows/scad-to-stl.yml) regenerates these
-  models as artifacts. Do not commit `.stl` files.
-- Render each model in all supported `standoff_mode` variants (for example,
-  `heatset`, `printed`, or `nut`). `STANDOFF_MODE` is case-insensitive and defaults to the
-  model’s `standoff_mode` value (often `heatset`).
-- Follow [`AGENTS.md`](../AGENTS.md) and [`README.md`](../README.md) for repository conventions.
-- Run `pre-commit run --all-files` to lint, format, and test via `scripts/checks.sh`.
-=======
   the git-ignored [`stl/`](../stl/) directory. Ensure [OpenSCAD](https://openscad.org/) is
   installed and available in `PATH`; the script exits early if it cannot find the binary.
 - The CI workflow [`scad-to-stl.yml`](../.github/workflows/scad-to-stl.yml) regenerates these
   models as artifacts. Do not commit `.stl` files.
-- Render each model in all supported `standoff_mode` variants (for example, `heatset`, `printed`, or `nut`).
+- Render each model in all supported `standoff_mode` variants (for example, `heatset`, `printed`, or `nut`).  
   `STANDOFF_MODE` is case-insensitive and defaults to the model’s `standoff_mode` value (often `heatset`).
 - Follow [`AGENTS.md`](../AGENTS.md) and [`README.md`](../README.md) for repository conventions.
-- Run `pre-commit run --all-files` to lint, format, and test.
->>>>>>> d2070240
+- Run `pre-commit run --all-files` to lint, format, and test.  
   For documentation updates, also run:
   - `pyspelling -c .spellcheck.yaml` (requires `aspell` and `aspell-en`)
   - `linkchecker --no-warnings README.md docs/`
@@ -51,15 +39,9 @@
 3. Render the model via:
 
    ```bash
-<<<<<<< HEAD
    # uses the model's default standoff_mode (often heatset)
    ./scripts/openscad_render.sh path/to/model.scad
    STANDOFF_MODE=printed ./scripts/openscad_render.sh path/to/model.scad  # case-insensitive
-=======
-   ./scripts/openscad_render.sh path/to/model.scad  # default standoff_mode
-   STANDOFF_MODE=printed ./scripts/openscad_render.sh path/to/model.scad
->>>>>>> d2070240
-   STANDOFF_MODE=nut ./scripts/openscad_render.sh path/to/model.scad
    ```
 
 4. Commit updated SCAD sources and any documentation.
