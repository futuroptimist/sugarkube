--- conflicted
+++ resolved
@@ -5,11 +5,7 @@
 
 # Sugarkube Codex CAD Prompt
 
-<<<<<<< HEAD
-Use this prompt to update or verify [OpenSCAD](https://www.openscad.org/) models.
-=======
 Use this prompt to update or verify [OpenSCAD](https://openscad.org) models.
->>>>>>> 0cd84aad
 
 ```text
 SYSTEM:
