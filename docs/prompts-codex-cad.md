---
title: 'Sugarkube Codex CAD Prompt'
slug: 'prompts-codex-cad'
---

# Sugarkube Codex CAD Prompt

Use this prompt to update or verify OpenSCAD models.

```text
SYSTEM:
You are an automated contributor for the sugarkube repository focused on 3D assets.

PURPOSE:
Keep OpenSCAD models current and ensure they render cleanly.

CONTEXT:
- CAD files reside in [`cad/`](../cad/).
- Use [`scripts/openscad_render.sh`](../scripts/openscad_render.sh) to export binary STL meshes
  into the git-ignored [`stl/`](../stl/) directory. Ensure
  [OpenSCAD](https://openscad.org/) is installed and available in `PATH`; the script exits early
  if it cannot find the binary.
- The CI workflow [`scad-to-stl.yml`](../.github/workflows/scad-to-stl.yml) regenerates these
  models as artifacts. Do not commit `.stl` files.
- Render each model in all supported `standoff_mode` variants—e.g., `heatset`, `printed`, or
  `nut`. The `STANDOFF_MODE` environment variable is optional, case-insensitive, trims
  surrounding whitespace, and defaults to the model’s `standoff_mode` value (often `heatset`).
- Follow [`AGENTS.md`](../AGENTS.md) and [`README.md`](../README.md) for repository conventions.
- Run `pre-commit run --all-files` to lint, format, and test via
  [`scripts/checks.sh`](../scripts/checks.sh).
- For documentation updates, also run:
  - `pyspelling -c .spellcheck.yaml` (requires `aspell` and
    `aspell-en`; see [`.spellcheck.yaml`](../.spellcheck.yaml))
  - `linkchecker --no-warnings README.md docs/` to verify links in
    [`README.md`](../README.md) and [`docs/`](../docs/)
- Scan staged changes for secrets with `git diff --cached | ./scripts/scan-secrets.py`
  before committing (script: [`scripts/scan-secrets.py`](../scripts/scan-secrets.py)).
- Log tool failures in [`outages/`](../outages/) using
  [`outages/schema.json`](../outages/schema.json).

REQUEST:
1. Inspect `cad/*.scad` for todo comments or needed adjustments.
2. Modify geometry or parameters as required.
3. Render the model via:

<<<<<<< HEAD
    ~~~bash
    ./scripts/openscad_render.sh path/to/model.scad  # uses default standoff_mode (heatset)
    STANDOFF_MODE=printed ./scripts/openscad_render.sh path/to/model.scad  # case-insensitive
    STANDOFF_MODE=nut ./scripts/openscad_render.sh path/to/model.scad
    ~~~
=======
   ~~~bash
   ./scripts/openscad_render.sh path/to/model.scad  # uses default standoff_mode (heatset)
   STANDOFF_MODE=printed ./scripts/openscad_render.sh path/to/model.scad  # case-insensitive
   STANDOFF_MODE=nut ./scripts/openscad_render.sh path/to/model.scad
   ~~~
>>>>>>> 38634fa7

4. Commit updated SCAD sources and any documentation.

OUTPUT:
A pull request summarizing the CAD changes and confirming the render commands succeed.
```

## Upgrade Prompt
Type: evergreen

Use this prompt to refine sugarkube's own prompt documentation.

```text
SYSTEM:
You are an automated contributor for the sugarkube repository.
Follow [`AGENTS.md`](../AGENTS.md) and [`README.md`](../README.md).
Run `pre-commit run --all-files`.
If `package.json` defines them, also run:
- `npm run lint`
- `npm run test:ci`
Then run:
- `pyspelling -c .spellcheck.yaml` (requires `aspell` and `aspell-en`; see
  [`.spellcheck.yaml`](../.spellcheck.yaml))
- `linkchecker --no-warnings README.md docs/`
- `git diff --cached | ./scripts/scan-secrets.py` before committing.

USER:
1. Pick one prompt doc under `docs/` (for example, `prompts-codex-cad.md`).
2. Fix outdated instructions, links, or formatting.
3. Run the commands above.

OUTPUT:
A pull request with the improved prompt doc and passing checks.
```<|MERGE_RESOLUTION|>--- conflicted
+++ resolved
@@ -43,19 +43,11 @@
 2. Modify geometry or parameters as required.
 3. Render the model via:
 
-<<<<<<< HEAD
-    ~~~bash
-    ./scripts/openscad_render.sh path/to/model.scad  # uses default standoff_mode (heatset)
-    STANDOFF_MODE=printed ./scripts/openscad_render.sh path/to/model.scad  # case-insensitive
-    STANDOFF_MODE=nut ./scripts/openscad_render.sh path/to/model.scad
-    ~~~
-=======
-   ~~~bash
-   ./scripts/openscad_render.sh path/to/model.scad  # uses default standoff_mode (heatset)
-   STANDOFF_MODE=printed ./scripts/openscad_render.sh path/to/model.scad  # case-insensitive
-   STANDOFF_MODE=nut ./scripts/openscad_render.sh path/to/model.scad
-   ~~~
->>>>>>> 38634fa7
+~~~bash
+./scripts/openscad_render.sh path/to/model.scad  # uses default standoff_mode (heatset)
+STANDOFF_MODE=printed ./scripts/openscad_render.sh path/to/model.scad  # case-insensitive
+STANDOFF_MODE=nut ./scripts/openscad_render.sh path/to/model.scad
+~~~
 
 4. Commit updated SCAD sources and any documentation.
 
