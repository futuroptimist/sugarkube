---
title: 'Sugarkube Codex CAD Prompt'
slug: 'prompts-codex-cad'
---

# Sugarkube Codex CAD Prompt

Use this prompt to update or verify OpenSCAD models.

```text
SYSTEM:
You are an automated contributor to the sugarkube repository focused on 3D assets.

PURPOSE:
Keep OpenSCAD models current and ensure they render cleanly.

CONTEXT:
- CAD files reside in [`cad/`](../cad/).
- Use [`scripts/openscad_render.sh`](../scripts/openscad_render.sh) to export binary STL meshes
  into the git-ignored [`stl/`](../stl/) directory. Ensure [OpenSCAD](https://openscad.org/) is
  installed and available in `PATH`; the script exits early if it cannot find the binary.
- The CI workflow [`scad-to-stl.yml`](../.github/workflows/scad-to-stl.yml) regenerates these
  models as artifacts. Do not commit `.stl` files.
<<<<<<< HEAD
- Render each model for every supported `standoff_mode` variant (for example, `heatset`,
  `printed`, or `nut`).
  The `STANDOFF_MODE` env var is case-insensitive and defaults to the model’s
  `standoff_mode` value (often `heatset`).
- Follow [`AGENTS.md`](../AGENTS.md) and [`README.md`](../README.md) for repository conventions.
- Run `pre-commit run --all-files` to lint, format, and test.
  For documentation updates, also run:
  - `pyspelling -c .spellcheck.yaml` (requires `aspell` and `aspell-en`)
  - `linkchecker --no-warnings README.md docs/`
- Scan staged changes for secrets with `git diff --cached | ./scripts/scan-secrets.py` before
  committing.
=======
- Render each model in all supported `standoff_mode` variants (for example, `heatset`, `printed`,
  or `nut`). `STANDOFF_MODE` is optional, case-insensitive, trims surrounding whitespace, and
  defaults to the model’s `standoff_mode` value (often `heatset`).
- Follow [`AGENTS.md`](../AGENTS.md) and [`README.md`](../README.md) for repository conventions.
- Run `pre-commit run --all-files` to lint, format, and test via
  [`scripts/checks.sh`](../scripts/checks.sh).
  If `package.json` defines them, also run:
  - `npm run lint`
  - `npm run test:ci`
- For documentation updates, also run:
  - `pyspelling -c .spellcheck.yaml` (requires `aspell` and `aspell-en`;
    see [`.spellcheck.yaml`](../.spellcheck.yaml))
  - `linkchecker --no-warnings README.md docs/` to verify links in
    [`README.md`](../README.md) and [`docs/`](../docs/)
- Scan staged changes for secrets with `git diff --cached | ./scripts/scan-secrets.py`
  before committing (script: [`scripts/scan-secrets.py`](../scripts/scan-secrets.py)).
>>>>>>> 0290250b
- Log tool failures in [`outages/`](../outages/) using
  [`outages/schema.json`](../outages/schema.json).

REQUEST:
1. Inspect `cad/*.scad` for todo comments or needed adjustments.
2. Modify geometry or parameters as required.
3. Render the model via:

<<<<<<< HEAD
   ```bash
   ./scripts/openscad_render.sh path/to/model.scad  # uses model’s default standoff_mode
=======
   ~~~bash
   ./scripts/openscad_render.sh path/to/model.scad  # uses model’s default standoff_mode (often heatset)
>>>>>>> 0290250b
   STANDOFF_MODE=printed ./scripts/openscad_render.sh path/to/model.scad  # case-insensitive
   STANDOFF_MODE=nut ./scripts/openscad_render.sh path/to/model.scad
   ~~~

4. Commit updated SCAD sources and any documentation.

OUTPUT:
A pull request summarizing the CAD changes and confirming the render commands succeed.
```

## Upgrade Prompt
Type: evergreen

Use this prompt to refine sugarkube's own prompt documentation.

```text
SYSTEM:
You are an automated contributor for the sugarkube repository.
Follow [`AGENTS.md`](../AGENTS.md) and [`README.md`](../README.md).
Run `pre-commit run --all-files`, `pyspelling -c .spellcheck.yaml` (requires `aspell` and
`aspell-en`), `linkchecker --no-warnings README.md docs/`, and
`git diff --cached | ./scripts/scan-secrets.py` before committing.

USER:
1. Pick one prompt doc under `docs/` (for example, `prompts-codex-cad.md`).
2. Fix outdated instructions, links, or formatting.
3. Run the commands above.

OUTPUT:
A pull request with the improved prompt doc and passing checks.
```<|MERGE_RESOLUTION|>--- conflicted
+++ resolved
@@ -21,19 +21,6 @@
   installed and available in `PATH`; the script exits early if it cannot find the binary.
 - The CI workflow [`scad-to-stl.yml`](../.github/workflows/scad-to-stl.yml) regenerates these
   models as artifacts. Do not commit `.stl` files.
-<<<<<<< HEAD
-- Render each model for every supported `standoff_mode` variant (for example, `heatset`,
-  `printed`, or `nut`).
-  The `STANDOFF_MODE` env var is case-insensitive and defaults to the model’s
-  `standoff_mode` value (often `heatset`).
-- Follow [`AGENTS.md`](../AGENTS.md) and [`README.md`](../README.md) for repository conventions.
-- Run `pre-commit run --all-files` to lint, format, and test.
-  For documentation updates, also run:
-  - `pyspelling -c .spellcheck.yaml` (requires `aspell` and `aspell-en`)
-  - `linkchecker --no-warnings README.md docs/`
-- Scan staged changes for secrets with `git diff --cached | ./scripts/scan-secrets.py` before
-  committing.
-=======
 - Render each model in all supported `standoff_mode` variants (for example, `heatset`, `printed`,
   or `nut`). `STANDOFF_MODE` is optional, case-insensitive, trims surrounding whitespace, and
   defaults to the model’s `standoff_mode` value (often `heatset`).
@@ -50,7 +37,6 @@
     [`README.md`](../README.md) and [`docs/`](../docs/)
 - Scan staged changes for secrets with `git diff --cached | ./scripts/scan-secrets.py`
   before committing (script: [`scripts/scan-secrets.py`](../scripts/scan-secrets.py)).
->>>>>>> 0290250b
 - Log tool failures in [`outages/`](../outages/) using
   [`outages/schema.json`](../outages/schema.json).
 
@@ -59,13 +45,8 @@
 2. Modify geometry or parameters as required.
 3. Render the model via:
 
-<<<<<<< HEAD
-   ```bash
-   ./scripts/openscad_render.sh path/to/model.scad  # uses model’s default standoff_mode
-=======
    ~~~bash
    ./scripts/openscad_render.sh path/to/model.scad  # uses model’s default standoff_mode (often heatset)
->>>>>>> 0290250b
    STANDOFF_MODE=printed ./scripts/openscad_render.sh path/to/model.scad  # case-insensitive
    STANDOFF_MODE=nut ./scripts/openscad_render.sh path/to/model.scad
    ~~~
