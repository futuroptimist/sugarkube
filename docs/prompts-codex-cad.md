---
title: 'Sugarkube Codex CAD Prompt'
slug: 'prompts-codex-cad'
---

# Sugarkube Codex CAD Prompt

Use this prompt to update or verify OpenSCAD models.

```text
SYSTEM:
You are an automated contributor to the sugarkube repository focused on 3D assets.

PURPOSE:
Keep OpenSCAD models current and ensure they render cleanly.

CONTEXT:
- CAD files reside in [`cad/`](../cad/).
- Use [`scripts/openscad_render.sh`](../scripts/openscad_render.sh) to export STL meshes into
  [`stl/`](../stl/). Ensure [OpenSCAD](https://openscad.org) is installed and available in
  `PATH`; the script exits early if it cannot find the binary.
<<<<<<< HEAD
- The CI workflow [`scad-to-stl.yml`](../.github/workflows/scad-to-stl.yml) regenerates these models
  as artifacts. Do not commit `.stl` files.
- Render each model in all supported standoff modes—set `STANDOFF_MODE` to `heatset`,
  `printed`, or `nut`. The variable is case-insensitive and defaults to the model's
  `standoff_mode` value (usually `heatset`).
- Follow [`AGENTS.md`](../AGENTS.md) and [`README.md`](../README.md) for repository conventions.
- Run `pre-commit run --all-files` to lint, format, and test. For documentation updates, also run
  `pyspelling -c .spellcheck.yaml` (requires `aspell` and `aspell-en`) and
  `linkchecker --no-warnings README.md docs/`.
- Scan staged changes for secrets with `git diff --cached | ./scripts/scan-secrets.py`
  before committing.
=======
- The CI workflow [`scad-to-stl.yml`](../.github/workflows/scad-to-stl.yml) regenerates these
  models as artifacts. Do not commit `.stl` files.
- Render each model in all supported standoff variants (`heatset`, `printed`, `nut`).
  Set `STANDOFF_MODE` to pick a variant (case-insensitive), or omit it to use the model’s default
  (`heatset`).
- Follow [`AGENTS.md`](../AGENTS.md) and [`README.md`](../README.md) for repository conventions.
- Run `pre-commit run --all-files` to lint, format, and test.  
  For documentation updates, also run:
  - `pyspelling -c .spellcheck.yaml` (requires `aspell` and `aspell-en`)
  - `linkchecker --no-warnings README.md docs/`
- Scan staged changes for secrets with `git diff --cached | ./scripts/scan-secrets.py` before
  committing.
>>>>>>> 2237fe5b
- Log tool failures in [`outages/`](../outages/) using
  [`outages/schema.json`](../outages/schema.json).

REQUEST:
1. Inspect `cad/*.scad` for todo comments or needed adjustments.
2. Modify geometry or parameters as required.
3. Render the model via:

   ```bash
   ./scripts/openscad_render.sh path/to/model.scad  # uses model's default standoff_mode
   STANDOFF_MODE=printed ./scripts/openscad_render.sh path/to/model.scad  # case-insensitive
   STANDOFF_MODE=nut ./scripts/openscad_render.sh path/to/model.scad
   ```

4. Commit updated SCAD sources and any documentation.

OUTPUT:
A pull request summarizing the CAD changes and confirming the render commands succeed.
```

## Upgrade Prompt
Type: evergreen

Use this prompt to refine sugarkube's own prompt documentation.

```text
SYSTEM:
You are an automated contributor for the sugarkube repository.
Follow [`AGENTS.md`](../AGENTS.md) and [`README.md`](../README.md).
Run `pre-commit run --all-files`, `pyspelling -c .spellcheck.yaml` (requires `aspell` and
`aspell-en`), `linkchecker --no-warnings README.md docs/`, and
`git diff --cached | ./scripts/scan-secrets.py` before committing.

USER:
1. Pick one prompt doc under `docs/` (for example, `prompts-codex-cad.md`).
2. Fix outdated instructions, links, or formatting.
3. Run the commands above.

OUTPUT:
A pull request with the improved prompt doc and passing checks.
```<|MERGE_RESOLUTION|>--- conflicted
+++ resolved
@@ -19,24 +19,10 @@
 - Use [`scripts/openscad_render.sh`](../scripts/openscad_render.sh) to export STL meshes into
   [`stl/`](../stl/). Ensure [OpenSCAD](https://openscad.org) is installed and available in
   `PATH`; the script exits early if it cannot find the binary.
-<<<<<<< HEAD
-- The CI workflow [`scad-to-stl.yml`](../.github/workflows/scad-to-stl.yml) regenerates these models
-  as artifacts. Do not commit `.stl` files.
-- Render each model in all supported standoff modes—set `STANDOFF_MODE` to `heatset`,
-  `printed`, or `nut`. The variable is case-insensitive and defaults to the model's
-  `standoff_mode` value (usually `heatset`).
-- Follow [`AGENTS.md`](../AGENTS.md) and [`README.md`](../README.md) for repository conventions.
-- Run `pre-commit run --all-files` to lint, format, and test. For documentation updates, also run
-  `pyspelling -c .spellcheck.yaml` (requires `aspell` and `aspell-en`) and
-  `linkchecker --no-warnings README.md docs/`.
-- Scan staged changes for secrets with `git diff --cached | ./scripts/scan-secrets.py`
-  before committing.
-=======
 - The CI workflow [`scad-to-stl.yml`](../.github/workflows/scad-to-stl.yml) regenerates these
   models as artifacts. Do not commit `.stl` files.
-- Render each model in all supported standoff variants (`heatset`, `printed`, `nut`).
-  Set `STANDOFF_MODE` to pick a variant (case-insensitive), or omit it to use the model’s default
-  (`heatset`).
+- Render each model in all supported `standoff_mode` variants (for example, `heatset`, `printed`, or `nut`).  
+  `STANDOFF_MODE` is case-insensitive and defaults to the model’s `standoff_mode` value (usually `heatset`).
 - Follow [`AGENTS.md`](../AGENTS.md) and [`README.md`](../README.md) for repository conventions.
 - Run `pre-commit run --all-files` to lint, format, and test.  
   For documentation updates, also run:
@@ -44,7 +30,6 @@
   - `linkchecker --no-warnings README.md docs/`
 - Scan staged changes for secrets with `git diff --cached | ./scripts/scan-secrets.py` before
   committing.
->>>>>>> 2237fe5b
 - Log tool failures in [`outages/`](../outages/) using
   [`outages/schema.json`](../outages/schema.json).
 
