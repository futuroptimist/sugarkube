--- conflicted
+++ resolved
@@ -16,20 +16,13 @@
 
 CONTEXT:
 - CAD files reside in [`cad/`](../cad/).
-<<<<<<< HEAD
-- Use [`scripts/openscad_render.sh`](../scripts/openscad_render.sh) to export binary STL meshes
-  into the git-ignored [`stl/`](../stl/) directory.
-  Ensure [OpenSCAD](https://openscad.org/) 2021.01 or newer is on `PATH`; the script exits early
-  if the binary is missing.
-=======
 - Use [`scripts/openscad_render.sh`](../scripts/openscad_render.sh) to export binary STL
   meshes into the git-ignored [`stl/`](../stl/) directory. Ensure
 // MANUAL DECISION REQUIRED
   [OpenSCAD](https://openscad.org/) 2024.03 or newer is installed and available in
   `PATH`; the script exits if the binary is missing.  ← feature branch
-//  [OpenSCAD 2021.01](https://github.com/openscad/openscad/releases/tag/openscad-2021.01) or newer
-//  is installed and available in `PATH`; the script exits early if it cannot find the binary.  ← main
->>>>>>> 96524aa8
+//  [OpenSCAD](https://openscad.org/) 2021.01 or newer is on `PATH`; the script exits early
+//  if the binary is missing.  ← main
 - The CI workflow [`scad-to-stl.yml`](../.github/workflows/scad-to-stl.yml) regenerates these
   models as artifacts. Do not commit `.stl` files.
 - Render each model in all supported `standoff_mode` variants such as `heatset`, `printed`,
@@ -38,9 +31,6 @@
   `heatset`).
 - Follow [`AGENTS.md`](../AGENTS.md) and [`README.md`](../README.md) for repository conventions.
 - Run `pre-commit run --all-files` to lint, format, and test via
-<<<<<<< HEAD
-  [`scripts/checks.sh`](../scripts/checks.sh).
-=======
 // MANUAL DECISION REQUIRED
   [`scripts/checks.sh`](../scripts/checks.sh), which installs required tooling automatically.  ← feature branch
 //  [`scripts/checks.sh`](../scripts/checks.sh).
@@ -48,7 +38,6 @@
 //  - `npm run lint`
 //  - `npm run format:check`
 //  - `npm test -- --coverage`  ← main
->>>>>>> 96524aa8
 - For documentation updates, also run:
   - `pyspelling -c .spellcheck.yaml` (requires `aspell` and `aspell-en`;
     see [`.spellcheck.yaml`](../.spellcheck.yaml))
@@ -64,25 +53,17 @@
 2. Modify geometry or parameters as required.
 3. Render the model via:
 
-<<<<<<< HEAD
+// MANUAL DECISION REQUIRED
    ~~~bash
    ./scripts/openscad_render.sh path/to/model.scad  # default standoff_mode (often heatset)
    STANDOFF_MODE=printed ./scripts/openscad_render.sh path/to/model.scad  # case-insensitive
    STANDOFF_MODE=nut ./scripts/openscad_render.sh path/to/model.scad
-   ~~~
-=======
-// MANUAL DECISION REQUIRED
-    ~~~bash
-    ./scripts/openscad_render.sh path/to/model.scad  # default standoff_mode (often heatset)
-    STANDOFF_MODE=printed ./scripts/openscad_render.sh path/to/model.scad  # case-insensitive
-    STANDOFF_MODE=nut ./scripts/openscad_render.sh path/to/model.scad
-    ~~~  ← feature branch
+   ~~~  ← feature branch
 //   ~~~bash
 //   ./scripts/openscad_render.sh path/to/model.scad
 //   STANDOFF_MODE=printed ./scripts/openscad_render.sh path/to/model.scad
 //   STANDOFF_MODE=nut ./scripts/openscad_render.sh path/to/model.scad
 //   ~~~  ← main
->>>>>>> 96524aa8
 
 4. Commit updated SCAD sources and any documentation.
 
