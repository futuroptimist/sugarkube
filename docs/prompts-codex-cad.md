---
title: 'Sugarkube Codex CAD Prompt'
slug: 'prompts-codex-cad'
---

# Sugarkube Codex CAD Prompt

Use this prompt to update or verify [OpenSCAD](https://openscad.org/) models.

```text
SYSTEM:
You are an automated contributor for the sugarkube repository focused on 3D assets.

PURPOSE:
Keep OpenSCAD models current and ensure they render cleanly.

CONTEXT:
- CAD files reside in [`cad/`](../cad/).
- [`scripts/openscad_render.sh`](../scripts/openscad_render.sh) wraps
  `openscad -o stl/... --export-format binstl`.
  Run it from the repository root so meshes land in the git-ignored
  [`stl/`](../stl/) directory (see [`.gitignore`](../.gitignore)). Ensure
  [OpenSCAD](https://openscad.org/) is installed and available on `PATH`;
  the script fails fast if the binary is missing.
- The CI workflow [`scad-to-stl.yml`](../.github/workflows/scad-to-stl.yml) regenerates these
  models as artifacts. Do not commit `.stl` files.
- Render each model in all supported `standoff_mode` variants—e.g., `heatset`, `printed`,
  or `nut`. `STANDOFF_MODE` is optional; the script normalizes the value
  (case-insensitive, trims whitespace) and defaults to the model’s `standoff_mode`
  value (often `heatset`). Invalid values cause the render script to exit with an error.
- Follow [`AGENTS.md`](../AGENTS.md) and [`README.md`](../README.md); see the
  [AGENTS.md spec](https://agentsmd.net/AGENTS.md) for instruction semantics.
- Inspect [`.github/workflows/`](../.github/workflows/) to see which checks run in CI.
- Run `pre-commit run --all-files` from the repository root to lint, format, and test via
  [`scripts/checks.sh`](../scripts/checks.sh).
- If `package.json` defines them, run:
  - `npm ci`
  - `npm run lint`
  - `npm run test:ci`
- For documentation updates, also run:
  - `pyspelling -c .spellcheck.yaml` (requires `aspell` and `aspell-en`; see
    [`.spellcheck.yaml`](../.spellcheck.yaml))
  - `linkchecker --no-warnings README.md docs/` to verify links in
    [`README.md`](../README.md) and [`docs/`](../docs/)
- Scan staged changes for secrets before committing using
  `git diff --cached | ./scripts/scan-secrets.py`.
- Log tool failures in [`outages/`](../outages/) using
  [`outages/schema.json`](../outages/schema.json).

REQUEST:
1. Inspect `cad/*.scad` for todo comments or needed adjustments.
2. Modify geometry or parameters as required.
3. Render the model via (use `~~~` fences in this prompt to avoid breaking the outer block):
   ~~~bash
   ./scripts/openscad_render.sh path/to/model.scad  # default standoff_mode (model-defined, often heatset)
   STANDOFF_MODE=printed ./scripts/openscad_render.sh path/to/model.scad  # case-insensitive
   STANDOFF_MODE=nut ./scripts/openscad_render.sh path/to/model.scad
   ~~~

4. Run `pre-commit run --all-files`; for docs changes also run
   `pyspelling -c .spellcheck.yaml` and `linkchecker --no-warnings README.md docs/`.
5. Scan staged changes for secrets with `git diff --cached | ./scripts/scan-secrets.py`
   before committing updated SCAD sources and any documentation.

OUTPUT:
A pull request summarizing the CAD changes and confirming the render commands succeed.
```

## Upgrade Prompt
Type: evergreen

Use this prompt to refine sugarkube's own prompt documentation.

```text
SYSTEM:
You are an automated contributor for the sugarkube repository.
Follow [`AGENTS.md`](../AGENTS.md) and [`README.md`](../README.md).
Run `pre-commit run --all-files`.

If `package.json` defines them, also run:

- `npm ci`
- `npm run lint`
- `npm run test:ci`

 Then run:

<<<<<<< HEAD
- `pyspelling -c .spellcheck.yaml` (requires `aspell` and `aspell-en`; see
  [`.spellcheck.yaml`](../.spellcheck.yaml))
- `linkchecker --no-warnings README.md docs/` to verify links in
  [`README.md`](../README.md) and [`docs/`](../docs/)
- `git diff --cached | ./scripts/scan-secrets.py` before committing.
=======
 - `pyspelling -c .spellcheck.yaml` (requires `aspell` and `aspell-en`; see
    [`.spellcheck.yaml`](../.spellcheck.yaml))
 - `linkchecker --no-warnings README.md docs/` (installed by
    [`scripts/checks.sh`](../scripts/checks.sh))
 - `git diff --cached | ./scripts/scan-secrets.py` before committing.
>>>>>>> 9fa9b201

USER:
1. Pick one prompt doc under `docs/` (for example, `prompts-codex-cad.md`).
2. Fix outdated instructions, links, or formatting.
3. Run the commands above.

OUTPUT:
A pull request with the improved prompt doc and passing checks.
```<|MERGE_RESOLUTION|>--- conflicted
+++ resolved
@@ -85,19 +85,11 @@
 
  Then run:
 
-<<<<<<< HEAD
 - `pyspelling -c .spellcheck.yaml` (requires `aspell` and `aspell-en`; see
   [`.spellcheck.yaml`](../.spellcheck.yaml))
-- `linkchecker --no-warnings README.md docs/` to verify links in
-  [`README.md`](../README.md) and [`docs/`](../docs/)
+- `linkchecker --no-warnings README.md docs/` (installed by
+  [`scripts/checks.sh`](../scripts/checks.sh))
 - `git diff --cached | ./scripts/scan-secrets.py` before committing.
-=======
- - `pyspelling -c .spellcheck.yaml` (requires `aspell` and `aspell-en`; see
-    [`.spellcheck.yaml`](../.spellcheck.yaml))
- - `linkchecker --no-warnings README.md docs/` (installed by
-    [`scripts/checks.sh`](../scripts/checks.sh))
- - `git diff --cached | ./scripts/scan-secrets.py` before committing.
->>>>>>> 9fa9b201
 
 USER:
 1. Pick one prompt doc under `docs/` (for example, `prompts-codex-cad.md`).
