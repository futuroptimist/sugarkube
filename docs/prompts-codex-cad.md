--- conflicted
+++ resolved
@@ -16,27 +16,10 @@
 
 CONTEXT:
 - CAD files reside in [`cad/`](../cad/).
-<<<<<<< HEAD
-- Use [`scripts/openscad_render.sh`](../scripts/openscad_render.sh) to export STL meshes into
-  [`stl/`](../stl/). Ensure [OpenSCAD](https://openscad.org/) version 2021 or newer is installed
-  and available in `PATH`; the script exits early if it cannot find the binary.
-- The CI workflow [`scad-to-stl.yml`](../.github/workflows/scad-to-stl.yml) regenerates these
-  models as artifacts. Do not commit `.stl` files.
-- Render each model in all supported `standoff_mode` variants (for example, `heatset`, `printed`,
-  or `nut`).
-- The `STANDOFF_MODE` environment variable is case-insensitive and defaults to the model’s
-  `standoff_mode` value (often `heatset`).
-- Follow [`AGENTS.md`](../AGENTS.md) and [`README.md`](../README.md) for repository conventions.
-- Run `pre-commit run --all-files` to lint, format, and test.
-  For documentation updates, also run:
-  - `pyspelling -c .spellcheck.yaml` (requires `aspell` and `aspell-en`)
-  - `linkchecker --no-warnings README.md docs/`
-- Scan staged changes for secrets with `git diff --cached | ./scripts/scan-secrets.py` before
-  committing.
-=======
 - Use [`scripts/openscad_render.sh`](../scripts/openscad_render.sh) to export binary STL meshes
-  into the git-ignored [`stl/`](../stl/) directory. Ensure [OpenSCAD](https://openscad.org/) is
-  installed and available in `PATH`; the script exits early if it cannot find the binary.
+  into the git-ignored [`stl/`](../stl/) directory. Ensure [OpenSCAD](https://openscad.org/) version
+  2021 or newer is installed and available in `PATH`; the script exits early if it cannot find the
+  binary.
 - The CI workflow [`scad-to-stl.yml`](../.github/workflows/scad-to-stl.yml) regenerates these
   models as artifacts. Do not commit `.stl` files.
 - Render each model in all supported `standoff_mode` variants (for example, `heatset`, `printed`,
@@ -55,7 +38,6 @@
     [`README.md`](../README.md) and [`docs/`](../docs/)
 - Scan staged changes for secrets with `git diff --cached | ./scripts/scan-secrets.py`
   before committing (script: [`scripts/scan-secrets.py`](../scripts/scan-secrets.py)).
->>>>>>> 0290250b
 - Log tool failures in [`outages/`](../outages/) using
   [`outages/schema.json`](../outages/schema.json).
 
