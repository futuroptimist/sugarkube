# Pi Image Quickstart

Build a Raspberry Pi OS image that boots with k3s and the
[token.place](https://github.com/futuroptimist/token.place) and
[dspace](https://github.com/democratizedspace/dspace) services.

## 1. Build or download the image

1. Use the one-line installer to bootstrap everything in one step:
   ```bash
   curl -fsSL https://raw.githubusercontent.com/futuroptimist/sugarkube/main/scripts/install_sugarkube_image.sh | bash
   ```
   The script installs the GitHub CLI when missing, downloads the latest
   release, verifies the `.img.xz` checksum, expands it to
   `~/sugarkube/images/sugarkube.img`, and records a fresh `.img.sha256` hash.
   Pass `--download-only` to keep just the compressed archive or `--dir` to
   change the destination.
2. When working from a cloned repository, run the same helper locally:
   ```bash
   ./scripts/install_sugarkube_image.sh --dir ~/sugarkube/images --image ~/sugarkube/images/sugarkube.img
   ```
   All flags supported by `download_pi_image.sh` are forwarded, so `--release`
   and `--asset` continue to work. `./scripts/sugarkube-latest` remains
   available if you only need the compressed artifact.
3. In GitHub, open **Actions → pi-image → Run workflow** for a fresh build.
   - Tick **token.place** and **dspace** to bake those repos into `/opt/projects`.
   - Wait for the run to finish; it uploads `sugarkube.img.xz` as an artifact.
   - `./scripts/download_pi_image.sh --output /your/path.img.xz` still resumes
     partial downloads and verifies checksums automatically.
4. Alternatively, build on your machine:
   ```bash
   ./scripts/build_pi_image.sh
   ```
   Skip either project with `CLONE_TOKEN_PLACE=false` or `CLONE_DSPACE=false`.
5. After any download or build, verify integrity:
   ```bash
   sha256sum -c path/to/sugarkube.img.xz.sha256
   ```
   The command prints `OK` when the checksum matches the downloaded image.

## 2. Flash the image
- Generate a self-contained report that expands `.img.xz`, flashes, verifies, and
  records the results:
  ```bash
  sudo ./scripts/flash_pi_media_report.py \
    --image ~/sugarkube/images/sugarkube.img.xz \
    --device /dev/sdX \
    --assume-yes \
    --cloud-init ~/sugarkube/cloud-init/user-data.yaml
  ```
  The wrapper stores Markdown/HTML/JSON logs under
  `~/sugarkube/reports/flash-*/flash-report.*`, capturing hardware IDs, checksum
  verification, and optional cloud-init diffs. Use
  ```bash
  sudo FLASH_DEVICE=/dev/sdX FLASH_REPORT_ARGS="--cloud-init ~/override.yaml" make flash-pi-report
  ```
  or the equivalent `just flash-pi-report` recipe to combine install → flash →
  report in one go.
- Stream the expanded image (or the `.img.xz`) directly to removable media:
  ```bash
  sudo ./scripts/flash_pi_media.sh --image ~/sugarkube/images/sugarkube.img --device /dev/sdX --assume-yes
  ```
  The helper auto-detects removable drives, streams `.img` or `.img.xz`
  without temporary files, verifies the written bytes with SHA-256, and
  powers the media off when complete. On Windows, run the PowerShell wrapper:
  ```powershell
  pwsh -File scripts/flash_pi_media.ps1 --image $env:USERPROFILE\sugarkube\images\sugarkube.img --device \\.\PhysicalDrive1
  ```
- To combine download + verify + flash in one command, run from the repo root:
  ```bash
  sudo make flash-pi FLASH_DEVICE=/dev/sdX
  ```
  or use the new [`just`](https://github.com/casey/just) recipes when you prefer a
  minimal runner without GNU Make:
  ```bash
  sudo FLASH_DEVICE=/dev/sdX just flash-pi
  ```
  Both invocations call `install_sugarkube_image.sh` to keep the local cache fresh before
  writing the media with `flash_pi_media.sh`. The `just` recipe reads `FLASH_DEVICE` (and optional
  `DOWNLOAD_ARGS`) from the environment, so prefix variables as shown when chaining commands.
  Set `DOWNLOAD_ARGS="--release vX.Y.Z"` (or any other flags) in the environment to forward
  custom options into the installer when using `just`.
- Raspberry Pi Imager remains a friendly alternative.
  Use advanced options (<kbd>Ctrl</kbd>+<kbd>Shift</kbd>+<kbd>X</kbd>) to set the
  hostname, credentials and network when flashing `sugarkube.img.xz` manually.
  The repository now ships presets under `docs/templates/pi-imager/` plus a
  renderer script:
  ```bash
  python3 scripts/render_pi_imager_preset.py \
    --preset docs/templates/pi-imager/sugarkube-controller.preset.json \
    --secrets ~/sugarkube/secrets.env \
    --apply
  ```
  The command writes your secrets into Raspberry Pi Imager's configuration so
  the advanced options open pre-populated for the next flash.

## 3. Boot and verify
- Insert the card and power on the Pi.
- k3s installs automatically on first boot. Confirm the node is ready:
  ```bash
  sudo kubectl get nodes
  ```
- token.place and dspace run under `projects-compose.service`. Check status:
  ```bash
  sudo systemctl status projects-compose.service
  ```
- If the service fails, inspect logs to troubleshoot:
  ```bash
  sudo journalctl -u projects-compose.service --no-pager
  ```
<<<<<<< HEAD
- `first-boot.service` now handles the initial health check. It waits for
  networking, expands the root filesystem, and runs `pi_node_verifier.sh`.
  The service publishes multiple artifacts under `/boot/first-boot-report/`:
  - `index.html` — human-friendly summary covering cloud-init, k3s nodes, and
    docker compose container states.
  - `status.json` and `verifier.json` — machine-readable data for support
    bundles or downstream tooling.
  - `summary.md` and `first-boot-report.txt` — Markdown rollups including
    migration steps captured by `/opt/projects/start-projects.sh`.
  - `first-boot.log` — the raw command log. A successful run also touches
    `/var/log/sugarkube/first-boot.ok`.
  Mount the boot volume or read the files directly on the Pi to confirm first
  boot health.
=======
- Every verifier run now appends a Markdown summary to `/boot/first-boot-report.txt`.
  The report captures hardware details, `cloud-init` status, the results from
  `pi_node_verifier.sh`, and any provisioning or migration steps recorded by
  `/opt/projects/start-projects.sh`. Inspect the file locally after ejecting the
  boot media or on the Pi itself:
  ```bash
  sudo cat /boot/first-boot-report.txt
  ```
- The boot partition now includes `/boot/sugarkube-kubeconfig`, a sanitized
  kubeconfig export generated after k3s finishes installing. Secrets are
  redacted, making the file safe to hand off to operators who only need cluster
  endpoints and certificate authorities. Copy it from another machine after
  ejecting the media, then merge real credentials using `sudo k3s kubectl
  config view --raw` when ready to manage the cluster remotely.
>>>>>>> 9c8e3f47

The image is now ready for additional repositories or joining a multi-node
k3s cluster.

### Recover from SSD issues

If an SSD migration fails or you need to boot from the original SD card again,
run the rollback helper to restore `/boot/cmdline.txt` and `/etc/fstab` to the
SD defaults:

```bash
sudo ./scripts/rollback_to_sd.sh --dry-run
```

Review the planned changes, drop `--dry-run` when ready, then reboot. The script
stores backups and writes a Markdown report to `/boot/sugarkube-rollback-report.md`.
See [SSD Recovery and Rollback](./ssd_recovery.md) for the full walkthrough and
Makefile/justfile shortcuts.

## Codespaces-friendly automation

- Launch a new GitHub Codespace on this repository using the default Ubuntu image.
- Run `just codespaces-bootstrap` once to install `gh`, `pv`, and other helpers that the
  download + flash scripts expect.
- Use `just install-pi-image` or `just download-pi-image` to populate `~/sugarkube/images` with
  the latest release, or trigger `sudo FLASH_DEVICE=/dev/sdX just flash-pi` when you attach a USB
  flasher to the Codespace via the browser or VS Code desktop.
- `just doctor` remains available to validate tooling from within the Codespace without juggling
  Makefiles or bespoke shell aliases.<|MERGE_RESOLUTION|>--- conflicted
+++ resolved
@@ -108,7 +108,6 @@
   ```bash
   sudo journalctl -u projects-compose.service --no-pager
   ```
-<<<<<<< HEAD
 - `first-boot.service` now handles the initial health check. It waits for
   networking, expands the root filesystem, and runs `pi_node_verifier.sh`.
   The service publishes multiple artifacts under `/boot/first-boot-report/`:
@@ -122,22 +121,13 @@
     `/var/log/sugarkube/first-boot.ok`.
   Mount the boot volume or read the files directly on the Pi to confirm first
   boot health.
-=======
-- Every verifier run now appends a Markdown summary to `/boot/first-boot-report.txt`.
-  The report captures hardware details, `cloud-init` status, the results from
-  `pi_node_verifier.sh`, and any provisioning or migration steps recorded by
-  `/opt/projects/start-projects.sh`. Inspect the file locally after ejecting the
-  boot media or on the Pi itself:
-  ```bash
-  sudo cat /boot/first-boot-report.txt
-  ```
+
 - The boot partition now includes `/boot/sugarkube-kubeconfig`, a sanitized
   kubeconfig export generated after k3s finishes installing. Secrets are
   redacted, making the file safe to hand off to operators who only need cluster
   endpoints and certificate authorities. Copy it from another machine after
   ejecting the media, then merge real credentials using `sudo k3s kubectl
   config view --raw` when ready to manage the cluster remotely.
->>>>>>> 9c8e3f47
 
 The image is now ready for additional repositories or joining a multi-node
 k3s cluster.
