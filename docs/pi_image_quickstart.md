--- conflicted
+++ resolved
@@ -5,19 +5,13 @@
 [dspace](https://github.com/democratizedspace/dspace) services.
 
 ## 1. Build or download the image
-<<<<<<< HEAD
-- From the GitHub Actions tab, run the `pi-image` workflow. Check the boxes to
-  clone `token.place` and `dspace` so they deploy automatically on first boot.
-- After the workflow completes, fetch the `sugarkube.img.xz` artifact via
-  `./scripts/download_pi_image.sh` (uses the GitHub CLI), or build locally with
-  `./scripts/build_pi_image.sh`.
-=======
+
 1. In GitHub, open **Actions → pi-image → Run workflow**.
    - Tick **token.place** and **dspace** to bake those repos into `/opt/projects`.
    - Wait for the run to finish; it uploads `sugarkube.img.xz` as an artifact.
 2. Download the artifact locally:
    ```bash
-   scripts/download_pi_image.sh
+   ./scripts/download_pi_image.sh
    ```
    or grab it manually from the workflow run.
 3. Alternatively, build on your machine:
@@ -25,7 +19,6 @@
    ./scripts/build_pi_image.sh
    ```
    Skip either project with `CLONE_TOKEN_PLACE=false` or `CLONE_DSPACE=false`.
->>>>>>> 6883c0a3
 
 ## 2. Flash with Raspberry Pi Imager
 - Write `sugarkube.img.xz` to a microSD card with Raspberry Pi Imager.
