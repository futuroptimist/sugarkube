---
personas:
  - software
---

# Pi Image Quickstart

Build a Raspberry Pi OS image that boots with k3s and the
[token.place](https://github.com/futuroptimist/token.place) and
[dspace](https://github.com/democratizedspace/dspace) services.

Need the full narrative? Jump to the [Pi Carrier Launch Playbook](./pi_carrier_launch_playbook.md)
for a 10-minute fast path, persona walkthroughs, and reference maps that connect each automation
helper to its documentation. Return here whenever you need the detailed command-by-command view.

Need a visual overview first? Start with the
[Pi Image Flowcharts](./pi_image_flowcharts.md) to map the journey from download to first boot
before diving into the commands below.

Maintainers updating scripts or docs should cross-reference the
[Pi Image Contributor Guide](./pi_image_contributor_guide.md) to keep automation helpers and
guidance aligned.

Before flashing or booting new hardware, glance at the hardware boot badge in the top-level
[`README`](../README.md). The badge is driven by `docs/status/hardware-boot.json` and signals when the
last manual `pi_smoke_test` run succeeded. Follow the contributor guide's
[Record hardware boot runs](./pi_image_contributor_guide.md#record-hardware-boot-runs) section to
refresh the badge after exercising physical clusters.

Need a hands-on reminder next to the hardware? Print the
[Pi carrier QR labels](./pi_carrier_qr_labels.md) and stick them to the enclosure so anyone can
scan straight to this quickstart or the troubleshooting matrix while standing at the workbench.
Pair them with the [Pi Carrier Field Guide](./pi_carrier_field_guide.md) and its generated
[`pi_carrier_field_guide.pdf`](./pi_carrier_field_guide.pdf) to keep a one-page checklist beside the
cluster.
Run `make field-guide` or `just field-guide` after editing the Markdown to refresh the PDF copy.

## 0. Prepare your workstation (macOS)

Homebrew users can now install a supported tap and run a guided setup wizard:

```bash
brew tap sugarkube/sugarkube https://github.com/futuroptimist/sugarkube
brew install sugarkube
```

The tap ships a `sugarkube-setup` CLI that audits Homebrew formulas (`qemu`, `coreutils`, `just`,
`xz`, and `pipx`), ensures `~/sugarkube/{images,reports,cache}` exist, and writes a starter
`sugarkube.env` with 100% patch coverage reminders. Inspect the plan first:

```bash
just mac-setup
```

Then apply the changes automatically (or substitute `make mac-setup`):

```bash
just mac-setup MAC_SETUP_ARGS="--apply"
```

The wizard can also run outside macOS by appending `--force`, which keeps docs and CI rehearsals in
sync without modifying the host.

## 1. Build or download the image

1. Use the one-line installer to bootstrap everything in one step:
   ```bash
   curl -fsSL https://raw.githubusercontent.com/futuroptimist/sugarkube/main/scripts/install_sugarkube_image.sh | bash
   ```
   The script installs the GitHub CLI when missing, downloads the latest
   release, verifies the `.img.xz` checksum, expands it to
   `~/sugarkube/images/sugarkube.img`, and records a fresh `.img.sha256` hash.
   Pass `--download-only` to keep just the compressed archive or `--dir` to
   change the destination.
2. When working from a cloned repository, run the same helper locally:
   ```bash
   ./scripts/install_sugarkube_image.sh --dir ~/sugarkube/images --image ~/sugarkube/images/sugarkube.img
   ```
   All flags supported by `download_pi_image.sh` are forwarded, so `--release`
   and `--asset` continue to work. `./scripts/sugarkube-latest` remains
   available if you only need the compressed artifact.
   Prefer the unified CLI? Preview the helper with:
   ```bash
   python -m sugarkube_toolkit pi install --dry-run -- --dir ~/sugarkube/images --image ~/sugarkube/images/sugarkube.img
   ```
   Drop `--dry-run` when you're ready. Everything after the standalone `--`
   flows to `scripts/install_sugarkube_image.sh`, so `--release` and other
<<<<<<< HEAD
   documented flags work unchanged. The CLI forwards `--dry-run` to the
   installer so the helper prints the same plan it would execute, just like
   calling the shell script directly. Regression coverage in
   `tests/test_sugarkube_toolkit_cli.py::test_pi_install_invokes_helper`
   and `tests/test_sugarkube_toolkit_cli.py::test_pi_install_respects_existing_dry_run`
   (plus neighbouring `test_pi_install_*` cases) ensures the CLI forwards
   arguments exactly as documented, and
   `tests/install_sugarkube_image_test.py::test_install_dry_run_previews_without_changes`
   keeps the shell helper's preview mode aligned with the docs.
=======
   documented flags work unchanged. The helper prints a preview when `--dry-run`
   is present ("Dry run: would download …", "Dry run: would expand archive …")
   so you can verify destinations without mutating disk. Regression coverage in
   `tests/test_sugarkube_toolkit_cli.py::test_pi_install_invokes_helper`,
   `tests/test_sugarkube_toolkit_cli.py::test_pi_install_respects_existing_dry_run`,
   and `tests/install_sugarkube_image_test.py::test_install_dry_run_previews_actions`
   (plus neighbouring `test_pi_install_*` cases) ensures the CLI forwards
   arguments exactly as documented and the shell helper emits the preview.
>>>>>>> 0b7409cc
3. In GitHub, open **Actions → pi-image → Run workflow** for a fresh build.
   - Tick **token.place** and **dspace** to bake those repos into `/opt/projects`.
   - Wait for the run to finish; it uploads `sugarkube.img.xz` as an artifact.
   - Need a guided path? Launch the [Sugarkube Flash Helper](./flash-helper/) and paste the
     workflow URL to receive OS-specific download, verification, and flashing instructions. Prefer
     the terminal? Run
     `python scripts/workflow_flash_instructions.py --url <run-url> --os linux|mac|windows` from the
     repository root to print the same steps.
   - `./scripts/download_pi_image.sh --output /your/path.img.xz` still resumes
     partial downloads and verifies checksums automatically.
  - Prefer a unified entry point? Run `python -m sugarkube_toolkit pi download --dry-run` from the
    repository root to preview the helper. When you're in a nested directory, call
    `./scripts/sugarkube pi download --dry-run` so the wrapper bootstraps `PYTHONPATH`. Both
    commands invoke `scripts/download_pi_image.sh --dry-run` with the flags you provide.
    Pass the same arguments (`--dir`, `--release`, `--asset`, etc.) to the CLI and they flow
    straight to the shell script, including the preview mode so you can inspect the exact
    `curl` commands without fetching the artifact.

> [!NOTE]
> The same repository-root rule applies to other `python -m sugarkube_toolkit ...` examples below.
> Use the `./scripts/sugarkube` wrapper (or add `scripts/` to `PATH`) whenever you're launching
> commands from a nested directory so the CLI can import correctly.
   - Want a hands-off alert when the artifacts land? Run
    ```bash
    make notify-workflow \
      WORKFLOW_NOTIFY_ARGS='--run-url <workflow-url>'
    ```
     to poll the run and raise a desktop notification (or console summary) the
     moment GitHub finishes uploading assets. See the
     [workflow notification guide](./pi_workflow_notifications.md) for
     cross-platform options and advanced flags.
4. Alternatively, build on your machine:
   ```bash
   ./scripts/build_pi_image.sh
   ```
   Skip either project with `CLONE_TOKEN_PLACE=false` or `CLONE_DSPACE=false`.
5. After any download or build, verify integrity:
   ```bash
   sha256sum -c path/to/sugarkube.img.xz.sha256
   ```
   The command prints `OK` when the checksum matches the downloaded image.
6. Before touching hardware, boot the artifact in QEMU to confirm the first-boot
   automation still produces healthy reports:
   ```bash
   sudo make qemu-smoke \
     QEMU_SMOKE_IMAGE=deploy/sugarkube.img.xz \
     QEMU_SMOKE_ARGS="--timeout 420"
   ```
   The helper wraps `scripts/qemu_pi_smoke_test.py`, which mounts the image,
   swaps in a stub verifier, boots `qemu-system-aarch64`, and copies
   `/boot/first-boot-report/` plus `/var/log/sugarkube/` into
   `artifacts/qemu-smoke/`. Use `just qemu-smoke` with the same environment
   variables when you prefer Just over Make.

## 2. Flash the image
- Generate a self-contained report that expands `.img.xz`, flashes, verifies, and
  records the results:
  ```bash
  sudo ./scripts/flash_pi_media_report.py \
    --image ~/sugarkube/images/sugarkube.img.xz \
    --device /dev/sdX \
    --assume-yes \
    --cloud-init ~/sugarkube/cloud-init/user-data.yaml
  ```
  The wrapper stores Markdown/HTML/JSON logs under
  `~/sugarkube/reports/flash-*/flash-report.*`, capturing hardware IDs (resolved
  from `/dev/disk/by-id` symlinks or serials), checksum verification, and
  optional cloud-init diffs (regression coverage:
  `tests/flash_pi_media_linux_test.py::test_list_linux_devices_falls_back_to_by_id`). Use
  ```bash
  sudo FLASH_DEVICE=/dev/sdX FLASH_REPORT_ARGS="--cloud-init ~/override.yaml" make flash-pi-report
  ```
  or the equivalent `just flash-pi-report` recipe to combine install → flash →
  report in one go.
  Prefer the unified CLI? Preview the helper with
  `python -m sugarkube_toolkit pi report --dry-run -- --image ~/sugarkube/images/sugarkube.img.xz --device /dev/sdX --assume-yes`,
  then drop `--dry-run` when you're ready. Everything after the `--` flows to
  `scripts/flash_pi_media_report.py`, so `--cloud-init` and other documented flags work unchanged.
  Regression coverage:
  `tests/test_sugarkube_toolkit_cli.py::test_pi_report_invokes_helper`,
  `tests/test_sugarkube_toolkit_cli.py::test_pi_report_forwards_additional_args`,
  `tests/test_sugarkube_toolkit_cli.py::test_pi_report_respects_existing_dry_run`, and
  `tests/test_sugarkube_toolkit_cli.py::test_pi_report_appends_cli_dry_run_with_separator`
  ensure the CLI forwards arguments exactly as documented while preserving safe dry-run previews,
  even when you supply additional flags after `--`.
  > [!TIP]
  > Need to confirm which removable drives are visible before flashing? Run
  > `python3 scripts/flash_pi_media_report.py --list-devices` without
  > specifying `--image`; regression coverage lives in
  > `tests/flash_pi_media_report_test.py::test_list_devices_without_image_exits_cleanly`.
  > Prefer the CLI wrapper? Run
  > `python -m sugarkube_toolkit pi report --dry-run -- --list-devices` for the same preview. The
  > unified CLI forwards its `--dry-run` flag to the helper so the inventory still runs without
  > touching hardware.
- Stream the expanded image (or the `.img.xz`) directly to removable media:
  ```bash
  sudo ./scripts/flash_pi_media.sh --image ~/sugarkube/images/sugarkube.img --device /dev/sdX --assume-yes
  ```
  The helper auto-detects removable drives, streams `.img` or `.img.xz`
  without temporary files, verifies the written bytes with SHA-256, and
  powers the media off when complete. On Windows, run the PowerShell wrapper:
  Prefer the unified CLI? Preview the helper with
  `python -m sugarkube_toolkit pi flash --dry-run -- --image ~/sugarkube/images/sugarkube.img --device /dev/sdX --assume-yes`,
  then drop `--dry-run` when you're ready. Everything after the `--` flows
  straight to `scripts/flash_pi_media.sh`, so `--cloud-init` and other
  documented flags work unchanged. The unified CLI forwards its `--dry-run`
  flag to the helper so argument validation, device discovery, and checksum
  previews still execute without touching hardware. Regression coverage:
  `tests/flash_pi_media_test.py::test_cloud_init_override_copies_user_data`
  confirms the override lands in `/boot/user-data`, while
  `tests/flash_pi_media_report_test.py::test_run_flash_forwards_cloud_init`
  ensures the reporting wrapper forwards the same flag. CLI parity is guarded
  by `tests/test_sugarkube_toolkit_cli.py::test_pi_flash_invokes_helper`,
  `tests/test_sugarkube_toolkit_cli.py::test_pi_flash_forwards_additional_args`,
  and `tests/test_sugarkube_toolkit_cli.py::test_pi_flash_respects_existing_dry_run`.
  ```powershell
  pwsh -File scripts/flash_pi_media.ps1 --image $env:USERPROFILE\sugarkube\images\sugarkube.img --device \\.\PhysicalDrive1
  ```
- To combine download + verify + flash in one command, run from the repo root:
  ```bash
  sudo make flash-pi FLASH_DEVICE=/dev/sdX
  ```
  or use the new [`just`](https://github.com/casey/just) recipes when you prefer a
  minimal runner without GNU Make:
  ```bash
  sudo FLASH_DEVICE=/dev/sdX just flash-pi
  ```
  Both invocations call `install_sugarkube_image.sh` to keep the local cache fresh before
  writing the media with `flash_pi_media.sh`. The `just` recipe reads `FLASH_DEVICE` (and optional
  `DOWNLOAD_ARGS`) from the environment, so prefix variables as shown when chaining commands.
  Set `DOWNLOAD_ARGS="--release vX.Y.Z"` (or any other flags) in the environment to forward
  custom options into the installer when using `just`.
- Raspberry Pi Imager remains a friendly alternative.
  Use advanced options (<kbd>Ctrl</kbd>+<kbd>Shift</kbd>+<kbd>X</kbd>) to set the
  hostname, credentials and network when flashing `sugarkube.img.xz` manually.
  The repository now ships presets under `docs/templates/pi-imager/` plus a
  renderer script:
  ```bash
  python3 scripts/render_pi_imager_preset.py \
    --preset docs/templates/pi-imager/sugarkube-controller.preset.json \
    --secrets ~/sugarkube/secrets.env \
    --apply
  ```
  The command writes your secrets into Raspberry Pi Imager's configuration so
  the advanced options open pre-populated for the next flash.

## 3. Boot and verify
- Insert the card and power on the Pi.
- k3s installs automatically on first boot. Confirm the node is ready:
  ```bash
  sudo kubectl get nodes
  ```
- token.place and dspace run under `projects-compose.service`. Check status:
  ```bash
  sudo systemctl status projects-compose.service
  ```
- Replay the bundled token.place sample dataset to confirm the relay answers
  health, model, and chat requests:
  ```bash
  /opt/sugarkube/token_place_replay_samples.py
  ```
  The helper stores JSON responses under
  `~/sugarkube/reports/token-place-samples/`. Expect the chat reply to mention
  "Mock response" when `USE_MOCK_LLM=1` is set in `/opt/projects/token.place/.env`.
- Metrics and dashboards are available immediately:
  - `curl http://<pi-host>:9100/metrics` for the node exporter.
  - `curl http://<pi-host>:12345/metrics` for the aggregated Grafana Agent feed.
  - Visit `http://<pi-host>:19999` to load the Netdata UI and confirm charts render.
- Contract tests live in `tests/projects_compose_contract_test.py` and prevent
  regressions in the compose file. They assert that token.place stays on port
  **5000**, dspace on **3000**, and that every bundled observability container
  sticks to its pinned SHA-256 digest. Run `pytest` after editing
    `scripts/cloud-init/docker-compose.yml` to exercise the checks locally. The
    Bats suite (`tests/pi_node_verifier_output_test.bats`) now also spins up a
    temporary HTTP server so the verifier's health probes must report `pass`
    before changes merge, and verifies that `--full` emits both text output and
    a JSON payload for downstream automation.
- systemd now ships a `k3s-ready.target` that depends on the compose service and waits for
  `kubectl get nodes` to report `Ready`. Inspect the target to confirm the cluster finished
  bootstrapping:
  ```bash
  sudo systemctl status k3s-ready.target
  ```
- If the service fails, inspect logs to troubleshoot:
  ```bash
  sudo journalctl -u projects-compose.service --no-pager
  ```
- When symptoms fall outside the happy path, use the
  [Pi Boot & Cluster Troubleshooting Matrix](./pi_boot_troubleshooting.md) to map
  LED patterns, log locations, and fixes.
- Need deeper diagnostics? Capture a support bundle over SSH:
  ```bash
  SUPPORT_BUNDLE_HOST=pi-a.local \
  SUPPORT_BUNDLE_ARGS="--identity ~/.ssh/id_ed25519" \
    make support-bundle
  ```
  Swap in `just support-bundle` when you prefer Just. The helper saves transcripts under
  `support-bundles/` alongside `summary.json` so you can attach the archive to issues or CI logs.
  Prefer the unified CLI? Preview the helper with
  `python -m sugarkube_toolkit pi support-bundle --dry-run -- pi-a.local --identity ~/.ssh/id_ed25519`
  and drop `--dry-run` once you're ready to collect diagnostics. Everything after the standalone `--`
  flows directly to `scripts/collect_support_bundle.py`.
- A new `first-boot.service` waits for `cloud-init` to finish, expands the root
  filesystem when needed, then runs `pi_node_verifier.sh` (with retries) and
  writes Markdown, HTML, and JSON snapshots under `/boot/first-boot-report/`.
  The directory also collects `cloud-init` logs and keeps the legacy
  `/boot/first-boot-report.txt` in sync for historical runs. Inspect the files
  locally after ejecting the boot media or on the Pi itself:
  ```bash
  sudo ls /boot/first-boot-report
  sudo cat /boot/first-boot-report/summary.md
  sudo cat /boot/first-boot-report.txt
  ```
- The verifier also checks for a `Ready` k3s node, confirms `projects-compose.service`
  is `active`, and curls the token.place and dspace endpoints. Override the HTTP
  probes by exporting `TOKEN_PLACE_HEALTH_URL`, `DSPACE_HEALTH_URL`, and related
  `*_INSECURE` flags before invoking `/opt/sugarkube/pi_node_verifier.sh`.
- Before plugging in additional hardware, rehearse the join flow from your workstation:
```bash
make rehearse-join REHEARSAL_ARGS="sugar-control.local --agents pi-a.local pi-b.local"
```
The helper retrieves the mirrored `/boot/sugarkube-node-token`, prints a join command template,
and SSHes into each candidate node to confirm `https://get.k3s.io` and the k3s API are reachable.
See [Pi Multi-Node Join Rehearsal](./pi_multi_node_join_rehearsal.md) for option walkthroughs.
Prefer the unified CLI? `python -m sugarkube_toolkit pi rehearse --dry-run -- sugar-control.local --agents pi-a.local pi-b.local`
shows the forwarded invocation before running it. Drop `--dry-run` to execute immediately—the CLI
forwards everything after `--` to `scripts/pi_multi_node_join_rehearsal.py`.
- Ready for a turnkey three-node cluster? Promote the rehearsal into automation and wait for
  readiness with a single command:
  ```bash
  just cluster-up CLUSTER_ARGS="sugar-control.local --agents pi-a.local pi-b.local --apply --apply-wait"
  ```
  The helper aborts if a worker fails the preflight, joins each node remotely, and polls the
  control-plane until all nodes report `Ready`. Swap `just` for `make` if you prefer GNU Make.
- When `cloud-init` or `projects-compose.service` fail, `sugarkube-self-heal@.service`
  retries Docker Compose pulls, runs `cloud-init clean --logs`, and restarts the units.
  After three unsuccessful attempts it stores escalation summaries under
  `/boot/first-boot-report/self-heal/` and isolates the system in `rescue.target` so you
  can review logs with a console attached.
- The boot partition now includes recovery hand-offs generated once k3s
  finishes installing:
  - `/boot/sugarkube-kubeconfig` is a sanitized kubeconfig whose secrets are
    redacted. Share it with operators who only need cluster endpoints and
    certificate authorities.
  - `/boot/sugarkube-kubeconfig-full` is the raw admin kubeconfig from the Pi.
    Store it securely after ejecting the media or copy it into your own
    workstation to bootstrap kubectl access immediately.
  - `/boot/sugarkube-node-token` contains the k3s cluster join token. Use it to
    recover stalled boots, enroll new agents, or reseed the control plane. A
    systemd path unit watches for the token and re-runs the exporter if k3s
    publishes it later in the boot sequence.
  Copy any of these files from another machine after ejecting the boot media.
  Regenerate fresh copies later with `sudo k3s kubectl config view --raw` or
  `sudo cat /var/lib/rancher/k3s/server/node-token` if you need to rotate them.
- Want Helm workloads to come online automatically? Drop `*.env` definitions
  under `/etc/sugarkube/helm-bundles.d/` before first boot (or via
  configuration management). Each file declares `RELEASE`, `CHART`, optional
  `VERSION` and `VALUES_FILES`, plus rollout checks. When `k3s-ready.target`
  succeeds, `sugarkube-helm-bundles.service` applies every bundle with
  `helm upgrade --install --atomic`, waits for `kubectl rollout status`, runs
  optional health probes, and writes Markdown logs to
  `/boot/first-boot-report/helm-bundles/`. See
  [Sugarkube Helm Bundle Hooks](./pi_helm_bundles.md) for config keys. Failures bubble up to
  `sugarkube-self-heal@.service` so broken charts stop the boot flow instead of
  hiding until later.
- Optional: publish anonymized health telemetry for fleet dashboards:
  1. Edit `/etc/sugarkube/telemetry.env`, set `SUGARKUBE_TELEMETRY_ENABLE="true"`, and populate
     `SUGARKUBE_TELEMETRY_ENDPOINT` (plus optional token, salt, and tags).
  2. Enable the hourly timer: `sudo systemctl enable --now sugarkube-telemetry.timer`.
  3. Inspect uploads with `journalctl -u sugarkube-telemetry.service --no-pager`.
  Review [Pi Image Telemetry Hooks](./pi_image_telemetry.md) for detailed payload and privacy notes.
- Optional: send first boot and SSD clone updates to Slack or Matrix:
  1. Edit `/etc/sugarkube/teams-webhook.env`, set `SUGARKUBE_TEAMS_ENABLE="true"`, and choose
     `SUGARKUBE_TEAMS_KIND="slack"` or `"matrix"` with the appropriate URL and tokens.
  2. Restart `first-boot.service` or rerun `ssd_clone_service.py` to trigger notifications, or test
     manually with `sudo sugarkube-teams --event first-boot --status info --line "test"`.
  3. Review [Sugarkube Team Notifications](./pi_image_team_notifications.md) for Slack/Matrix setup
     walkthroughs and troubleshooting tips.

The image is now ready for additional repositories or joining a multi-node
k3s cluster.

### Run remote smoke tests

Validate a freshly booted node from another machine with the smoke test harness:

```bash
./scripts/pi_smoke_test.py --json pi-a.local
```

The script SSHes into each host, runs `pi_node_verifier.sh`, and prints a PASS/FAIL summary.
Add `--reboot` to confirm the cluster converges after a restart or use the task-runner wrappers
(`make smoke-test-pi` or `just smoke-test-pi`) when you prefer `SMOKE_ARGS` for flag injection.
See [Pi Image Smoke Test Harness](./pi_smoke_test.md) for detailed usage, including how to
override token.place/dspace health URLs or disable individual checks.

### Automatic SSD cloning on first boot

The Pi image now ships with `ssd-clone.service`, a oneshot systemd unit that waits for a
hot-plugged SSD, auto-selects a target disk, and calls `ssd_clone.py --resume` until the
completion marker `/var/log/sugarkube/ssd-clone.done` appears. The unit is triggered by the
`99-sugarkube-ssd-clone.rules` udev rule whenever a USB or NVMe disk is attached, so it no
longer blocks multi-user boot when no SSD is present. Start it manually with
`sudo systemctl start ssd-clone.service` if you prefer to kick off the process without a
fresh hot-plug. Inspect the journal to monitor progress:

```bash
journalctl -u ssd-clone.service
```

Override detection by exporting `SUGARKUBE_SSD_CLONE_TARGET=/dev/sdX` or extend the helper
flags (for example, `--dry-run`) with `SUGARKUBE_SSD_CLONE_EXTRA_ARGS`. Both environment
variables are respected by the systemd unit and by manual invocations of
`scripts/ssd_clone.py --auto-target`, and automated coverage in
`tests/ssd_clone_auto_target_test.py::test_parse_args_appends_extra_env` keeps the manual
path honest. Adjust the discovery window with
`SUGARKUBE_SSD_CLONE_WAIT_SECS` (default: 900 seconds) or poll frequency with
`SUGARKUBE_SSD_CLONE_POLL_SECS` when slower storage bridges are involved
(regression coverage:
`tests/ssd_clone_auto_target_test.py::test_auto_select_target_waits_for_hotplug`
and
`tests/ssd_clone_auto_target_test.py::test_auto_select_target_timeout`).

### Clone the SD card to SSD with confidence

Run the clone helper directly when you want hands-on control. Always start with a dry-run so
you can review the planned steps before any blocks are written:

```bash
sudo ./scripts/ssd_clone.py --target /dev/sda --dry-run
```

Drop `--dry-run` once you are ready for the clone. The helper replicates the
partition table, formats the target partitions, rsyncs `/boot` and `/`, updates
`cmdline.txt`/`fstab` with the fresh PARTUUIDs, and records progress under
`/var/log/sugarkube/ssd-clone.state.json`. If the process is interrupted, rerun
with `--resume` to continue from the last completed step without repeating
earlier work:

```bash
sudo ./scripts/ssd_clone.py --target /dev/sda --resume
```

Prefer autodetection? Skip `--target` entirely and let the helper pick the best candidate:

```bash
sudo ./scripts/ssd_clone.py --auto-target --dry-run
```

Prefer wrappers? Run the equivalent Makefile or justfile recipes, passing the
target device via `CLONE_TARGET` and additional flags through `CLONE_ARGS`:

```bash
sudo CLONE_TARGET=/dev/sda make clone-ssd CLONE_ARGS="--dry-run"
sudo CLONE_TARGET=/dev/sda just clone-ssd CLONE_ARGS="--resume"
```

Check `/var/log/sugarkube/ssd-clone.state.json` for step-level progress and
`/var/log/sugarkube/ssd-clone.done` once the run completes. Continue with
validation before rebooting into the SSD.

### Validate SSD clones

After migrating the root filesystem to an SSD, run the new validation helper to confirm every layer
references the fresh drive and to sanity-check storage throughput:

```bash
sudo ./scripts/ssd_post_clone_validate.py
```

The script compares `/etc/fstab`, `/boot/cmdline.txt`, and the EEPROM boot order against the live
mounts, then performs a configurable read/write stress test. Reports are stored under
`~/sugarkube/reports/ssd-validation/<timestamp>/`. Prefer the wrappers? Run
`sudo make validate-ssd-clone` or `sudo just validate-ssd-clone` to call the same helper and respect
`VALIDATE_ARGS`. See [`SSD Post-Clone Validation`](./ssd_post_clone_validation.md) for flag details
and sample outputs.

### Monitor SSD health (optional)

Run the SMART monitor whenever you want to record wear levels or temperatures:

```bash
sudo ./scripts/ssd_health_monitor.py --tag post-clone
```

The helper auto-detects the active root device (or accepts `--device /dev/sdX` overrides), captures
`smartctl` output, and stores Markdown/JSON reports under
`~/sugarkube/reports/ssd-health/<timestamp>/`. Prefer wrappers? Use
`sudo make monitor-ssd-health HEALTH_ARGS="--tag weekly"` or the matching `just monitor-ssd-health`
recipe. See the [SSD Health Monitor](./ssd_health_monitor.md) guide for threshold tuning and the
systemd timer example when you want recurring snapshots.

### Recover from SSD issues

If an SSD migration fails or you need to boot from the original SD card again,
run the rollback helper to restore `/boot/cmdline.txt` and `/etc/fstab` to the
SD defaults:

```bash
sudo ./scripts/rollback_to_sd.sh --dry-run
```

Review the planned changes, drop `--dry-run` when ready, then reboot. The script
stores backups and writes a Markdown report to `/boot/sugarkube-rollback-report.md`.
See [SSD Recovery and Rollback](./ssd_recovery.md) for the full walkthrough and
Makefile/justfile shortcuts.

## Codespaces-friendly automation

- Launch a new GitHub Codespace on this repository using the default Ubuntu image.
- Run `just codespaces-bootstrap` (or `make codespaces-bootstrap`) once to install `gh`, `pv`, and
  other helpers that the download + flash scripts expect.
- Use `just install-pi-image` or `just download-pi-image` to populate `~/sugarkube/images` with
  the latest release, or trigger `sudo FLASH_DEVICE=/dev/sdX just flash-pi` when you attach a USB
  flasher to the Codespace via the browser or VS Code desktop.
- `just doctor` remains available to validate tooling from within the Codespace without juggling
  Makefiles or bespoke shell aliases.<|MERGE_RESOLUTION|>--- conflicted
+++ resolved
@@ -85,26 +85,16 @@
    ```
    Drop `--dry-run` when you're ready. Everything after the standalone `--`
    flows to `scripts/install_sugarkube_image.sh`, so `--release` and other
-<<<<<<< HEAD
    documented flags work unchanged. The CLI forwards `--dry-run` to the
    installer so the helper prints the same plan it would execute, just like
-   calling the shell script directly. Regression coverage in
-   `tests/test_sugarkube_toolkit_cli.py::test_pi_install_invokes_helper`
-   and `tests/test_sugarkube_toolkit_cli.py::test_pi_install_respects_existing_dry_run`
-   (plus neighbouring `test_pi_install_*` cases) ensures the CLI forwards
-   arguments exactly as documented, and
-   `tests/install_sugarkube_image_test.py::test_install_dry_run_previews_without_changes`
-   keeps the shell helper's preview mode aligned with the docs.
-=======
-   documented flags work unchanged. The helper prints a preview when `--dry-run`
-   is present ("Dry run: would download …", "Dry run: would expand archive …")
-   so you can verify destinations without mutating disk. Regression coverage in
+   calling the shell script directly ("Dry run: would download …",
+   "Dry run: would expand archive …"). Regression coverage in
    `tests/test_sugarkube_toolkit_cli.py::test_pi_install_invokes_helper`,
    `tests/test_sugarkube_toolkit_cli.py::test_pi_install_respects_existing_dry_run`,
-   and `tests/install_sugarkube_image_test.py::test_install_dry_run_previews_actions`
+   and `tests/install_sugarkube_image_test.py::test_install_dry_run_previews_without_changes`
    (plus neighbouring `test_pi_install_*` cases) ensures the CLI forwards
-   arguments exactly as documented and the shell helper emits the preview.
->>>>>>> 0b7409cc
+   arguments exactly as documented and the shell helper's preview mode stays
+   aligned with the documentation.
 3. In GitHub, open **Actions → pi-image → Run workflow** for a fresh build.
    - Tick **token.place** and **dspace** to bake those repos into `/opt/projects`.
    - Wait for the run to finish; it uploads `sugarkube.img.xz` as an artifact.
