# Pi Image Quickstart

Build a Raspberry Pi OS image that boots with k3s and the
[token.place](https://github.com/futuroptimist/token.place) and
[dspace](https://github.com/democratizedspace/dspace) services.

Need a visual overview first? Start with the
[Pi Image Flowcharts](./pi_image_flowcharts.md) to map the journey from download to first boot
before diving into the commands below.

Maintainers updating scripts or docs should cross-reference the
[Pi Image Contributor Guide](./pi_image_contributor_guide.md) to keep automation helpers and
guidance aligned.

Need a hands-on reminder next to the hardware? Print the
[Pi carrier QR labels](./pi_carrier_qr_labels.md) and stick them to the enclosure so anyone can
scan straight to this quickstart or the troubleshooting matrix while standing at the workbench.

## 1. Build or download the image

1. Use the one-line installer to bootstrap everything in one step:
   ```bash
   curl -fsSL https://raw.githubusercontent.com/futuroptimist/sugarkube/main/scripts/install_sugarkube_image.sh | bash
   ```
   The script installs the GitHub CLI when missing, downloads the latest
   release, verifies the `.img.xz` checksum, expands it to
   `~/sugarkube/images/sugarkube.img`, and records a fresh `.img.sha256` hash.
   Pass `--download-only` to keep just the compressed archive or `--dir` to
   change the destination.
2. When working from a cloned repository, run the same helper locally:
   ```bash
   ./scripts/install_sugarkube_image.sh --dir ~/sugarkube/images --image ~/sugarkube/images/sugarkube.img
   ```
   All flags supported by `download_pi_image.sh` are forwarded, so `--release`
   and `--asset` continue to work. `./scripts/sugarkube-latest` remains
   available if you only need the compressed artifact.
3. In GitHub, open **Actions → pi-image → Run workflow** for a fresh build.
   - Tick **token.place** and **dspace** to bake those repos into `/opt/projects`.
   - Wait for the run to finish; it uploads `sugarkube.img.xz` as an artifact.
   - `./scripts/download_pi_image.sh --output /your/path.img.xz` still resumes
     partial downloads and verifies checksums automatically.
4. Alternatively, build on your machine:
   ```bash
   ./scripts/build_pi_image.sh
   ```
   Skip either project with `CLONE_TOKEN_PLACE=false` or `CLONE_DSPACE=false`.
5. After any download or build, verify integrity:
   ```bash
   sha256sum -c path/to/sugarkube.img.xz.sha256
   ```
   The command prints `OK` when the checksum matches the downloaded image.

## 2. Flash the image
- Generate a self-contained report that expands `.img.xz`, flashes, verifies, and
  records the results:
  ```bash
  sudo ./scripts/flash_pi_media_report.py \
    --image ~/sugarkube/images/sugarkube.img.xz \
    --device /dev/sdX \
    --assume-yes \
    --cloud-init ~/sugarkube/cloud-init/user-data.yaml
  ```
  The wrapper stores Markdown/HTML/JSON logs under
  `~/sugarkube/reports/flash-*/flash-report.*`, capturing hardware IDs, checksum
  verification, and optional cloud-init diffs. Use
  ```bash
  sudo FLASH_DEVICE=/dev/sdX FLASH_REPORT_ARGS="--cloud-init ~/override.yaml" make flash-pi-report
  ```
  or the equivalent `just flash-pi-report` recipe to combine install → flash →
  report in one go.
- Stream the expanded image (or the `.img.xz`) directly to removable media:
  ```bash
  sudo ./scripts/flash_pi_media.sh --image ~/sugarkube/images/sugarkube.img --device /dev/sdX --assume-yes
  ```
  The helper auto-detects removable drives, streams `.img` or `.img.xz`
  without temporary files, verifies the written bytes with SHA-256, and
  powers the media off when complete. On Windows, run the PowerShell wrapper:
  ```powershell
  pwsh -File scripts/flash_pi_media.ps1 --image $env:USERPROFILE\sugarkube\images\sugarkube.img --device \\.\PhysicalDrive1
  ```
- To combine download + verify + flash in one command, run from the repo root:
  ```bash
  sudo make flash-pi FLASH_DEVICE=/dev/sdX
  ```
  or use the new [`just`](https://github.com/casey/just) recipes when you prefer a
  minimal runner without GNU Make:
  ```bash
  sudo FLASH_DEVICE=/dev/sdX just flash-pi
  ```
  Both invocations call `install_sugarkube_image.sh` to keep the local cache fresh before
  writing the media with `flash_pi_media.sh`. The `just` recipe reads `FLASH_DEVICE` (and optional
  `DOWNLOAD_ARGS`) from the environment, so prefix variables as shown when chaining commands.
  Set `DOWNLOAD_ARGS="--release vX.Y.Z"` (or any other flags) in the environment to forward
  custom options into the installer when using `just`.
- Raspberry Pi Imager remains a friendly alternative.
  Use advanced options (<kbd>Ctrl</kbd>+<kbd>Shift</kbd>+<kbd>X</kbd>) to set the
  hostname, credentials and network when flashing `sugarkube.img.xz` manually.
  The repository now ships presets under `docs/templates/pi-imager/` plus a
  renderer script:
  ```bash
  python3 scripts/render_pi_imager_preset.py \
    --preset docs/templates/pi-imager/sugarkube-controller.preset.json \
    --secrets ~/sugarkube/secrets.env \
    --apply
  ```
  The command writes your secrets into Raspberry Pi Imager's configuration so
  the advanced options open pre-populated for the next flash.

## 3. Boot and verify
- Insert the card and power on the Pi.
- k3s installs automatically on first boot. Confirm the node is ready:
  ```bash
  sudo kubectl get nodes
  ```
- token.place and dspace run under `projects-compose.service`. Check status:
  ```bash
  sudo systemctl status projects-compose.service
  ```
- systemd now ships a `k3s-ready.target` that depends on the compose service and waits for
  `kubectl get nodes` to report `Ready`. Inspect the target to confirm the cluster finished
  bootstrapping:
  ```bash
  sudo systemctl status k3s-ready.target
  ```
- If the service fails, inspect logs to troubleshoot:
  ```bash
  sudo journalctl -u projects-compose.service --no-pager
  ```
- When symptoms fall outside the happy path, use the
  [Pi Boot & Cluster Troubleshooting Matrix](./pi_boot_troubleshooting.md) to map
  LED patterns, log locations, and fixes.
- Every verifier run now appends a Markdown summary to `/boot/first-boot-report.txt`.
  The report captures hardware details, `cloud-init` status, the results from
  `pi_node_verifier.sh`, and any provisioning or migration steps recorded by
  `/opt/projects/start-projects.sh`. Inspect the file locally after ejecting the
  boot media or on the Pi itself:
  ```bash
  sudo cat /boot/first-boot-report.txt
  ```
- The verifier also checks for a `Ready` k3s node, confirms `projects-compose.service`
  is `active`, and curls the token.place and dspace endpoints. Override the HTTP
  probes by exporting `TOKEN_PLACE_HEALTH_URL`, `DSPACE_HEALTH_URL`, and related
  `*_INSECURE` flags before invoking `/opt/sugarkube/pi_node_verifier.sh`.
- The boot partition now includes recovery hand-offs generated once k3s
  finishes installing:
  - `/boot/sugarkube-kubeconfig` is a sanitized kubeconfig whose secrets are
    redacted. Share it with operators who only need cluster endpoints and
    certificate authorities.
  - `/boot/sugarkube-kubeconfig-full` is the raw admin kubeconfig from the Pi.
    Store it securely after ejecting the media or copy it into your own
    workstation to bootstrap kubectl access immediately.
  - `/boot/sugarkube-node-token` contains the k3s cluster join token. Use it to
    recover stalled boots, enroll new agents, or reseed the control plane.
  Copy any of these files from another machine after ejecting the boot media.
  Regenerate fresh copies later with `sudo k3s kubectl config view --raw` or
  `sudo cat /var/lib/rancher/k3s/server/node-token` if you need to rotate them.

The image is now ready for additional repositories or joining a multi-node
k3s cluster.

<<<<<<< HEAD
### Run remote smoke tests

Validate a freshly booted node from another machine with the smoke test harness:

```bash
./scripts/pi_smoke_test.py --json pi-a.local
```

The script SSHes into each host, runs `pi_node_verifier.sh`, and prints a PASS/FAIL summary.
Add `--reboot` to confirm the cluster converges after a restart or use the task-runner wrappers
(`make smoke-test-pi` or `just smoke-test-pi`) when you prefer `SMOKE_ARGS` for flag injection.
See [Pi Image Smoke Test Harness](./pi_smoke_test.md) for detailed usage, including how to
override token.place/dspace health URLs or disable individual checks.
=======
### Clone the SD card to SSD with confidence

Run the new clone helper to replicate the active SD card onto an attached SSD.
Always start with a dry-run so you can review the planned steps before any
blocks are written:

```bash
sudo ./scripts/ssd_clone.py --target /dev/sda --dry-run
```

Drop `--dry-run` once you are ready for the clone. The helper replicates the
partition table, formats the target partitions, rsyncs `/boot` and `/`, updates
`cmdline.txt`/`fstab` with the fresh PARTUUIDs, and records progress under
`/var/log/sugarkube/ssd-clone.state.json`. If the process is interrupted, rerun
with `--resume` to continue from the last completed step without repeating
earlier work:

```bash
sudo ./scripts/ssd_clone.py --target /dev/sda --resume
```

Prefer wrappers? Run the equivalent Makefile or justfile recipes, passing the
target device via `CLONE_TARGET` and additional flags through `CLONE_ARGS`:

```bash
sudo CLONE_TARGET=/dev/sda make clone-ssd CLONE_ARGS="--dry-run"
sudo CLONE_TARGET=/dev/sda just clone-ssd CLONE_ARGS="--resume"
```

Check `/var/log/sugarkube/ssd-clone.state.json` for step-level progress and
`/var/log/sugarkube/ssd-clone.done` once the run completes. Continue with
validation before rebooting into the SSD.
>>>>>>> bd927cd4

### Validate SSD clones

After migrating the root filesystem to an SSD, run the new validation helper to confirm every layer
references the fresh drive and to sanity-check storage throughput:

```bash
sudo ./scripts/ssd_post_clone_validate.py
```

The script compares `/etc/fstab`, `/boot/cmdline.txt`, and the EEPROM boot order against the live
mounts, then performs a configurable read/write stress test. Reports are stored under
`~/sugarkube/reports/ssd-validation/<timestamp>/`. Prefer the wrappers? Run
`sudo make validate-ssd-clone` or `sudo just validate-ssd-clone` to call the same helper and respect
`VALIDATE_ARGS`. See [`SSD Post-Clone Validation`](./ssd_post_clone_validation.md) for flag details
and sample outputs.

### Monitor SSD health (optional)

Run the SMART monitor whenever you want to record wear levels or temperatures:

```bash
sudo ./scripts/ssd_health_monitor.py --tag post-clone
```

The helper auto-detects the active root device (or accepts `--device /dev/sdX` overrides), captures
`smartctl` output, and stores Markdown/JSON reports under
`~/sugarkube/reports/ssd-health/<timestamp>/`. Prefer wrappers? Use
`sudo make monitor-ssd-health HEALTH_ARGS="--tag weekly"` or the matching `just monitor-ssd-health`
recipe. See the [SSD Health Monitor](./ssd_health_monitor.md) guide for threshold tuning and the
systemd timer example when you want recurring snapshots.

### Recover from SSD issues

If an SSD migration fails or you need to boot from the original SD card again,
run the rollback helper to restore `/boot/cmdline.txt` and `/etc/fstab` to the
SD defaults:

```bash
sudo ./scripts/rollback_to_sd.sh --dry-run
```

Review the planned changes, drop `--dry-run` when ready, then reboot. The script
stores backups and writes a Markdown report to `/boot/sugarkube-rollback-report.md`.
See [SSD Recovery and Rollback](./ssd_recovery.md) for the full walkthrough and
Makefile/justfile shortcuts.

## Codespaces-friendly automation

- Launch a new GitHub Codespace on this repository using the default Ubuntu image.
- Run `just codespaces-bootstrap` once to install `gh`, `pv`, and other helpers that the
  download + flash scripts expect.
- Use `just install-pi-image` or `just download-pi-image` to populate `~/sugarkube/images` with
  the latest release, or trigger `sudo FLASH_DEVICE=/dev/sdX just flash-pi` when you attach a USB
  flasher to the Codespace via the browser or VS Code desktop.
- `just doctor` remains available to validate tooling from within the Codespace without juggling
  Makefiles or bespoke shell aliases.<|MERGE_RESOLUTION|>--- conflicted
+++ resolved
@@ -158,7 +158,6 @@
 The image is now ready for additional repositories or joining a multi-node
 k3s cluster.
 
-<<<<<<< HEAD
 ### Run remote smoke tests
 
 Validate a freshly booted node from another machine with the smoke test harness:
@@ -172,7 +171,7 @@
 (`make smoke-test-pi` or `just smoke-test-pi`) when you prefer `SMOKE_ARGS` for flag injection.
 See [Pi Image Smoke Test Harness](./pi_smoke_test.md) for detailed usage, including how to
 override token.place/dspace health URLs or disable individual checks.
-=======
+
 ### Clone the SD card to SSD with confidence
 
 Run the new clone helper to replicate the active SD card onto an attached SSD.
@@ -205,7 +204,6 @@
 Check `/var/log/sugarkube/ssd-clone.state.json` for step-level progress and
 `/var/log/sugarkube/ssd-clone.done` once the run completes. Continue with
 validation before rebooting into the SSD.
->>>>>>> bd927cd4
 
 ### Validate SSD clones
 
