# Raspberry Pi 5 Image Spot Check (Bookworm)

Use this playbook immediately after flashing a Raspberry Pi 5 image. The new
`scripts/spot_check.sh` task captures a JSON + Markdown summary under
`artifacts/spot-check/` and fails fast when required checks are out of bounds.

```bash
cd ~/sugarkube
sudo just spot-check
```

The console output lists each section with ✅/⚠️/❌ markers; the same information is
mirrored in `artifacts/spot-check/summary.{json,md}` for archival.

## Required success criteria

| Area | Expectation |
|------|-------------|
| OS & kernel | Raspberry Pi OS Bookworm (12), kernel ≥ 6.12, `aarch64` arch |
| Time & locale | `timedatectl` NTP synchronized, timezone populated, `LANG` set |
| Storage | `/boot/firmware` on `/dev/mmcblk0p1`, `/` on `/dev/mmcblk0p2`, UUIDs captured |
| Networking | Gateway + `1.1.1.1` pings succeed with 0% loss |
| Boot logs | `journalctl -b -p3` free of surprises (Bluetooth init + `bgscan simple`
  noise is auto-ignored) |
| Health | `vcgencmd measure_temp` < 60 °C at idle, `free` shows > 7 Gi available,
  `vcgencmd get_throttled` = `0x0` |

Warnings (⚠️) do not fail the command. For example, link speed < 1000 Mb/s or missing
optional repos trigger warnings with guidance.

## Sample output

```
=== Raspberry Pi 5 Bookworm spot check ===
✅ System baseline: OS=Raspberry Pi OS (64-bit); kernel=6.12.5; arch=aarch64
✅ Time & locale: NTP=yes; TZ=America/Los_Angeles; LANG=en_US.UTF-8
✅ Storage layout: /boot/firmware=/dev/mmcblk0p1; /=/dev/mmcblk0p2
✅ Networking: LAN loss=0%; LAN avg=0.4ms; WAN loss=0%; WAN avg=17.2ms
⚠️ Link speed: eth0=100Mb/s; expected >= 1000Mb/s
✅ Service inventory: No flywheel/k3s/cloudflared/containerd services
✅ Boot errors: Only benign Bluetooth/bgscan messages observed
✅ System health: temp=42.3°C; available=7564MiB; throttled=0x0
ℹ️ Repo sync: sugarkube/dspace/token.place present
✅ Spot check complete. Artifacts: /home/pi/sugarkube/artifacts/spot-check
```

If any required check fails, the script exits non-zero and prints the artifact path for
deeper investigation. Capture `artifacts/spot-check/` in the build report before moving
on.

## Known benign noise

* `bluetoothd` plugin initialization failures when the radio is disabled.
* `wpa_supplicant` `bgscan simple` warnings on idle Wi-Fi interfaces.

These lines are filtered from the error tally but remain in the `spot-check.log` for
transparency.

## Next steps: clone to NVMe

> [!TIP] Before you start
> - Skip the boot-order step if `sudo rpi-eeprom-config | grep BOOT_ORDER` already shows `0xf461`.
> - Skip to **Verification** if `lsblk` already lists NVMe boot and root partitions.

### 1. Align the boot order (only if needed)

Prefer **SD → NVMe → USB → repeat** so the SD card remains your fallback.

```bash
sudo just boot-order sd-nvme-usb
```

The helper prints the resulting EEPROM state. Pass `PCIE_PROBE=1` only when an adapter requires it:

```bash
sudo PCIE_PROBE=1 just boot-order nvme-first
```

### 2. Clone the SD card to NVMe

The `clone-ssd` helper wraps `rpi-clone`, installs it on first use, captures logs under
`artifacts/clone-to-nvme.log`, and fixes the cloned `cmdline.txt`/`fstab` entries. Pass the
target device explicitly during the first run so the script can initialise the NVMe layout:

```bash
<<<<<<< HEAD
sudo just clone-ssd TARGET=/dev/nvme0n1 WIPE=1
=======
sudo TARGET=/dev/nvme0n1 WIPE=1 just clone-ssd
>>>>>>> 5710498c
```

Subsequent syncs only need the target argument:

```bash
<<<<<<< HEAD
sudo just clone-ssd TARGET=/dev/nvme0n1
=======
sudo TARGET=/dev/nvme0n1 just clone-ssd
>>>>>>> 5710498c
```

Bookworm mounts the boot FAT volume at `/boot/firmware`; older images may use `/boot`. The helper
handles both.

### 3. Optional: one-command migration

To chain the spot-check, boot-order alignment, clone, and reboot, use:

```bash
sudo just migrate-to-nvme
```

Check `artifacts/migrate-to-nvme/` for the run log if anything looks off.

### One-time SD override

Keep the NVMe plugged in while testing a fresh SD image by issuing a single-use boot override:

```bash
sudo rpi-eeprom-config --set 'set_reboot_order=0xf1'
```

The Pi will prefer the SD card for the next reboot only, then revert to the configured EEPROM order.

> [!TIP] Troubleshooting
> Mount the clone and inspect the boot files when something fails early:
> ```bash
> sudo mount /dev/nvme0n1p1 /mnt/clone
> sudo sed -n '1,120p' /mnt/clone/cmdline.txt
> sudo sed -n '1,120p' /mnt/clone/etc/fstab
> sudo umount /mnt/clone
> ```

### Verification checklist

- Booted from the expected device: `lsblk -o NAME,MOUNTPOINT,SIZE,PARTUUID`
- `PARTUUID` entries in `/boot/firmware/cmdline.txt` and `/etc/fstab` point to the NVMe partitions
- `sudo vclog -m tip | tail` shows a clean boot summary without boot-order overrides lingering<|MERGE_RESOLUTION|>--- conflicted
+++ resolved
@@ -83,21 +83,13 @@
 target device explicitly during the first run so the script can initialise the NVMe layout:
 
 ```bash
-<<<<<<< HEAD
-sudo just clone-ssd TARGET=/dev/nvme0n1 WIPE=1
-=======
 sudo TARGET=/dev/nvme0n1 WIPE=1 just clone-ssd
->>>>>>> 5710498c
 ```
 
 Subsequent syncs only need the target argument:
 
 ```bash
-<<<<<<< HEAD
-sudo just clone-ssd TARGET=/dev/nvme0n1
-=======
 sudo TARGET=/dev/nvme0n1 just clone-ssd
->>>>>>> 5710498c
 ```
 
 Bookworm mounts the boot FAT volume at `/boot/firmware`; older images may use `/boot`. The helper
