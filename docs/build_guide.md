--- conflicted
+++ resolved
@@ -6,18 +6,6 @@
 
 1. Print the triple Pi carrier from `cad/pi_cluster` if building a Pi cluster.
    Download STL files for either insert variant from the latest
-<<<<<<< HEAD
-   [scad-to-stl workflow run][stl-workflow] in GitHub Actions.
-2. Assemble the extrusion cube using M5 hardware.
-3. Mount the solar panels using the printed brackets.
-   Each has a gusset that stiffens the corner.
-4. Attach the battery leads to the MPPT charge controller before any solar wiring.
-   Install a 60 A fuse within 18 cm (7 in) of the battery's positive terminal and refer to the
-   controller's manual for the recommended connection order. The KiCad schematic and board specs
-   live under [elex/power_ring](../elex/power_ring/).
-5. Before connecting the array, verify each panel's open-circuit voltage and polarity with a
-   multimeter. Join panels with MC4 connectors and 12 AWG wire, then attach them to the controller.
-=======
    [scad-to-stl workflow run][stl-workflow] in GitHub Actions. To render STLs
    locally, run `scripts/openscad_render.sh`.
 2. Assemble the extrusion cube using M5 hardware, squaring each corner.
@@ -31,7 +19,6 @@
 5. Before connecting the array, verify each panel's open-circuit voltage and
    polarity with a multimeter. Join panels with MC4 connectors and 12 AWG wire,
    then attach them to the controller.
->>>>>>> f7d5540c
 6. Install the 12 V air pump and Raspberry Pi on dedicated protection: a 15 A breaker for the pump
    and a 5 A fuse for the Pi. Verify battery voltage with a multimeter before powering devices.
 7. Tidy and secure all wiring. Confirm the charge controller shows a charging indicator before
