# token.place and dspace Quickstart

Build a Raspberry Pi 5 image that includes the
[token.place](https://github.com/futuroptimist/token.place) and
[dspace](https://github.com/democratizedspace/dspace) repositories so you can run
both apps out of the box. The image builder clones these projects, drops a shared
`docker-compose.yml` under `/opt/projects` and installs a single
`projects-compose.service` to manage them. Each service uses `restart: unless-stopped`
so the containers stay up across reboots. Hooks remain for additional repositories.

## Build the image

```sh
# inside the sugarkube repo
./scripts/build_pi_image.sh
```

`build_pi_image.sh` clones `token.place` and `dspace` by default. Adjust the stack before
building by editing [`scripts/cloud-init/docker-compose.yml`](../scripts/cloud-init/docker-compose.yml)
and dropping new services under the `# extra-start` marker. To skip cloning either
repo, set `CLONE_TOKEN_PLACE=false` or `CLONE_DSPACE=false`. Add more projects by passing
their Git URLs via `EXTRA_REPOS`:

```sh
EXTRA_REPOS="https://github.com/example/repo.git" ./scripts/build_pi_image.sh
```

The script clones each repo into `/opt/projects` and assigns ownership to the `pi`
user.

## Run the apps

On first boot the Pi builds the containers defined in
`/opt/projects/docker-compose.yml`. Each service uses `restart: unless-stopped`
so it relaunches after reboots or crashes. The `start-projects.sh` helper enables
the `projects-compose.service` unit which starts the stack automatically. Manage
the services with `systemctl`:

```sh
# check service status
sudo systemctl status projects-compose.service

# restart the stack
sudo systemctl restart projects-compose.service
```

Visit `http://<pi-host>:5000` for token.place and `http://<pi-host>:3000` for
dspace. To expose them through a Cloudflare Tunnel, update
`/opt/sugarkube/docker-compose.cloudflared.yml` as shown in
[docker_repo_walkthrough.md](docker_repo_walkthrough.md).

### Environment variables

Each project reads an `.env` file in its directory. `init-env.sh` scans
`/opt/projects` for `*.env.example` files and copies them to `.env` when missing,
letting containers start with sane defaults. Edit these files to set variables like
`PORT`, API URLs or secrets:

- `/opt/projects/token.place/.env`
- `/opt/projects/dspace/frontend/.env`
- any additional repo that ships an `.env.example`

Update the placeholders with real values and restart the service:

See each repository's README for the full list of configuration options.

## Extend with new repositories

<<<<<<< HEAD
Pass Git URLs via `EXTRA_REPOS` to clone additional projects into
`/opt/projects`. Add services to `/opt/projects/docker-compose.yml` beneath the
`# extra-start` marker:

```yaml
services:
  # existing services ...
  # extra-start
  myapp:
    image: ghcr.io/example/myapp:latest
    env_file:
      - /opt/projects/myapp/.env
    restart: unless-stopped
  # extra-end
```

If the new repository includes an `.env.example`, `init-env.sh` copies it to
`.env` on first boot so the container starts with sensible defaults. Extend the
script when custom setup is required.

The image builder drops the token.place or dspace definitions when the
corresponding `CLONE_*` flag is `false`, letting you build a minimal image and
expand it later.
=======
Pass Git URLs via `EXTRA_REPOS` to clone additional projects into `/opt/projects`.
Add services to `/opt/projects/docker-compose.yml` between `# extra-start` and
`# extra-end`, and extend `init-env.sh` with any new `.env` files, following the
token.place and dspace examples. The image builder drops the token.place or dspace
definitions when the corresponding `CLONE_*` flag is `false`, letting you build a
minimal image and expand it later.
>>>>>>> dff0d510

Use these hooks to experiment with other projects and grow the image over time.<|MERGE_RESOLUTION|>--- conflicted
+++ resolved
@@ -66,37 +66,11 @@
 
 ## Extend with new repositories
 
-<<<<<<< HEAD
-Pass Git URLs via `EXTRA_REPOS` to clone additional projects into
-`/opt/projects`. Add services to `/opt/projects/docker-compose.yml` beneath the
-`# extra-start` marker:
-
-```yaml
-services:
-  # existing services ...
-  # extra-start
-  myapp:
-    image: ghcr.io/example/myapp:latest
-    env_file:
-      - /opt/projects/myapp/.env
-    restart: unless-stopped
-  # extra-end
-```
-
-If the new repository includes an `.env.example`, `init-env.sh` copies it to
-`.env` on first boot so the container starts with sensible defaults. Extend the
-script when custom setup is required.
-
-The image builder drops the token.place or dspace definitions when the
-corresponding `CLONE_*` flag is `false`, letting you build a minimal image and
-expand it later.
-=======
 Pass Git URLs via `EXTRA_REPOS` to clone additional projects into `/opt/projects`.
 Add services to `/opt/projects/docker-compose.yml` between `# extra-start` and
 `# extra-end`, and extend `init-env.sh` with any new `.env` files, following the
 token.place and dspace examples. The image builder drops the token.place or dspace
 definitions when the corresponding `CLONE_*` flag is `false`, letting you build a
 minimal image and expand it later.
->>>>>>> dff0d510
 
 Use these hooks to experiment with other projects and grow the image over time.