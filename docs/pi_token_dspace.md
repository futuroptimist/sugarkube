# token.place and dspace Quickstart

Build a Raspberry Pi 5 image that includes the
[token.place](https://github.com/futuroptimist/token.place) and
[dspace](https://github.com/democratizedspace/dspace) repositories so you can run
both apps out of the box. The image builder clones these projects, drops a shared
`docker-compose.yml` under `/opt/projects` and installs a single
`projects-compose.service` to manage them. Each service uses `restart: unless-stopped`
<<<<<<< HEAD
so the containers stay up across reboots. Hooks remain for additional repositories.
Docker Engine and the Compose plugin come from Docker's Debian repository for up-to-date ARM builds.
=======
so the containers stay up across reboots. The first boot uses Docker's Debian
repository to install the Engine and Compose plugin. Hooks remain for additional
repositories.
>>>>>>> 4f0e6d2a

## Build the image

```sh
# inside the sugarkube repo
./scripts/build_pi_image.sh
```

### Build-time flags

The build script accepts environment variables to trim or extend the stack:

- `CLONE_TOKEN_PLACE` (default `true`) — clone the `token.place` repository.
- `CLONE_DSPACE` (default `true`) — clone the `dspace` repository.
- `EXTRA_REPOS` — space-separated Git URLs for additional projects.

`build_pi_image.sh` clones `token.place` and `dspace` by default. Adjust the stack before
building by editing
[`scripts/cloud-init/docker-compose.yml`](../scripts/cloud-init/docker-compose.yml)
and dropping new services under the `# extra-start` marker.

### Build-time variables

Configure the image builder with environment variables:

- `CLONE_TOKEN_PLACE=false` — skip cloning token.place
- `CLONE_DSPACE=false` — skip cloning dspace
- `CLONE_SUGARKUBE=true` — include this repo in the image
- `EXTRA_REPOS="https://github.com/example/repo.git"` — clone additional projects

```sh
EXTRA_REPOS="https://github.com/example/repo.git" ./scripts/build_pi_image.sh
```

The script clones each repo into `/opt/projects` and assigns ownership to the `pi`
user. Cloud-init adds Docker's apt repository and installs `docker-ce`,
`docker-ce-cli`, `containerd.io`, `docker-buildx-plugin` and `docker-compose-plugin`
so the services run with the upstream Engine and Compose plugin.

## Run the apps

On first boot the Pi builds the containers defined in
`/opt/projects/docker-compose.yml`. Each service uses `restart: unless-stopped`
so it relaunches after reboots or crashes. The `start-projects.sh` helper enables
the `projects-compose.service` unit which starts the stack automatically. Manage
the services with `systemctl`:

```sh
# check service status
sudo systemctl status projects-compose.service

# restart the stack
sudo systemctl restart projects-compose.service
```

Visit `http://<pi-host>:5000` for token.place and `http://<pi-host>:3000` for
dspace. To expose them through a Cloudflare Tunnel, update
`/opt/sugarkube/docker-compose.cloudflared.yml` as shown in
[docker_repo_walkthrough.md](docker_repo_walkthrough.md).

### Runtime environment variables

Each project reads an `.env` file in its directory. `init-env.sh` scans
`/opt/projects` for `*.env.example` files and copies them to `.env` when missing,
letting containers start with sane defaults. Edit these files to set variables like
`PORT`, API URLs or secrets:

- copies any `*.env.example` to `.env`
- ensures blank files exist for token.place and dspace even if the repos omit
  examples
- handles any additional repo dropped into `/opt/projects`

Update the placeholders with real values and restart the service:

```ini
# /opt/projects/token.place/.env
PORT=5000
```

See each repository's README for the full list of configuration options.

## Extend with new repositories

Pass Git URLs via `EXTRA_REPOS` to clone additional projects into `/opt/projects`.
Add services to `/opt/projects/docker-compose.yml` between `# extra-start` and
`# extra-end`, and extend `init-env.sh` with any new `.env` files, following the
token.place and dspace examples. The image builder drops the token.place or dspace
definitions when the corresponding `CLONE_*` flag is `false`, letting you build a
minimal image and expand it later.

Use these hooks to experiment with other projects and grow the image over time.<|MERGE_RESOLUTION|>--- conflicted
+++ resolved
@@ -1,19 +1,14 @@
 # token.place and dspace Quickstart
 
-Build a Raspberry Pi 5 image that includes the
+Build a Raspberry Pi 5 image that includes the
 [token.place](https://github.com/futuroptimist/token.place) and
 [dspace](https://github.com/democratizedspace/dspace) repositories so you can run
 both apps out of the box. The image builder clones these projects, drops a shared
 `docker-compose.yml` under `/opt/projects` and installs a single
 `projects-compose.service` to manage them. Each service uses `restart: unless-stopped`
-<<<<<<< HEAD
-so the containers stay up across reboots. Hooks remain for additional repositories.
-Docker Engine and the Compose plugin come from Docker's Debian repository for up-to-date ARM builds.
-=======
 so the containers stay up across reboots. The first boot uses Docker's Debian
 repository to install the Engine and Compose plugin. Hooks remain for additional
 repositories.
->>>>>>> 4f0e6d2a
 
 ## Build the image
 
