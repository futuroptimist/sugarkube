--- conflicted
+++ resolved
@@ -34,10 +34,6 @@
 `/opt/sugarkube/docker-compose.cloudflared.yml` as shown in
 [docker_repo_walkthrough.md](docker_repo_walkthrough.md).
 
-<<<<<<< HEAD
 To add more apps, clone additional repositories with `EXTRA_REPOS` and extend
-`docker-compose.apps.yml` with new service entries.
-=======
-Use `EXTRA_REPOS` to experiment with other projects and extend the image over
-time.
->>>>>>> c1173271
+`docker-compose.apps.yml` with new service entries. You can also use `EXTRA_REPOS`
+to experiment with other projects and extend the image over time.