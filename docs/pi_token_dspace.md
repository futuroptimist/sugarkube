--- conflicted
+++ resolved
@@ -51,15 +51,10 @@
 
 ### Environment variables
 
-<<<<<<< HEAD
-Each project reads an `.env` file in its directory. `init-env.sh` creates them on
-first boot:
-=======
 Each project reads an `.env` file in its directory. `init-env.sh` scans
 `/opt/projects` for `*.env.example` files and copies them to `.env` when missing,
 letting containers start with sane defaults. Edit these files to set variables like
 `PORT`, API URLs or secrets:
->>>>>>> 03163857
 
 - copies any `*.env.example` to `.env`
 - ensures blank files exist for token.place and dspace even if the repos omit
