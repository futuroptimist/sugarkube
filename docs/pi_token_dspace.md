# token.place and dspace Runbook

This runbook walks through building the Raspberry Pi image, flashing it, booting,
and confirming both [token.place](https://github.com/futuroptimist/token.place)
and [dspace](https://github.com/democratizedspace/dspace) work locally and via a
Cloudflare Tunnel. The image builder clones each repository, drops a shared
`docker-compose.yml` under `/opt/projects` and installs a single
`projects-compose.service` to manage the stack. Services use `restart:
unless-stopped` so containers relaunch across reboots.

## Prerequisites

Confirm Docker Engine and the Compose plugin are available:

```sh
docker --version
docker compose version
```

## 1. Build or download the image

1. In GitHub, open **Actions → pi-image → Run workflow**.
   - Tick **token.place** and **dspace** to bake those repos into `/opt/projects`.
   - Wait for the run to finish; it uploads `sugarkube.img.xz` as an artifact.
2. Download the artifact locally:
   ```sh
   ./scripts/download_pi_image.sh
   ```
   or grab it manually from the workflow run.
3. Alternatively, build on your machine:
   ```sh
   ./scripts/build_pi_image.sh
   ```
   Control the stack with environment variables:

   | Variable | Default | Description |
   | --- | --- | --- |
   | `CLONE_TOKEN_PLACE` | `true` | Clone the `token.place` repository. |
   | `CLONE_DSPACE` | `true` | Clone the `dspace` repository. |
   | `CLONE_SUGARKUBE` | `false` | Include this repo in the image. |
   | `EXTRA_REPOS` | _(empty)_ | Space-separated Git URLs for extra projects. |

   Adjust the stack before building by editing
   [`scripts/cloud-init/docker-compose.yml`](../scripts/cloud-init/docker-compose.yml)
   and inserting services between the `# extra-start` and `# extra-end` markers.

## 2. Flash with Raspberry Pi Imager

- Write `sugarkube.img.xz` to a microSD card with Raspberry Pi Imager.
- Use advanced options (<kbd>Ctrl</kbd>+<kbd>Shift</kbd>+<kbd>X</kbd>) to set the
  hostname, credentials and network.

## 3. Boot and verify locally

1. Insert the card and power on the Pi.
2. On first boot the Pi installs Docker, builds the containers defined in
   `/opt/projects/docker-compose.yml` and enables `projects-compose.service`.
3. Confirm Docker and the stack are running:
   ```sh
   docker --version
   docker compose version
   sudo systemctl status projects-compose.service
   ```
4. Verify each app on the LAN:
   ```sh
   curl http://<pi-host>:5000  # token.place
   curl http://<pi-host>:3000  # dspace
   ```

## 4. Expose through Cloudflare Tunnel

1. Add your tunnel token to `/opt/sugarkube/.cloudflared.env`.
2. Create `/opt/sugarkube/cloudflared.yml` with ingress rules:
   ```yaml
   ingress:
     - hostname: tokenplace.example.com
       service: http://localhost:5000
     - hostname: dspace.example.com
       service: http://localhost:3000
     - service: http_status:404
   ```
3. Mount the config in `/opt/sugarkube/docker-compose.cloudflared.yml`:
   ```yaml
   services:
     tunnel:
       command: tunnel --config /etc/cloudflared/config.yml run
       env_file:
         - /opt/sugarkube/.cloudflared.env
       volumes:
         - /opt/sugarkube/cloudflared.yml:/etc/cloudflared/config.yml:ro
   ```
4. Restart the tunnel:
   ```sh
   sudo systemctl restart cloudflared-compose
   ```
5. Verify remote access:
   ```sh
   curl https://tokenplace.example.com
   curl https://dspace.example.com
   ```
   ```

## 5. Runtime environment variables

Each project reads an `.env` file in its directory. `init-env.sh` scans
<<<<<<< HEAD
`/opt/projects` for `*.env.example` files and copies them to `.env` when missing.
When a repository omits an example file, `ensure_env` creates a blank one and the
script seeds a default `PORT` so containers start with predictable endpoints.
Edit these files to set variables like API URLs or secrets:

| Service     | Env file                             | Required keys |
| ----------- | ------------------------------------ | ------------- |
| token.place | `/opt/projects/token.place/.env`     | `PORT`        |
| dspace      | `/opt/projects/dspace/frontend/.env` | `PORT`        |
=======
`/opt/projects` for `*.env.example` files and copies them to `.env` when missing,
letting containers start with sane defaults. The script ships an `ensure_env`
helper that creates blank files when a project omits an example, and seeds a
default `PORT` so containers start with predictable endpoints. Edit these files
to set variables like ports, API URLs, or secrets.

| Service     | Path to env file                  | Example     |
| ----------- | --------------------------------- | ----------- |
| token.place | `/opt/projects/token.place/.env`  | `PORT=5000` |
| dspace      | `/opt/projects/dspace/frontend/.env` | `PORT=3000` |
>>>>>>> 34a11a36

Add more calls to `ensure_env` under the `# extra-start` marker in `init-env.sh`
for additional repositories. See each project's README for the full list of
configuration options.

## 6. Extend with new repositories

Pass Git URLs via `EXTRA_REPOS` to clone additional projects into `/opt/projects`.
Add services to `/opt/projects/docker-compose.yml` between `# extra-start` and
`# extra-end`, and extend `init-env.sh` with any new `.env` files, following the
token.place and dspace examples. The image builder drops the token.place or
dspace definitions when the corresponding `CLONE_*` flag is `false`, letting you
build a minimal image and expand it later.

Use these hooks to experiment with other projects and grow the image over time.<|MERGE_RESOLUTION|>--- conflicted
+++ resolved
@@ -103,28 +103,16 @@
 ## 5. Runtime environment variables
 
 Each project reads an `.env` file in its directory. `init-env.sh` scans
-<<<<<<< HEAD
-`/opt/projects` for `*.env.example` files and copies them to `.env` when missing.
-When a repository omits an example file, `ensure_env` creates a blank one and the
-script seeds a default `PORT` so containers start with predictable endpoints.
-Edit these files to set variables like API URLs or secrets:
-
-| Service     | Env file                             | Required keys |
-| ----------- | ------------------------------------ | ------------- |
-| token.place | `/opt/projects/token.place/.env`     | `PORT`        |
-| dspace      | `/opt/projects/dspace/frontend/.env` | `PORT`        |
-=======
 `/opt/projects` for `*.env.example` files and copies them to `.env` when missing,
 letting containers start with sane defaults. The script ships an `ensure_env`
 helper that creates blank files when a project omits an example, and seeds a
 default `PORT` so containers start with predictable endpoints. Edit these files
 to set variables like ports, API URLs, or secrets.
 
-| Service     | Path to env file                  | Example     |
-| ----------- | --------------------------------- | ----------- |
-| token.place | `/opt/projects/token.place/.env`  | `PORT=5000` |
+| Service     | Path to env file                     | Example     |
+| ----------- | ------------------------------------ | ----------- |
+| token.place | `/opt/projects/token.place/.env`     | `PORT=5000` |
 | dspace      | `/opt/projects/dspace/frontend/.env` | `PORT=3000` |
->>>>>>> 34a11a36
 
 Add more calls to `ensure_env` under the `# extra-start` marker in `init-env.sh`
 for additional repositories. See each project's README for the full list of
