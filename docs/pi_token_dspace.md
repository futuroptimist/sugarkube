--- conflicted
+++ resolved
@@ -51,14 +51,6 @@
 
 ### Environment variables
 
-<<<<<<< HEAD
-Each project reads an `.env` file in its directory. `init-env.sh` creates them on
-first boot:
-
-- copies any `*.env.example` to `.env`
-- ensures blank files exist for token.place and dspace when those repos are cloned
-  but omit examples
-=======
 Each project reads an `.env` file in its directory. `init-env.sh` scans
 `/opt/projects` for `*.env.example` files and copies them to `.env` when missing,
 letting containers start with sane defaults. Edit these files to set variables like
@@ -67,7 +59,6 @@
 - copies any `*.env.example` to `.env`
 - ensures blank files exist for token.place and dspace even if the repos omit
   examples
->>>>>>> d442b79a
 - handles any additional repo dropped into `/opt/projects`
 
 Update the placeholders with real values and restart the service:
