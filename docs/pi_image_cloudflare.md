--- conflicted
+++ resolved
@@ -19,26 +19,10 @@
 the Debian mirror with `DEBIAN_MIRROR`. Use `BUILD_TIMEOUT` (default: `4h`) to
 adjust the maximum build duration and `CLOUD_INIT_PATH` to load a custom
 cloud-init configuration instead of the default `scripts/cloud-init/user-data.yaml`.
-<<<<<<< HEAD
-Set `TUNNEL_TOKEN` to bake a Cloudflare token into
-`/opt/sugarkube/.cloudflared.env`; otherwise edit the file after boot.
-Ensure `curl`, `docker` (with its daemon running), `git`, `sha256sum`, `stdbuf`,
-`timeout`, and `xz` are installed before running it; `stdbuf` and `timeout`
-come from GNU coreutils. The script checks that both the temporary and output
-directories have at least 10 GB free before starting. Override the disk space
-check with `REQUIRED_SPACE_GB` if your environment needs more or less; failures
-report how much space is available. Use the prepared image to
-deploy
-containerized apps. The companion guide
-[docker_repo_walkthrough.md](docker_repo_walkthrough.md) explains how to run
-projects such as token.place and dspace. Use the resulting image to bootstrap a
-three-node k3s cluster; see [raspi_cluster_setup.md](raspi_cluster_setup.md)
-for onboarding steps.
-=======
 
-`REQUIRED_SPACE_GB` (default: `10`) controls the free disk space check.
+`REQUIRED_SPACE_GB` (default: `10`) controls the free disk space check.  
 The script rewrites the Cloudflare apt source architecture to `armhf` when
-`ARM64=0` so 32-bit builds install the correct packages.
+`ARM64=0` so 32-bit builds install the correct packages.  
 
 Set `TUNNEL_TOKEN` or `TUNNEL_TOKEN_FILE` to bake a Cloudflare token into
 `/opt/sugarkube/.cloudflared.env`; otherwise edit the file after boot. The image
@@ -54,7 +38,6 @@
 explains how to run projects such as token.place and dspace. Use the resulting
 image to bootstrap a three-node k3s cluster; see
 [raspi_cluster_setup.md](raspi_cluster_setup.md) for onboarding steps.
->>>>>>> 07650cca
 
 ## Steps
 
@@ -66,15 +49,9 @@
 3. Boot the Pi and run `sudo rpi-clone sda -f` to copy the OS to an SSD.
 4. The build script copies `docker-compose.cloudflared.yml` into
    `/opt/sugarkube/`. Cloud-init adds the Cloudflare apt repo, pre-creates
-<<<<<<< HEAD
-   `/opt/sugarkube/.cloudflared.env` with `0600` permissions, and enables the
-   Docker service; verify both files and the service. It also cleans the apt
-   cache after installation to reclaim space.
-=======
    `/opt/sugarkube/.cloudflared.env` with `0600` permissions, installs the
    `cloudflared-compose` systemd unit, and enables Docker; verify the files and
    service.
->>>>>>> 07650cca
 5. Add your Cloudflare token to `/opt/sugarkube/.cloudflared.env` if it wasn't
    provided via `TUNNEL_TOKEN` or `TUNNEL_TOKEN_FILE` during the build. The
    tunnel starts automatically when the token exists; otherwise run:
