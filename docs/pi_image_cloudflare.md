# Raspberry Pi Image with Cloudflare Tunnel

This guide expands the
[token.place](https://github.com/futuroptimist/token.place) Raspberry Pi
deployment into a reusable image capable of hosting multiple projects, including
[token.place](https://github.com/futuroptimist/token.place) and
[dspace](https://github.com/democratizedspace/dspace).

It uses `cloud-init` to bake Docker, the compose plugin, the Cloudflare apt
repository, and a
[Cloudflare Tunnel](https://developers.cloudflare.com/cloudflare-one/connections/connect-apps/)
into the OS image. The `build_pi_image.sh` script clones `pi-gen` using the
`PI_GEN_BRANCH` environment variable, defaulting to `bookworm` for reproducible
<<<<<<< HEAD
builds. Ensure `docker` (with its daemon running), `xz`, `git`, and
`sha256sum` are installed before running it. Use the prepared image to deploy
=======
builds. Set `IMG_NAME` to change the image name or `OUTPUT_DIR` to control
where artifacts are written. Ensure `docker` (with its daemon running), `xz`,
and `git` are installed before running it. Use the prepared image to deploy
>>>>>>> 3ff52072
containerized apps. The companion guide
[docker_repo_walkthrough.md](docker_repo_walkthrough.md) explains how to run
projects such as token.place and dspace. Use the resulting image to bootstrap a
three-node k3s cluster; see [raspi_cluster_setup.md](raspi_cluster_setup.md)
for onboarding steps.

## Checklist

- [ ] Build or download a Raspberry Pi OS image. `scripts/build_pi_image.sh`
<<<<<<< HEAD
      now embeds `scripts/cloud-init/user-data.yaml`, verifies `docker` (and
      its daemon is running), `xz`, `git`, and `sha256sum` are installed, and
      only uses `sudo` when required.
=======
      embeds `scripts/cloud-init/user-data.yaml`, verifies `docker` (and its
      daemon is running), `xz` and `git` are installed, honors `IMG_NAME` and
      `OUTPUT_DIR`, and only uses `sudo` when required.
>>>>>>> 3ff52072
      `scripts/download_pi_image.sh` fetches the latest prebuilt image via the
      GitHub CLI, or you can grab it from the Actions tab with
      `gh run download -n pi-image`.
- [ ] Verify the download: `sha256sum -c sugarkube.img.xz.sha256`.
- [ ] If downloaded, decompress it with `xz -d sugarkube.img.xz`.
- [ ] (Optional) If building the image manually, place `scripts/cloud-init/user-data.yaml`
      on the SD card's boot partition as `user-data`.
- [ ] Flash the image with Raspberry Pi Imager.
- [ ] Boot the Pi and run `sudo rpi-clone sda -f` to copy the OS to an SSD.
- [ ] Cloud-init adds the Cloudflare apt repo, writes
      `/opt/sugarkube/docker-compose.cloudflared.yml`, pre-creates
      `/opt/sugarkube/.cloudflared.env` with `0600` permissions, and enables the
      Docker service; verify all three.
- [ ] Add your Cloudflare token to `/opt/sugarkube/.cloudflared.env`.
- [ ] Start the tunnel with `docker compose -f /opt/sugarkube/docker-compose.cloudflared.yml up -d`.
- [ ] Confirm the tunnel is running: `docker compose -f /opt/sugarkube/docker-compose.cloudflared.yml ps` should show `cloudflared` as `Up`.
- [ ] View the tunnel logs to confirm a connection:
      `docker compose -f /opt/sugarkube/docker-compose.cloudflared.yml logs -f`.
- [ ] Clone target projects:
  - [ ] `git clone https://github.com/futuroptimist/token.place.git`
  - [ ] `git clone https://github.com/democratizedspace/dspace.git`
- [ ] Add more `docker-compose` files for additional services.

## GitHub Actions

The `pi-image` workflow builds the OS image with `scripts/build_pi_image.sh`,
compresses it to `sugarkube.img.xz`, and uploads it as an artifact. Download it
from the Actions tab or run the script locally if you need customizations.<|MERGE_RESOLUTION|>--- conflicted
+++ resolved
@@ -11,15 +11,10 @@
 [Cloudflare Tunnel](https://developers.cloudflare.com/cloudflare-one/connections/connect-apps/)
 into the OS image. The `build_pi_image.sh` script clones `pi-gen` using the
 `PI_GEN_BRANCH` environment variable, defaulting to `bookworm` for reproducible
-<<<<<<< HEAD
-builds. Ensure `docker` (with its daemon running), `xz`, `git`, and
-`sha256sum` are installed before running it. Use the prepared image to deploy
-=======
 builds. Set `IMG_NAME` to change the image name or `OUTPUT_DIR` to control
 where artifacts are written. Ensure `docker` (with its daemon running), `xz`,
-and `git` are installed before running it. Use the prepared image to deploy
->>>>>>> 3ff52072
-containerized apps. The companion guide
+`git`, and `sha256sum` are installed before running it. Use the prepared image
+to deploy containerized apps. The companion guide
 [docker_repo_walkthrough.md](docker_repo_walkthrough.md) explains how to run
 projects such as token.place and dspace. Use the resulting image to bootstrap a
 three-node k3s cluster; see [raspi_cluster_setup.md](raspi_cluster_setup.md)
@@ -28,15 +23,9 @@
 ## Checklist
 
 - [ ] Build or download a Raspberry Pi OS image. `scripts/build_pi_image.sh`
-<<<<<<< HEAD
-      now embeds `scripts/cloud-init/user-data.yaml`, verifies `docker` (and
-      its daemon is running), `xz`, `git`, and `sha256sum` are installed, and
-      only uses `sudo` when required.
-=======
       embeds `scripts/cloud-init/user-data.yaml`, verifies `docker` (and its
-      daemon is running), `xz` and `git` are installed, honors `IMG_NAME` and
-      `OUTPUT_DIR`, and only uses `sudo` when required.
->>>>>>> 3ff52072
+      daemon is running), `xz`, `git`, and `sha256sum` are installed, honors
+      `IMG_NAME` and `OUTPUT_DIR`, and only uses `sudo` when required.
       `scripts/download_pi_image.sh` fetches the latest prebuilt image via the
       GitHub CLI, or you can grab it from the Actions tab with
       `gh run download -n pi-image`.
