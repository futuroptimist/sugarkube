# Raspberry Pi Image with Cloudflare Tunnel

This guide expands the
[token.place](https://github.com/futuroptimist/token.place) Raspberry Pi
deployment into a reusable image capable of hosting multiple projects, including
[token.place](https://github.com/futuroptimist/token.place) and
[dspace](https://github.com/democratizedspace/dspace).

It uses `cloud-init` to bake Docker, the compose plugin, the Cloudflare apt
repository, and a
[Cloudflare Tunnel](https://developers.cloudflare.com/cloudflare-one/connections/connect-apps/)
into the OS image. The `build_pi_image.sh` script clones `pi-gen` using the
`PI_GEN_BRANCH` environment variable, defaulting to `bookworm` for reproducible
<<<<<<< HEAD
builds. Set `IMG_NAME` to change the image name or `OUTPUT_DIR` to control
where artifacts are written; the script creates the directory if needed. Set
`PI_GEN_URL` to use a fork or mirror if the default repository is unavailable.
Use `CLOUD_INIT_PATH` (or override `CLOUD_INIT_DIR`) to load a custom
cloud-init configuration instead of the default
`scripts/cloud-init/user-data.yaml`. Ensure `docker` (with its daemon
running), `xz`, `git`, and `sha256sum` are installed before running it. Use the
prepared image to deploy containerized apps. The companion guide
=======
builds. Set `PI_GEN_URL` to use a fork or mirror if the default repository is
unavailable. Set `IMG_NAME` to change the image name or `OUTPUT_DIR` to control
where artifacts are written. Override `CLOUD_INIT_DIR` to load a custom cloud-init
configuration. Ensure `docker` (with its daemon running), `xz`, `git`, and `sha256sum`
are installed before running it. Use the prepared image
to deploy containerized apps. The companion guide
>>>>>>> 9b2c2752
[docker_repo_walkthrough.md](docker_repo_walkthrough.md) explains how to run
projects such as token.place and dspace. Use the resulting image to bootstrap a
three-node k3s cluster; see [raspi_cluster_setup.md](raspi_cluster_setup.md)
for onboarding steps.

## Steps

1. Download the latest prebuilt Sugarkube Raspberry Pi OS image from the
   [pi-image workflow artifacts](https://github.com/futuroptimist/sugarkube/actions/workflows/pi-image.yml)
   and verify it: `sha256sum -c sugarkube.img.xz.sha256`.
2. Flash the image with Raspberry Pi Imager. Open the tool, choose **Use custom**,
   browse for the downloaded file, and write it to your SD card.
3. Boot the Pi and run `sudo rpi-clone sda -f` to copy the OS to an SSD.
4. Cloud-init adds the Cloudflare apt repo, writes
   `/opt/sugarkube/docker-compose.cloudflared.yml`, pre-creates
   `/opt/sugarkube/.cloudflared.env` with `0600` permissions, and enables the
   Docker service; verify all three.
5. Add your Cloudflare token to `/opt/sugarkube/.cloudflared.env`.
6. Start the tunnel with `docker compose -f /opt/sugarkube/docker-compose.cloudflared.yml up -d`.
7. Confirm the tunnel is running: `docker compose -f /opt/sugarkube/docker-compose.cloudflared.yml ps` should show `cloudflared` as `Up`.
8. View the tunnel logs to confirm a connection:
   `docker compose -f /opt/sugarkube/docker-compose.cloudflared.yml logs -f`.
9. Clone target projects:
   - `git clone https://github.com/futuroptimist/token.place.git`
   - `git clone https://github.com/democratizedspace/dspace.git`
10. Add more `docker-compose` files for additional services.

## GitHub Actions

The `pi-image` workflow builds the OS image with `scripts/build_pi_image.sh`,
compresses it to `sugarkube.img.xz`, and uploads it as an artifact. Download it
from the [workflow artifacts](https://github.com/futuroptimist/sugarkube/actions/workflows/pi-image.yml)
or run the script locally if you need customizations. The workflow rotates its
cached pi-gen Docker image monthly by hashing the upstream branch, ensuring each
build pulls in the latest security updates.<|MERGE_RESOLUTION|>--- conflicted
+++ resolved
@@ -11,23 +11,14 @@
 [Cloudflare Tunnel](https://developers.cloudflare.com/cloudflare-one/connections/connect-apps/)
 into the OS image. The `build_pi_image.sh` script clones `pi-gen` using the
 `PI_GEN_BRANCH` environment variable, defaulting to `bookworm` for reproducible
-<<<<<<< HEAD
-builds. Set `IMG_NAME` to change the image name or `OUTPUT_DIR` to control
-where artifacts are written; the script creates the directory if needed. Set
-`PI_GEN_URL` to use a fork or mirror if the default repository is unavailable.
-Use `CLOUD_INIT_PATH` (or override `CLOUD_INIT_DIR`) to load a custom
-cloud-init configuration instead of the default
-`scripts/cloud-init/user-data.yaml`. Ensure `docker` (with its daemon
-running), `xz`, `git`, and `sha256sum` are installed before running it. Use the
-prepared image to deploy containerized apps. The companion guide
-=======
 builds. Set `PI_GEN_URL` to use a fork or mirror if the default repository is
 unavailable. Set `IMG_NAME` to change the image name or `OUTPUT_DIR` to control
-where artifacts are written. Override `CLOUD_INIT_DIR` to load a custom cloud-init
-configuration. Ensure `docker` (with its daemon running), `xz`, `git`, and `sha256sum`
-are installed before running it. Use the prepared image
-to deploy containerized apps. The companion guide
->>>>>>> 9b2c2752
+where artifacts are written; the script creates the directory if needed. Use
+`CLOUD_INIT_PATH` (or override `CLOUD_INIT_DIR`) to load a custom cloud-init
+configuration instead of the default `scripts/cloud-init/user-data.yaml`.
+Ensure `docker` (with its daemon running), `xz`, `git`, and `sha256sum` are
+installed before running it. Use the prepared image to deploy containerized
+apps. The companion guide
 [docker_repo_walkthrough.md](docker_repo_walkthrough.md) explains how to run
 projects such as token.place and dspace. Use the resulting image to bootstrap a
 three-node k3s cluster; see [raspi_cluster_setup.md](raspi_cluster_setup.md)
