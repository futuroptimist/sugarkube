--- conflicted
+++ resolved
@@ -6,23 +6,15 @@
 [token.place](https://github.com/futuroptimist/token.place) and
 [dspace](https://github.com/democratizedspace/dspace).
 
-<<<<<<< HEAD
-It bakes Docker, the compose plugin, the Cloudflare apt repository, and a
-Cloudflare Tunnel into the OS image using `cloud-init`. The `build_pi_image.sh`
-script clones `pi-gen` using the `PI_GEN_BRANCH` environment variable,
-defaulting to `bookworm` for reproducible builds. Set `IMG_NAME` to change the
-image name or `OUTPUT_DIR` to control where artifacts are written. Ensure
-`docker`, `xz` and `git` are installed before running it. Use the prepared image to deploy
-containerized apps. The companion guide
-=======
 It uses `cloud-init` to bake Docker, the compose plugin, the Cloudflare apt
 repository, and a
 [Cloudflare Tunnel](https://developers.cloudflare.com/cloudflare-one/connections/connect-apps/)
 into the OS image. The `build_pi_image.sh` script clones `pi-gen` using the
 `PI_GEN_BRANCH` environment variable, defaulting to `bookworm` for reproducible
-builds. Ensure `docker`, `xz`, and `git` are installed before running it. Use
-the prepared image to deploy containerized apps. The companion guide
->>>>>>> bf5259d9
+builds. Set `IMG_NAME` to change the image name or `OUTPUT_DIR` to control
+where artifacts are written. Ensure `docker`, `xz`, and `git` are installed
+before running it. Use the prepared image to deploy containerized apps. The
+companion guide
 [docker_repo_walkthrough.md](docker_repo_walkthrough.md) explains how to run
 projects such as token.place and dspace. Use the resulting image to bootstrap a
 three-node k3s cluster; see [raspi_cluster_setup.md](raspi_cluster_setup.md)
@@ -31,16 +23,11 @@
 ## Checklist
 
 - [ ] Build or download a Raspberry Pi OS image. `scripts/build_pi_image.sh`
-<<<<<<< HEAD
       embeds `scripts/cloud-init/user-data.yaml`, verifies `docker`, `xz` and
       `git` are installed, honors `IMG_NAME` and `OUTPUT_DIR`, and only uses
-      `sudo` when required.
-=======
-      now embeds `scripts/cloud-init/user-data.yaml`, verifies `docker`, `xz`
-      and `git` are installed, and only uses `sudo` when required.
->>>>>>> bf5259d9
-      `scripts/download_pi_image.sh` fetches the latest prebuilt image via the GitHub CLI,
-      or you can grab it from the Actions tab with `gh run download -n pi-image`.
+      `sudo` when required. `scripts/download_pi_image.sh` fetches the latest
+      prebuilt image via the GitHub CLI, or you can grab it from the Actions
+      tab with `gh run download -n pi-image`.
 - [ ] Verify the download: `sha256sum -c sugarkube.img.xz.sha256`.
 - [ ] If downloaded, decompress it with `xz -d sugarkube.img.xz`.
 - [ ] (Optional) If building the image manually, place `scripts/cloud-init/user-data.yaml`
