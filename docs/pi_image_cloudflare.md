# Raspberry Pi Image with Cloudflare Tunnel

This guide generalizes the [token.place](https://github.com/futuroptimist/token.place)
Raspberry Pi deployment so it can host multiple projects such as
[token.place](https://github.com/futuroptimist/token.place) and
[dspace](https://github.com/democratizedspace/dspace).

It bakes Docker, the compose plugin, and a Cloudflare Tunnel into the OS image
using `cloud-init`. The `build_pi_image.sh` script clones `pi-gen` using the
`PI_GEN_BRANCH` environment variable, defaulting to `bookworm` for reproducible
builds. Use the prepared image to deploy containerized apps. The companion guide
[docker_repo_walkthrough.md](docker_repo_walkthrough.md) explains how to run
projects such as token.place and dspace.

## Checklist

- [ ] Build or download a Raspberry Pi OS image.
- [ ] If downloaded, decompress it with `xz -d sugarkube.img.xz`.
- [ ] Place `scripts/cloud-init/user-data.yaml` on the SD card's boot partition as `user-data`.
- [ ] Flash the image with Raspberry Pi Imager.
- [ ] Boot the Pi and run `sudo rpi-clone sda -f` to copy the OS to an SSD.
- [ ] Cloud-init writes `/opt/sugarkube/docker-compose.cloudflared.yml`; verify it exists.
- [ ] Add your Cloudflare token to `/opt/sugarkube/.cloudflared.env`.
- [ ] Start the tunnel with `docker compose -f /opt/sugarkube/docker-compose.cloudflared.yml up -d`.
- [ ] Confirm the tunnel is running: `docker compose -f /opt/sugarkube/docker-compose.cloudflared.yml ps` should show `cloudflared` as `Up`.
- [ ] Clone target projects:
  - [ ] `git clone https://github.com/futuroptimist/token.place.git`
  - [ ] `git clone https://github.com/democratizedspace/dspace.git`
- [ ] Add more `docker-compose` files for additional services.

## GitHub Actions

<<<<<<< HEAD
The `pi-image` workflow builds the OS image with `scripts/build_pi_image.sh`, compresses it to
`sugarkube.img.xz` and uploads it as an artifact.
Download it from the Actions tab or run the script locally if you need customizations.
=======
The `pi-image` workflow builds the OS image with `scripts/build_pi_image.sh` and
uploads `sugarkube.img.xz` as an artifact. Download it from the Actions tab or run
the script locally if you need customizations.
>>>>>>> bdb70929
<|MERGE_RESOLUTION|>--- conflicted
+++ resolved
@@ -30,12 +30,6 @@
 
 ## GitHub Actions
 
-<<<<<<< HEAD
-The `pi-image` workflow builds the OS image with `scripts/build_pi_image.sh`, compresses it to
-`sugarkube.img.xz` and uploads it as an artifact.
-Download it from the Actions tab or run the script locally if you need customizations.
-=======
-The `pi-image` workflow builds the OS image with `scripts/build_pi_image.sh` and
-uploads `sugarkube.img.xz` as an artifact. Download it from the Actions tab or run
-the script locally if you need customizations.
->>>>>>> bdb70929
+The `pi-image` workflow builds the OS image with `scripts/build_pi_image.sh`,
+compresses it to `sugarkube.img.xz`, and uploads it as an artifact. Download it
+from the Actions tab or run the script locally if you need customizations.
