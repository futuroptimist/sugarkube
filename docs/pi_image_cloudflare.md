# Raspberry Pi Image with Cloudflare Tunnel

This guide expands the
[token.place](https://github.com/futuroptimist/token.place) Raspberry Pi
deployment into a reusable image capable of hosting multiple projects, including
[token.place](https://github.com/futuroptimist/token.place) and
[dspace](https://github.com/democratizedspace/dspace).

It uses `cloud-init` to update and upgrade packages, bake Docker, the compose
plugin, the Cloudflare apt repository, and a
[Cloudflare Tunnel](https://developers.cloudflare.com/cloudflare-one/connections/connect-apps/)
into the OS image. Cloud-init also drops an apt config with five retries and
30-second timeouts to smooth over flaky networks.
The `build_pi_image.sh` script clones `pi-gen` using
`PI_GEN_BRANCH` (default: `bookworm` for 32-bit builds and `arm64` for
64-bit). Set `PI_GEN_URL` to use a fork or mirror if the default repository is
unavailable. `IMG_NAME` controls the output filename and `OUTPUT_DIR` selects
where artifacts are written; the script creates the directory if needed. To
reduce flaky downloads it pins the official Raspberry Pi and Debian mirrors,
adds `APT_OPTS` (retries, timeouts, `--fix-missing`), and installs a persistent
apt/dpkg Pre-Invoke hook that rewrites any raspbian host to a stable HTTPS
mirror, and bypasses proxies for `archive.raspberrypi.com`. Override the Raspberry
Use `APT_RETRIES` and `APT_TIMEOUT` to tune the retry count and per-request timeout.
Pi packages mirror with `RPI_MIRROR` (mapped to pi-gen's `APT_MIRROR_RASPBERRYPI`)
and the Debian mirror with `DEBIAN_MIRROR`. Use `BUILD_TIMEOUT` (default: `4h`)
to adjust the maximum build duration. Customize the cloud-init configuration with
`CLOUD_INIT_PATH` or point `CLOUD_INIT_DIR` and `CLOUDFLARED_COMPOSE_PATH` at
alternate files; the defaults read from `scripts/cloud-init/`. Set `SKIP_BINFMT=1`
to skip installing binfmt handlers when they're already present or when the build
environment disallows privileged containers.

`REQUIRED_SPACE_GB` (default: `10`) controls the free disk space check.
The script rewrites the Cloudflare apt source architecture to `armhf` when
`ARM64=0` so 32-bit builds install the correct packages and sets `ARMHF=0` when
`ARM64=1` to avoid generating both architectures.

The image embeds `pi_node_verifier.sh` in `/usr/local/sbin` and clones the
`token.place` and `democratizedspace/dspace` (branch `v3`) repositories into
`/opt/projects` by default. Set `CLONE_SUGARKUBE=true` to include this repo and
pass space-separated Git URLs in `EXTRA_REPOS` to pull additional projects.

Set `TUNNEL_TOKEN` or `TUNNEL_TOKEN_FILE` to bake a Cloudflare token into
`/opt/sugarkube/.cloudflared.env`; otherwise edit the file after boot. The image
installs a `cloudflared-compose` systemd unit which starts the tunnel via Docker
once the token is present and waits for `network-online.target` to ensure
connectivity. The script curls the Debian, Raspberry Pi, and pi-gen repositories
with a 10-second timeout before building; override this via the
`URL_CHECK_TIMEOUT` environment variable. Ensure `curl`, `docker` (with its
daemon running), `git`, `sha256sum`, `stdbuf`, `timeout`, and `xz` are installed
before running it; `stdbuf` and `timeout` come from GNU coreutils. The script
checks that both the temporary and output directories have at least 10 GB free
<<<<<<< HEAD
before starting. After collecting the artifact it verifies the image file exists
and is non-empty before reporting success. Use the prepared image to deploy
containerized apps. The companion guide
[docker_repo_walkthrough.md](docker_repo_walkthrough.md) explains how to run
projects such as token.place and dspace. Use the resulting image to bootstrap a
three-node k3s cluster; see [raspi_cluster_setup.md](raspi_cluster_setup.md)
for onboarding steps.
=======
before starting and verifies the resulting image exists and is non-empty before
reporting success. Use the prepared image to deploy containerized apps. The
companion guide [docker_repo_walkthrough.md](docker_repo_walkthrough.md)
explains how to run projects such as token.place and dspace. Use the resulting
image to bootstrap a three-node k3s cluster; see
[raspi_cluster_setup.md](raspi_cluster_setup.md) for onboarding steps.
>>>>>>> 403cb242

## Steps

1. Download the latest prebuilt Sugarkube Raspberry Pi OS image from the
   [pi-image workflow artifacts][pi-image workflow artifacts] and verify it:
   `sha256sum -c sugarkube.img.xz.sha256`.
2. Flash the image with Raspberry Pi Imager. Open the tool, choose **Use custom**,
   browse for the downloaded file, and write it to your SD card.
3. Boot the Pi and run `sudo rpi-clone sda -f` to copy the OS to an SSD.
4. The build script copies `docker-compose.cloudflared.yml` (override with
   `CLOUDFLARED_COMPOSE_PATH`) into `/opt/sugarkube/`. Cloud-init adds the
<<<<<<< HEAD
   Cloudflare apt repo, writes an apt config for five retries and 30-second
   timeouts, pre-creates `/opt/sugarkube/.cloudflared.env` with `0600`
   permissions, installs the `cloudflared-compose` systemd unit (wired to
   `network-online.target` and set to restart on failure), and enables Docker.
   If the default `pi` user exists
    it's added to the `docker` group and given ownership of `/opt/sugarkube`. When
    the `pi` user is absent these steps are skipped without error. For custom
    usernames, adjust `user-data.yaml` accordingly. Verify the files and service.
=======
   Cloudflare apt repo, pre-creates
   `/opt/sugarkube/.cloudflared.env` with `0600` permissions, installs the
   `cloudflared-compose` systemd unit (wired to `network-online.target` and set
   to restart on failure), enables Docker, and removes the apt cache and package
   lists to shrink the image. If the default `pi` user exists it's added to the
   `docker` group and given ownership of `/opt/sugarkube`. When the `pi` user is
   absent these steps are skipped without error. For custom usernames, adjust
   `user-data.yaml` accordingly. Verify the files and service.
>>>>>>> 403cb242
5. Add your Cloudflare token to `/opt/sugarkube/.cloudflared.env` if it wasn't
   provided via `TUNNEL_TOKEN` or `TUNNEL_TOKEN_FILE` during the build. The
   tunnel starts automatically when the token exists; otherwise run:
   `sudo systemctl enable --now cloudflared-compose`.
6. Confirm the tunnel is running:
   `systemctl status cloudflared-compose --no-pager` should show `active`.
7. View the tunnel logs to confirm a connection:
   `journalctl -u cloudflared-compose -f`.
8. If any repositories were selected during the build, explore them under
   `/opt/projects` (e.g. `sugarkube`, `token.place`, or `dspace` on branch
   `v3`).
9. Add more `docker-compose` files for additional services.

## GitHub Actions

The `pi-image` workflow builds the OS image with `scripts/build_pi_image.sh`,
ensures the result is available as `sugarkube.img.xz` (compressing the image if
pi-gen produces an uncompressed `.img`), searches recursively in pi-gen's
`deploy/` directory for the image, and exits with an error if none is found.
It then uploads the artifact. Download it
   from the [workflow artifacts][pi-image workflow artifacts] or run the script
   locally if you need customizations. The workflow rotates its
cached pi-gen Docker image monthly by hashing the upstream branch, ensuring each
build pulls in the latest security updates.
The build script streams output line-by-line so GitHub Actions logs show
progress during the long-running image creation process.

[pi-image workflow artifacts]:
  https://github.com/futuroptimist/sugarkube/actions/workflows/pi-image.yml<|MERGE_RESOLUTION|>--- conflicted
+++ resolved
@@ -49,22 +49,12 @@
 daemon running), `git`, `sha256sum`, `stdbuf`, `timeout`, and `xz` are installed
 before running it; `stdbuf` and `timeout` come from GNU coreutils. The script
 checks that both the temporary and output directories have at least 10 GB free
-<<<<<<< HEAD
-before starting. After collecting the artifact it verifies the image file exists
-and is non-empty before reporting success. Use the prepared image to deploy
-containerized apps. The companion guide
-[docker_repo_walkthrough.md](docker_repo_walkthrough.md) explains how to run
-projects such as token.place and dspace. Use the resulting image to bootstrap a
-three-node k3s cluster; see [raspi_cluster_setup.md](raspi_cluster_setup.md)
-for onboarding steps.
-=======
 before starting and verifies the resulting image exists and is non-empty before
 reporting success. Use the prepared image to deploy containerized apps. The
 companion guide [docker_repo_walkthrough.md](docker_repo_walkthrough.md)
 explains how to run projects such as token.place and dspace. Use the resulting
 image to bootstrap a three-node k3s cluster; see
 [raspi_cluster_setup.md](raspi_cluster_setup.md) for onboarding steps.
->>>>>>> 403cb242
 
 ## Steps
 
@@ -76,25 +66,15 @@
 3. Boot the Pi and run `sudo rpi-clone sda -f` to copy the OS to an SSD.
 4. The build script copies `docker-compose.cloudflared.yml` (override with
    `CLOUDFLARED_COMPOSE_PATH`) into `/opt/sugarkube/`. Cloud-init adds the
-<<<<<<< HEAD
    Cloudflare apt repo, writes an apt config for five retries and 30-second
    timeouts, pre-creates `/opt/sugarkube/.cloudflared.env` with `0600`
    permissions, installs the `cloudflared-compose` systemd unit (wired to
-   `network-online.target` and set to restart on failure), and enables Docker.
-   If the default `pi` user exists
-    it's added to the `docker` group and given ownership of `/opt/sugarkube`. When
-    the `pi` user is absent these steps are skipped without error. For custom
-    usernames, adjust `user-data.yaml` accordingly. Verify the files and service.
-=======
-   Cloudflare apt repo, pre-creates
-   `/opt/sugarkube/.cloudflared.env` with `0600` permissions, installs the
-   `cloudflared-compose` systemd unit (wired to `network-online.target` and set
-   to restart on failure), enables Docker, and removes the apt cache and package
-   lists to shrink the image. If the default `pi` user exists it's added to the
-   `docker` group and given ownership of `/opt/sugarkube`. When the `pi` user is
-   absent these steps are skipped without error. For custom usernames, adjust
-   `user-data.yaml` accordingly. Verify the files and service.
->>>>>>> 403cb242
+   `network-online.target` and set to restart on failure), enables Docker, and
+   removes the apt cache and package lists to shrink the image. If the default
+   `pi` user exists it's added to the `docker` group and given ownership of
+   `/opt/sugarkube`. When the `pi` user is absent these steps are skipped without
+   error. For custom usernames, adjust `user-data.yaml` accordingly. Verify the
+   files and service.
 5. Add your Cloudflare token to `/opt/sugarkube/.cloudflared.env` if it wasn't
    provided via `TUNNEL_TOKEN` or `TUNNEL_TOKEN_FILE` during the build. The
    tunnel starts automatically when the token exists; otherwise run:
