--- conflicted
+++ resolved
@@ -5,7 +5,6 @@
 deployment into a reusable image capable of hosting multiple projects, including
 [token.place](https://github.com/futuroptimist/token.place) and
 [dspace](https://github.com/democratizedspace/dspace).
-
 It uses `cloud-init` to bake Docker, the compose plugin, the Cloudflare apt
 repository, and a
 [Cloudflare Tunnel](https://developers.cloudflare.com/cloudflare-one/connections/connect-apps/)
@@ -20,15 +19,12 @@
 the Debian mirror with `DEBIAN_MIRROR`. Use `BUILD_TIMEOUT` (default: `4h`) to
 adjust the maximum build duration and `CLOUD_INIT_PATH` to load a custom
 cloud-init configuration instead of the default `scripts/cloud-init/user-data.yaml`.
-<<<<<<< HEAD
+
+`REQUIRED_SPACE_GB` (default: `10`) controls the free disk space check.  
+The script rewrites the Cloudflare apt source architecture to `armhf` when
+`ARM64=0` so 32-bit builds install the correct packages.  
 
 Set `TUNNEL_TOKEN` or `TUNNEL_TOKEN_FILE` to bake a Cloudflare token into
-=======
-`REQUIRED_SPACE_GB` (default: `10`) controls the free disk space check.
-The script rewrites the Cloudflare apt source architecture to `armhf` when
-`ARM64=0` so 32-bit builds install the correct packages.
-Set `TUNNEL_TOKEN` to bake a Cloudflare token into
->>>>>>> be7d576a
 `/opt/sugarkube/.cloudflared.env`; otherwise edit the file after boot. The image
 installs a `cloudflared-compose` systemd unit which starts the tunnel via Docker
 once the token is present. The script curls the Debian, Raspberry Pi, and pi-gen
