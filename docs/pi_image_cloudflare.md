--- conflicted
+++ resolved
@@ -19,7 +19,7 @@
 replace an existing image. To reduce flaky downloads it pins the official
 Raspberry Pi and Debian mirrors, adds `APT_OPTS` (retries, timeouts,
 `--fix-missing`), and installs a persistent apt/dpkg Pre-Invoke hook that rewrites
-any raspbian host to a stable HTTPS mirror, and bypasses proxies for
+any raspbian host to a stable HTTPS mirror and bypasses proxies for
 `archive.raspberrypi.com`. Set `SKIP_MIRROR_REWRITE=1` to disable these rewrites
 when your network already uses a reliable mirror. Use `APT_RETRIES` and
 `APT_TIMEOUT` to tune the retry count and per-request timeout. Override the
@@ -30,11 +30,7 @@
 `CLOUDFLARED_COMPOSE_PATH` at alternate files; the defaults read from
 `scripts/cloud-init/`. Set `SKIP_BINFMT=1` to skip installing binfmt handlers when
 they're already present or when the build environment disallows privileged
-<<<<<<< HEAD
 containers. Set `DEBUG=1` to trace script execution for troubleshooting.
-=======
-containers.
->>>>>>> bc94cd76
 
 `REQUIRED_SPACE_GB` (default: `10`) controls the free disk space check.
 The script rewrites the Cloudflare apt source architecture to `armhf` when
