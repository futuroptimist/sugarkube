# Raspberry Pi Image with Cloudflare Tunnel

This guide expands the
[token.place](https://github.com/futuroptimist/token.place) Raspberry Pi
deployment into a reusable image capable of hosting multiple projects, including
[token.place](https://github.com/futuroptimist/token.place) and
[dspace](https://github.com/democratizedspace/dspace).

It uses `cloud-init` to bake Docker, the compose plugin, the Cloudflare apt
repository, and a
[Cloudflare Tunnel](https://developers.cloudflare.com/cloudflare-one/connections/connect-apps/)
into the OS image. The `build_pi_image.sh` script clones `pi-gen` using
`PI_GEN_BRANCH` (default: `bookworm` for 32-bit builds and `arm64` for
64-bit). Set `PI_GEN_URL` to use a fork or mirror if the default repository is
unavailable. `IMG_NAME` controls the output filename and `OUTPUT_DIR` selects
where artifacts are written; the script creates the directory if needed. To
reduce flaky downloads it pins the official Raspberry Pi and Debian mirrors and
passes `APT_OPTS` so apt retries on transient timeouts. Override the Raspberry Pi
packages mirror with `RPI_MIRROR` (mapped to pi-gen's `APT_MIRROR_RASPBERRYPI`) and
the Debian mirror with `DEBIAN_MIRROR`. Use `BUILD_TIMEOUT` (default: `4h`) to
adjust the maximum build duration and `CLOUD_INIT_PATH` to load a custom
cloud-init configuration instead of the default `scripts/cloud-init/user-data.yaml`.
Set `TUNNEL_TOKEN` to bake a Cloudflare token into
<<<<<<< HEAD
`/opt/sugarkube/.cloudflared.env`; otherwise edit the file after boot.
The script curls the Debian, Raspberry Pi, and pi-gen repositories with a 10 second timeout
before building; override this via the `URL_CHECK_TIMEOUT` environment variable.
Ensure `curl`, `docker` (with its daemon running), `git`, `sha256sum`, `stdbuf`,
`timeout`, and `xz` are installed before running it; `stdbuf` and `timeout`
come from GNU coreutils. The script checks that both the temporary and output
directories have at least 10 GB free before starting. Use the prepared image to
deploy
=======
`/opt/sugarkube/.cloudflared.env`; otherwise edit the file after boot. The image
installs a `cloudflared-compose` systemd unit which starts the tunnel via Docker
once the token is present. Ensure `curl`, `docker` (with its daemon running),
`git`, `sha256sum`, `stdbuf`, `timeout`, and `xz` are installed before running
it; `stdbuf` and `timeout` come from GNU coreutils. The script checks that both
the temporary and output directories have at least 10 GB free before starting.
Use the prepared image to deploy
>>>>>>> 94521c31
containerized apps. The companion guide
[docker_repo_walkthrough.md](docker_repo_walkthrough.md) explains how to run
projects such as token.place and dspace. Use the resulting image to bootstrap a
three-node k3s cluster; see [raspi_cluster_setup.md](raspi_cluster_setup.md)
for onboarding steps.

## Steps

1. Download the latest prebuilt Sugarkube Raspberry Pi OS image from the
   [pi-image workflow artifacts](https://github.com/futuroptimist/sugarkube/actions/workflows/pi-image.yml)
   and verify it: `sha256sum -c sugarkube.img.xz.sha256`.
2. Flash the image with Raspberry Pi Imager. Open the tool, choose **Use custom**,
   browse for the downloaded file, and write it to your SD card.
3. Boot the Pi and run `sudo rpi-clone sda -f` to copy the OS to an SSD.
4. The build script copies `docker-compose.cloudflared.yml` into
   `/opt/sugarkube/`. Cloud-init adds the Cloudflare apt repo, pre-creates
   `/opt/sugarkube/.cloudflared.env` with `0600` permissions, installs the
   `cloudflared-compose` systemd unit, and enables Docker; verify the files and
   service.
5. Add your Cloudflare token to `/opt/sugarkube/.cloudflared.env` if it wasn't
   provided via `TUNNEL_TOKEN` during the build. The tunnel starts
   automatically when the token exists; otherwise run
   `sudo systemctl enable --now cloudflared-compose`.
6. Confirm the tunnel is running: `systemctl status cloudflared-compose --no-pager` should show `active`.
7. View the tunnel logs to confirm a connection:
   `journalctl -u cloudflared-compose -f`.
8. Clone target projects:
   - `git clone https://github.com/futuroptimist/token.place.git`
   - `git clone https://github.com/democratizedspace/dspace.git`
9. Add more `docker-compose` files for additional services.

## GitHub Actions

The `pi-image` workflow builds the OS image with `scripts/build_pi_image.sh`,
ensures the result is available as `sugarkube.img.xz` (compressing the image if
pi-gen produces an uncompressed `.img`), searches recursively in pi-gen's
`deploy/` directory for the image, and exits with an error if none is found.
It then uploads the artifact. Download it
from the [workflow artifacts](https://github.com/futuroptimist/sugarkube/actions/workflows/pi-image.yml)
or run the script locally if you need customizations. The workflow rotates its
cached pi-gen Docker image monthly by hashing the upstream branch, ensuring each
build pulls in the latest security updates.
The build script streams output line-by-line so GitHub Actions logs show
progress during the long-running image creation process.<|MERGE_RESOLUTION|>--- conflicted
+++ resolved
@@ -14,32 +14,22 @@
 64-bit). Set `PI_GEN_URL` to use a fork or mirror if the default repository is
 unavailable. `IMG_NAME` controls the output filename and `OUTPUT_DIR` selects
 where artifacts are written; the script creates the directory if needed. To
-reduce flaky downloads it pins the official Raspberry Pi and Debian mirrors and
-passes `APT_OPTS` so apt retries on transient timeouts. Override the Raspberry Pi
+reduce flaky downloads it pins the official Raspberry Pi and Debian mirrors and
+passes `APT_OPTS` so apt retries on transient timeouts. Override the Raspberry Pi
 packages mirror with `RPI_MIRROR` (mapped to pi-gen's `APT_MIRROR_RASPBERRYPI`) and
 the Debian mirror with `DEBIAN_MIRROR`. Use `BUILD_TIMEOUT` (default: `4h`) to
 adjust the maximum build duration and `CLOUD_INIT_PATH` to load a custom
 cloud-init configuration instead of the default `scripts/cloud-init/user-data.yaml`.
 Set `TUNNEL_TOKEN` to bake a Cloudflare token into
-<<<<<<< HEAD
-`/opt/sugarkube/.cloudflared.env`; otherwise edit the file after boot.
-The script curls the Debian, Raspberry Pi, and pi-gen repositories with a 10 second timeout
-before building; override this via the `URL_CHECK_TIMEOUT` environment variable.
-Ensure `curl`, `docker` (with its daemon running), `git`, `sha256sum`, `stdbuf`,
-`timeout`, and `xz` are installed before running it; `stdbuf` and `timeout`
-come from GNU coreutils. The script checks that both the temporary and output
-directories have at least 10 GB free before starting. Use the prepared image to
-deploy
-=======
 `/opt/sugarkube/.cloudflared.env`; otherwise edit the file after boot. The image
 installs a `cloudflared-compose` systemd unit which starts the tunnel via Docker
-once the token is present. Ensure `curl`, `docker` (with its daemon running),
+once the token is present. The script curls the Debian, Raspberry Pi, and pi-gen
+repositories with a 10 second timeout before building; override this via the
+`URL_CHECK_TIMEOUT` environment variable. Ensure `curl`, `docker` (with its daemon running),
 `git`, `sha256sum`, `stdbuf`, `timeout`, and `xz` are installed before running
 it; `stdbuf` and `timeout` come from GNU coreutils. The script checks that both
-the temporary and output directories have at least 10 GB free before starting.
-Use the prepared image to deploy
->>>>>>> 94521c31
-containerized apps. The companion guide
+the temporary and output directories have at least 10 GB free before starting.
+Use the prepared image to deploy containerized apps. The companion guide
 [docker_repo_walkthrough.md](docker_repo_walkthrough.md) explains how to run
 projects such as token.place and dspace. Use the resulting image to bootstrap a
 three-node k3s cluster; see [raspi_cluster_setup.md](raspi_cluster_setup.md)
