--- conflicted
+++ resolved
@@ -5,14 +5,9 @@
 deployment into a reusable image capable of hosting multiple projects, including
 [token.place](https://github.com/futuroptimist/token.place) and
 [dspace](https://github.com/democratizedspace/dspace).
-<<<<<<< HEAD
 
 It uses `cloud-init` to update and upgrade packages, bake Docker, the compose
 plugin, the Cloudflare apt repository, and a
-=======
-It uses `cloud-init` to bake Docker, the compose plugin, the Cloudflare apt
-repository, and a
->>>>>>> 07650cca
 [Cloudflare Tunnel](https://developers.cloudflare.com/cloudflare-one/connections/connect-apps/)
 into the OS image. The `build_pi_image.sh` script clones `pi-gen` using
 `PI_GEN_BRANCH` (default: `bookworm` for 32-bit builds and `arm64` for
