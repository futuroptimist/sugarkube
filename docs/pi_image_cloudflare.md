--- conflicted
+++ resolved
@@ -6,22 +6,14 @@
 [token.place](https://github.com/futuroptimist/token.place) and
 [dspace](https://github.com/democratizedspace/dspace).
 
-<<<<<<< HEAD
-It bakes Docker, the compose plugin, the Cloudflare apt repository, and a
-Cloudflare Tunnel into the OS image using `cloud-init`. The `build_pi_image.sh`
-script clones `pi-gen` using the `PI_GEN_BRANCH` environment variable,
-defaulting to `bookworm` for reproducible builds. Ensure `docker`, `xz`, `git`,
-and `sha256sum` are installed before running it. Use the prepared image to deploy
-containerized apps. The companion guide
-=======
 It uses `cloud-init` to bake Docker, the compose plugin, the Cloudflare apt
 repository, and a
 [Cloudflare Tunnel](https://developers.cloudflare.com/cloudflare-one/connections/connect-apps/)
 into the OS image. The `build_pi_image.sh` script clones `pi-gen` using the
 `PI_GEN_BRANCH` environment variable, defaulting to `bookworm` for reproducible
-builds. Ensure `docker` (with its daemon running), `xz`, and `git` are installed before running it. Use
-the prepared image to deploy containerized apps. The companion guide
->>>>>>> 8c53436e
+builds. Ensure `docker` (with its daemon running), `xz`, `git`, and
+`sha256sum` are installed before running it. Use the prepared image to deploy
+containerized apps. The companion guide
 [docker_repo_walkthrough.md](docker_repo_walkthrough.md) explains how to run
 projects such as token.place and dspace. Use the resulting image to bootstrap a
 three-node k3s cluster; see [raspi_cluster_setup.md](raspi_cluster_setup.md)
@@ -30,15 +22,12 @@
 ## Checklist
 
 - [ ] Build or download a Raspberry Pi OS image. `scripts/build_pi_image.sh`
-<<<<<<< HEAD
-      now embeds `scripts/cloud-init/user-data.yaml`, verifies `docker`, `xz`,
-      `git`, and `sha256sum` are installed, and only uses `sudo` when required.
-=======
-      now embeds `scripts/cloud-init/user-data.yaml`, verifies `docker` (and its daemon is running), `xz`
-      and `git` are installed, and only uses `sudo` when required.
->>>>>>> 8c53436e
-      `scripts/download_pi_image.sh` fetches the latest prebuilt image via the GitHub CLI,
-      or you can grab it from the Actions tab with `gh run download -n pi-image`.
+      now embeds `scripts/cloud-init/user-data.yaml`, verifies `docker` (and
+      its daemon is running), `xz`, `git`, and `sha256sum` are installed, and
+      only uses `sudo` when required.
+      `scripts/download_pi_image.sh` fetches the latest prebuilt image via the
+      GitHub CLI, or you can grab it from the Actions tab with
+      `gh run download -n pi-image`.
 - [ ] Verify the download: `sha256sum -c sugarkube.img.xz.sha256`.
 - [ ] If downloaded, decompress it with `xz -d sugarkube.img.xz`.
 - [ ] (Optional) If building the image manually, place `scripts/cloud-init/user-data.yaml`
