# Raspberry Pi Image with Cloudflare Tunnel

This guide expands the
[token.place](https://github.com/futuroptimist/token.place) Raspberry Pi
deployment into a reusable image capable of hosting multiple projects, including
[token.place](https://github.com/futuroptimist/token.place) and
[dspace](https://github.com/democratizedspace/dspace).

It uses `cloud-init` to bake Docker, the compose plugin, the Cloudflare apt
repository, and a
[Cloudflare Tunnel](https://developers.cloudflare.com/cloudflare-one/connections/connect-apps/)
into the OS image. The `build_pi_image.sh` script clones `pi-gen` using the
`PI_GEN_BRANCH` environment variable, defaulting to `bookworm` for reproducible
<<<<<<< HEAD
builds. Set `PI_GEN_URL` to use a fork or mirror if the default repository is
unavailable. Set `IMG_NAME` to change the image name or `OUTPUT_DIR` to control
where artifacts are written. Ensure `docker` (with its daemon running), `xz`,
`git`, and `sha256sum` are installed before running it. Use the prepared image
=======
builds. Set `IMG_NAME` to change the image name or `OUTPUT_DIR` to control
where artifacts are written. Override `CLOUD_INIT_DIR` to load a custom cloud-init
configuration. Ensure `docker` (with its daemon running), `xz`, `git`, and `sha256sum`
are installed before running it. Use the prepared image
>>>>>>> 65409a23
to deploy containerized apps. The companion guide
[docker_repo_walkthrough.md](docker_repo_walkthrough.md) explains how to run
projects such as token.place and dspace. Use the resulting image to bootstrap a
three-node k3s cluster; see [raspi_cluster_setup.md](raspi_cluster_setup.md)
for onboarding steps.

## Steps

1. Download the latest prebuilt Sugarkube Raspberry Pi OS image from the
   [pi-image workflow artifacts](https://github.com/futuroptimist/sugarkube/actions/workflows/pi-image.yml)
   and verify it: `sha256sum -c sugarkube.img.xz.sha256`.
2. Flash the image with Raspberry Pi Imager. Open the tool, choose **Use custom**,
   browse for the downloaded file, and write it to your SD card.
3. Boot the Pi and run `sudo rpi-clone sda -f` to copy the OS to an SSD.
4. Cloud-init adds the Cloudflare apt repo, writes
   `/opt/sugarkube/docker-compose.cloudflared.yml`, pre-creates
   `/opt/sugarkube/.cloudflared.env` with `0600` permissions, and enables the
   Docker service; verify all three.
5. Add your Cloudflare token to `/opt/sugarkube/.cloudflared.env`.
6. Start the tunnel with `docker compose -f /opt/sugarkube/docker-compose.cloudflared.yml up -d`.
7. Confirm the tunnel is running: `docker compose -f /opt/sugarkube/docker-compose.cloudflared.yml ps` should show `cloudflared` as `Up`.
8. View the tunnel logs to confirm a connection:
   `docker compose -f /opt/sugarkube/docker-compose.cloudflared.yml logs -f`.
9. Clone target projects:
   - `git clone https://github.com/futuroptimist/token.place.git`
   - `git clone https://github.com/democratizedspace/dspace.git`
10. Add more `docker-compose` files for additional services.

## GitHub Actions

The `pi-image` workflow builds the OS image with `scripts/build_pi_image.sh`,
compresses it to `sugarkube.img.xz`, and uploads it as an artifact. Download it
from the [workflow artifacts](https://github.com/futuroptimist/sugarkube/actions/workflows/pi-image.yml)
or run the script locally if you need customizations. The workflow rotates its
cached pi-gen Docker image monthly by hashing the upstream branch, ensuring each
build pulls in the latest security updates.<|MERGE_RESOLUTION|>--- conflicted
+++ resolved
@@ -11,17 +11,11 @@
 [Cloudflare Tunnel](https://developers.cloudflare.com/cloudflare-one/connections/connect-apps/)
 into the OS image. The `build_pi_image.sh` script clones `pi-gen` using the
 `PI_GEN_BRANCH` environment variable, defaulting to `bookworm` for reproducible
-<<<<<<< HEAD
 builds. Set `PI_GEN_URL` to use a fork or mirror if the default repository is
 unavailable. Set `IMG_NAME` to change the image name or `OUTPUT_DIR` to control
-where artifacts are written. Ensure `docker` (with its daemon running), `xz`,
-`git`, and `sha256sum` are installed before running it. Use the prepared image
-=======
-builds. Set `IMG_NAME` to change the image name or `OUTPUT_DIR` to control
 where artifacts are written. Override `CLOUD_INIT_DIR` to load a custom cloud-init
 configuration. Ensure `docker` (with its daemon running), `xz`, `git`, and `sha256sum`
 are installed before running it. Use the prepared image
->>>>>>> 65409a23
 to deploy containerized apps. The companion guide
 [docker_repo_walkthrough.md](docker_repo_walkthrough.md) explains how to run
 projects such as token.place and dspace. Use the resulting image to bootstrap a
