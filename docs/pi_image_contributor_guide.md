# Pi Image Contributor Guide

This guide links every Pi image automation helper to the documentation that explains how to use it.
Use it when updating scripts or docs so releases, flashing workflows, and verifier reports stay in
sync.

## Keep docs and automation aligned

- Touching any file in `docs/` or `README.md`? Run the synchronized checks:
  ```bash
  make docs-verify
  # or
  just docs-verify
  ```
  Both commands execute `pyspelling -c .spellcheck.yaml` and
  `linkchecker --no-warnings README.md docs/` so every update keeps the documentation consistent
  with the automation helpers.
- Use `pre-commit run --all-files` to exercise `scripts/checks.sh`, which installs spellcheck and
  link-check dependencies automatically when missing.
- When adding a new helper, update this mapping and reference it from the relevant guide so the
  quick-start and recovery docs stay authoritative.

## Automation map

### Download and release helpers

- `scripts/install_sugarkube_image.sh`
  - Purpose: one-line installer that resolves the latest release, verifies checksums, and expands
    the `.img.xz` locally.
  - Primary docs: [Pi Image Quickstart](./pi_image_quickstart.md),
    [Pi Image Flowcharts](./pi_image_flowcharts.md).
  - Related tooling: exposed via `make install-pi-image`, `just install-pi-image`, and tested by
    `tests/install_sugarkube_image_test.py`.
- `scripts/download_pi_image.sh`
  - Purpose: resumable GitHub release downloads with checksum verification and progress output.
  - Primary docs: [Pi Image Quickstart](./pi_image_quickstart.md),
    [Pi Image Builder Design](./pi_image_builder_design.md).
  - Related tooling: wrapped by `make download-pi-image`, `just download-pi-image`, and consumed by
    the installer script above.
- `scripts/collect_pi_image.sh`
  - Purpose: normalize pi-gen output and compress it into the release artifact layout.
  - Primary docs: [Pi Image Builder Design](./pi_image_builder_design.md).
  - Related tooling: invoked in the CI pipelines that publish release assets.
- `scripts/create_build_metadata.py` and `scripts/generate_release_manifest.py`
  - Purpose: capture build inputs, pi-gen SHAs, and stage timings, then export a signed manifest for
    releases.
  - Primary docs: [Pi Image Builder Design](./pi_image_builder_design.md).
  - Related tooling: referenced from the release workflow and validated by tests under
    `tests/test_create_build_metadata.py` and `tests/test_generate_release_manifest.py`.
- `scripts/sugarkube-latest`
  - Purpose: minimal wrapper for `download_pi_image.sh` when you only need the compressed artifact.
  - Primary docs: [Pi Image Quickstart](./pi_image_quickstart.md).

### Flashing and reporting helpers

- `scripts/flash_pi_media.py`, `scripts/flash_pi_media.sh`, and `scripts/flash_pi_media.ps1`
  - Purpose: stream `.img` or `.img.xz` directly to removable media with checksum verification and
    automatic eject.
  - Primary docs: [Pi Image Quickstart](./pi_image_quickstart.md),
    [Pi Image Flowcharts](./pi_image_flowcharts.md).
  - Related tooling: exercised by `make flash-pi`, `just flash-pi`, and the Windows wrapper to keep
    parity across platforms.
- `scripts/flash_pi_media_report.py`
  - Purpose: generate Markdown, HTML, and JSON flash reports that capture hardware IDs, checksum
    results, and optional cloud-init diffs.
  - Primary docs: [Pi Image Quickstart](./pi_image_quickstart.md),
    [Pi Boot & Cluster Troubleshooting](./pi_boot_troubleshooting.md).
  - Related tooling: exposed through `make flash-pi-report`, `just flash-pi-report`, and archived by
    release consumers under `~/sugarkube/reports/`.
- `scripts/render_pi_imager_preset.py`
  - Purpose: merge secrets into Raspberry Pi Imager presets for headless provisioning.
  - Primary docs: [Pi Image Quickstart](./pi_image_quickstart.md),
    [Pi Headless Provisioning](./pi_headless_provisioning.md).

### Verification and recovery helpers

- `scripts/pi_node_verifier.sh`
  - Purpose: verify k3s readiness, compose services, and token.place/dspace health during first
    boot.
  - Primary docs: [Pi Image Quickstart](./pi_image_quickstart.md),
    [Pi Boot & Cluster Troubleshooting](./pi_boot_troubleshooting.md).
<<<<<<< HEAD
  - Related tooling: referenced by the planned `first-boot.service`, included in `/boot/first-boot-
    report.txt`, and validated by the Bats tests in `tests/pi_node_verifier_*.bats`.
- `scripts/publish_telemetry.py`
  - Purpose: run `pi_node_verifier`, hash device fingerprints, and publish anonymized telemetry to a
    configurable endpoint.
  - Primary docs: [Pi Image Quickstart](./pi_image_quickstart.md),
    [Pi Image Telemetry Hooks](./pi_image_telemetry.md).
  - Related tooling: exposed via `make publish-telemetry`, `just publish-telemetry`, and the
    `sugarkube-telemetry.timer` service defined in cloud-init.
=======
  - Related tooling: invoked by `first_boot_service.py`, included in `/boot/first-boot-
    report/summary.*`, and validated by the Bats tests in `tests/pi_node_verifier_*.bats`.
- `scripts/first_boot_service.py` + `scripts/systemd/first-boot.service`
  - Purpose: expand the rootfs, wait for cloud-init, run `pi_node_verifier.sh` with retries, and
    publish Markdown/HTML/JSON reports plus success markers under `/boot/first-boot-report/`.
  - Primary docs: [Pi Image Quickstart](./pi_image_quickstart.md),
    [Pi Headless Provisioning](./pi_headless_provisioning.md),
    [Pi Boot & Cluster Troubleshooting](./pi_boot_troubleshooting.md).
  - Related tooling: bundled by `build_pi_image.sh`, enabled via systemd, and covered by
    `tests/first_boot_service_test.py`.
>>>>>>> b870edaa
- `scripts/pi_smoke_test.py`
  - Purpose: orchestrate remote verifier runs over SSH, optionally rebooting hosts to confirm
    convergence and emitting JSON for CI harnesses.
  - Primary docs: [Pi Image Quickstart](./pi_image_quickstart.md),
    [Pi Image Smoke Test Harness](./pi_smoke_test.md).
  - Related tooling: wrapped by `make smoke-test-pi` and `just smoke-test-pi` so operators can pass
    flags through `SMOKE_ARGS` without remembering the Python entry point.
- `scripts/sugarkube_doctor.sh`
  - Purpose: dry-run downloads, flash media in a synthetic environment, and optionally run
    repository linters.
  - Primary docs: [Pi Image Quickstart](./pi_image_quickstart.md),
    [Pi Image Flowcharts](./pi_image_flowcharts.md).
  - Related tooling: executed via `make doctor` or `just doctor` and prints hints when `pyspelling`
    or `linkchecker` are missing locally.
- `scripts/rollback_to_sd.sh`
  - Purpose: undo SSD migrations by restoring `/boot/cmdline.txt` and `/etc/fstab` to SD defaults,
    writing a Markdown report alongside the boot partition.
  - Primary docs: [SSD Recovery and Rollback](./ssd_recovery.md).
  - Related tooling: surfaced as `make rollback-to-sd` and `just rollback-to-sd` helpers.
- `scripts/cloud-init/export-kubeconfig.sh`, `scripts/cloud-init/export-node-token.sh`, and friends under `scripts/cloud-init/`
  - Purpose: capture sanitized/full kubeconfigs, mirror the k3s node token, start token.place/dspace projects, and log provisioning milestones
    for inclusion in `/boot/first-boot-report.txt`.
  - Primary docs: [Pi Headless Provisioning](./pi_headless_provisioning.md),
    [Pi Token + dspace](./pi_token_dspace.md).

### Build workflows

- `scripts/build_pi_image.sh` and `scripts/build_pi_image.ps1`
  - Purpose: orchestrate pi-gen builds with cloud-init, token.place, and dspace baked into the
    image.
  - Primary docs: [Pi Image Quickstart](./pi_image_quickstart.md),
    [Pi Image Builder Design](./pi_image_builder_design.md).
  - Related tooling: triggered manually via shell or by the GitHub Actions release workflow.
- `scripts/checks.sh`
  - Purpose: unify linting, spellcheck, link-check, CAD, and KiCad validations in CI and local
    development.
  - Primary docs: [Pi Image Quickstart](./pi_image_quickstart.md),
    [README](../README.md), and [CONTRIBUTING](../CONTRIBUTING.md).
  - Related tooling: run via `pre-commit run --all-files` and from `scripts/sugarkube_doctor.sh`.

When you adjust any helper above, update the referenced docs and regenerate spellcheck/link-check via
`make docs-verify` to keep the automation story coherent for new contributors.<|MERGE_RESOLUTION|>--- conflicted
+++ resolved
@@ -73,23 +73,11 @@
     [Pi Headless Provisioning](./pi_headless_provisioning.md).
 
 ### Verification and recovery helpers
-
 - `scripts/pi_node_verifier.sh`
   - Purpose: verify k3s readiness, compose services, and token.place/dspace health during first
     boot.
   - Primary docs: [Pi Image Quickstart](./pi_image_quickstart.md),
     [Pi Boot & Cluster Troubleshooting](./pi_boot_troubleshooting.md).
-<<<<<<< HEAD
-  - Related tooling: referenced by the planned `first-boot.service`, included in `/boot/first-boot-
-    report.txt`, and validated by the Bats tests in `tests/pi_node_verifier_*.bats`.
-- `scripts/publish_telemetry.py`
-  - Purpose: run `pi_node_verifier`, hash device fingerprints, and publish anonymized telemetry to a
-    configurable endpoint.
-  - Primary docs: [Pi Image Quickstart](./pi_image_quickstart.md),
-    [Pi Image Telemetry Hooks](./pi_image_telemetry.md).
-  - Related tooling: exposed via `make publish-telemetry`, `just publish-telemetry`, and the
-    `sugarkube-telemetry.timer` service defined in cloud-init.
-=======
   - Related tooling: invoked by `first_boot_service.py`, included in `/boot/first-boot-
     report/summary.*`, and validated by the Bats tests in `tests/pi_node_verifier_*.bats`.
 - `scripts/first_boot_service.py` + `scripts/systemd/first-boot.service`
@@ -100,7 +88,6 @@
     [Pi Boot & Cluster Troubleshooting](./pi_boot_troubleshooting.md).
   - Related tooling: bundled by `build_pi_image.sh`, enabled via systemd, and covered by
     `tests/first_boot_service_test.py`.
->>>>>>> b870edaa
 - `scripts/pi_smoke_test.py`
   - Purpose: orchestrate remote verifier runs over SSH, optionally rebooting hosts to confirm
     convergence and emitting JSON for CI harnesses.
