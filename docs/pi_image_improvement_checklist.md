--- conflicted
+++ resolved
@@ -9,25 +9,14 @@
 - [ ] Attach artifacts (`.img.xz`), checksums, and changelog snippets to GitHub Releases; include an “image availability” badge in `README.md` linking to the latest download and commit SHAs.
 - [ ] Generate a machine-readable manifest (JSON/YAML) recording build inputs, git SHAs, and checksums for provenance verification. Cache pi-gen stage durations, verifier output, and commit IDs for reproducibility.
 - [x] Extend `scripts/download_pi_image.sh` (or `grab_pi_image.sh`) to:
-<<<<<<< HEAD
   - [x] Resolve the latest release automatically.
   - [x] Resume partial downloads.
   - [x] Verify checksums/signatures.
   - [x] Emit progress bars/ETAs.
   - [x] Store artifacts under `~/sugarkube/images/` by default.
-- [x] Provide a `sugarkube-latest` convenience wrapper for downloading + verifying in one step.
-=======
-  - Resolve the latest release automatically.
-  - Resume partial downloads.
-  - Verify checksums/signatures.
-  - Emit progress bars/ETAs.
-  - Store artifacts under `~/sugarkube/images/` by default.
-  - Implemented with resumable `curl` downloads, checksum verification, and a
-    configurable default directory in `scripts/download_pi_image.sh`.
-- [x] Provide a `sugarkube-latest` convenience wrapper for downloading + verifying in one step.
-  - Added `scripts/sugarkube-latest`, which defaults to release downloads while
-    still accepting all downloader flags.
->>>>>>> 73dd08a3
+  - Implemented with resumable `curl` downloads, checksum verification, and a configurable default directory in `scripts/download_pi_image.sh`.
+- [x] Provide a `sugarkube-latest` convenience wrapper for downloading + verifying in one step.  
+  Added `scripts/sugarkube-latest`, which defaults to release downloads while still accepting all downloader flags.
 - [ ] Package a one-liner installer (`curl | bash`) that installs `gh` when missing, pulls the latest release, verifies checksums, and expands the image.
 
 ---
@@ -88,11 +77,7 @@
 ## Testing & CI Hardening
 - [ ] Extend pi-image workflow with QEMU smoke tests that boot the image, wait for cloud-init, run verifier, and upload logs.
 - [ ] Add contract tests asserting ports are open, health endpoints respond, and container digests remain pinned.
-<<<<<<< HEAD
-- [ ] Integrate spellcheck/linkcheck gating (`pyspelling`, `linkchecker`) for docs.
-=======
 - [x] Integrate spellcheck/linkcheck gating (`pyspelling`, `linkchecker`) for docs.
->>>>>>> 73dd08a3
 - [ ] Build hardware-in-the-loop test bench: USB PDU, HDMI capture, serial console, boot physical Pis, archive telemetry.
 - [ ] Provide smoke-test harnesses (Ansible or shell) that SSH into fresh Pis, check k3s readiness, app health, and cluster convergence after reboots.
 - [ ] Capture support bundles (`kubectl get events`, `helm list`, `systemd-analyze blame`, Compose logs, journal slices) for every pipeline run.
