# Pi Image UX & Automation Improvement Checklist

The `pi_carrier` cluster should feel "plug in and go." This checklist combines all ideas into a cohesive roadmap for reducing manual work so anyone can confidently boot a Pi, clone the SD card to SSD, and land in a healthy k3s cluster with **token.place** and **dspace** running.

---

## Release & Distribution Automation
- [x] Publish signed, versioned releases on every successful `main` merge, plus nightly rebuilds to keep dependencies fresh.
  - Implemented in `.github/workflows/pi-image-release.yml`, which builds on main merges and a daily schedule, then signs artifacts via cosign + GitHub OIDC.
- [x] Attach artifacts (`.img.xz`), checksums, and changelog snippets to GitHub Releases; include an “image availability” badge in `README.md` linking to the latest download and commit SHAs.
  - Releases now attach the image, checksum, metadata, manifest, signatures, and build log. `README.md` advertises availability with a Shields badge that points to the latest download.
- [x] Generate a machine-readable manifest (JSON/YAML) recording build inputs, git SHAs, and checksums for provenance verification. Cache pi-gen stage durations, verifier output, and commit IDs for reproducibility.
  - `scripts/create_build_metadata.py` captures pi-gen commits, stage durations, and build options; `scripts/generate_release_manifest.py` converts that into a provenance manifest and markdown notes, ready to store verifier output when available.
- [x] Extend `scripts/download_pi_image.sh` (or `grab_pi_image.sh`) to:
  - Resolve the latest release automatically.
  - Resume partial downloads.
  - Verify checksums/signatures.
  - Emit progress bars/ETAs.
  - Store artifacts under `~/sugarkube/images/` by default.
  - Implemented with resumable `curl` downloads, checksum verification, and a
    configurable default directory in `scripts/download_pi_image.sh`.
- [x] Provide a `sugarkube-latest` convenience wrapper for downloading + verifying in one step.
  - Added `scripts/sugarkube-latest`, which defaults to release downloads while
    still accepting all downloader flags.
- [x] Package a one-liner installer (`curl | bash`) that installs `gh` when missing, pulls the latest release, verifies checksums, and expands the image.
  - `scripts/install_sugarkube_image.sh` is safe to run via `curl | bash`; it bootstraps `gh`, downloads the release, verifies checksums, expands to `.img`, and writes a new `.img.sha256`.

---

## Flashing & Provisioning Automation
- [x] Ship cross-platform flashing helpers (`flash_pi_media.sh`, PowerShell twin, or CLI in Go/Rust/Node) that:
  - Discover SD/USB devices.
  - Stream `.img.xz` directly with progress (`xzcat | dd`).
  - Verify written bytes with SHA-256.
  - Auto-eject media.
  - Implemented via `scripts/flash_pi_media.py` with bash and PowerShell wrappers.
- [x] Ship Raspberry Pi Imager preset JSONs pre-filled with hostname, user, Wi-Fi, and SSH keys for load-and-go flashing.
  - Added `docs/templates/pi-imager/` presets plus
    `scripts/render_pi_imager_preset.py` to merge secrets and write Raspberry Pi
    Imager configuration snippets.
- [x] Provide `just`/`make` targets (e.g., `make flash-pi`) chaining download → verify → flash.
  - Added a root `Makefile` with `flash-pi`, `install-pi-image`, and `download-pi-image` targets that wrap the new installer and flashing helpers.
- [x] Bundle a wrapper script that auto-decompresses, flashes, verifies, and reports results in HTML/Markdown (hardware IDs, checksum results, cloud-init diff).
  - Added `scripts/flash_pi_media_report.py` plus `make flash-pi-report`/`just flash-pi-report`
    helpers that expand `.img.xz` releases, flash via the existing Python helper,
    capture checksum output, and emit Markdown/HTML reports with optional
    cloud-init diffs under `~/sugarkube/reports/`.
- [x] Document a headless provisioning path using `user-data` or `secrets.env` for injecting Wi-Fi/Cloudflare tokens without editing repo files.
  - Added `docs/pi_headless_provisioning.md` plus `docs/templates/cloud-init/user-data.example` for
    reusable `secrets.env` workflows and verifier integration.
- [x] Support Codespaces or `just` recipes to build and flash media with minimal local tooling.
  - Added a root `justfile` mirroring the Makefile helpers plus a `codespaces-bootstrap` target so
    Codespaces environments can install prerequisites and flash media using the same scripts.

---

## First Boot Confidence & Self-Healing
- [ ] Install `first-boot.service` that:
  - Waits for network, expands filesystem.
  - Runs `pi_node_verifier.sh` automatically.
  - Publishes HTML/JSON status (cloud-init, k3s, token.place, dspace) to `/boot/first-boot-report`.
- [x] Log verifier results and migration steps to `/boot/first-boot-report.txt`.
  - `pi_node_verifier.sh` now writes Markdown summaries (hardware, cloud-init,
    checksum checks) to `/boot/first-boot-report.txt` and ingests migration
    events recorded by `scripts/cloud-init/start-projects.sh`.
- [ ] Add self-healing units that retry container pulls, rerun `cloud-init clean`, or reboot into maintenance with actionable logs.
- [ ] Provide optional telemetry hooks to publish anonymized health data to a shared dashboard.

---

## SSD Migration & Storage Hardening
- [ ] Automate SSD cloning via `ssd-clone.service` or `pi-clone.service`:
  - Detect attached SSD.
  - Replicate partition table (`sgdisk --replicate` or `ddrescue`).
  - `rsync --info=progress2` SD → SSD.
  - Update `/boot/cmdline.txt` and `/etc/fstab` with new UUID.
  - Touch `/var/log/sugarkube/ssd-clone.done`.
- [ ] Support dry-run + resume for cloning to reduce user hesitation.
- [ ] Provide post-clone validation: EEPROM boot order, fstab UUIDs, read/write stress tests.
- [x] Publish a recovery guide and rollback script to fall back to SD if SSD checks fail.
  - Added `scripts/rollback_to_sd.sh` plus Makefile/just wrappers, and documented the
    workflow in `docs/ssd_recovery.md` with dry-run guidance and report expectations.
- [ ] Offer an opt-in SSD health monitor (SMART/wear checks).

---

## k3s, token.place & dspace Reliability
- [x] Add a `k3s-ready.target` that depends on `projects-compose.service`.
  - The target only completes once `kubectl get nodes` reports `Ready`.
  - Added `k3s-ready.target`/`k3s-ready.service` plus a readiness script that runs `kubectl wait` before
    marking the target reached, with cloud-init wiring and docs for chaining workloads.
- [x] Extend verifier to ensure:
  - k3s node is `Ready`.
  - `projects-compose.service` is active.
  - `token.place` and `dspace` endpoints respond on HTTPS/GraphQL.
  - `scripts/pi_node_verifier.sh` now discovers a kubeconfig, runs `kubectl get nodes`,
    checks `projects-compose.service`, and probes token.place/dspace HTTP(S)/GraphQL
    endpoints with configurable URLs/TLS flags so reports surface regressions
    automatically.
- [ ] Provide post-boot hooks that apply pinned Helm/chart bundles and fail fast with logs if health checks fail.
- [ ] Bundle sample datasets and token.place collections for first-launch validation.
- [ ] Document and script multi-node join rehearsal for scaling clusters.
- [x] Store kubeconfig (sanitized) in `/boot/sugarkube-kubeconfig` for retrieval without SSH.
  - Added `scripts/cloud-init/export-kubeconfig.sh`, installed during image builds and invoked by
    cloud-init to export a redacted kubeconfig and log its status. Documentation now references
    the `/boot/sugarkube-kubeconfig` handoff path for quick operator access.
- [ ] Bundle lightweight exporters (Grafana Agent/Netdata/Prometheus) pre-configured for cluster observability.

---

## Testing & CI Hardening
- [ ] Extend pi-image workflow with QEMU smoke tests that boot the image, wait for cloud-init, run verifier, and upload logs.
- [ ] Add contract tests asserting ports are open, health endpoints respond, and container digests remain pinned.
- [x] Integrate spellcheck/linkcheck gating (`pyspelling`, `linkchecker`) for docs.
- [ ] Build hardware-in-the-loop test bench: USB PDU, HDMI capture, serial console, boot physical Pis, archive telemetry.
- [ ] Provide smoke-test harnesses (Ansible or shell) that SSH into fresh Pis, check k3s readiness, app health, and cluster convergence after reboots.
- [ ] Capture support bundles (`kubectl get events`, `helm list`, `systemd-analyze blame`, Compose logs, journal slices) for every pipeline run.
- [x] Document how to run integration tests locally via `act`.
  - `docs/pi_image_builder_design.md` now includes a quick recipe for dry-running the release workflow with `act`.
- [ ] Publish a conformance badge in the README showing last successful hardware boot.

---

## Documentation & Onboarding
- [ ] Merge fragmented docs (`pi_image_quickstart.md`, `pi_image_builder_design.md`, `pi_image_cloudflare.md`, `raspi_cluster_setup.md`, etc.) into a single end-to-end “Pi Carrier Launch Playbook.”
- [ ] Structure guide with:
  - A 10-minute fast path.
  - Persona-based walkthroughs (solo builder, classroom, maintainer).
  - Deep reference sections with wiring photos.
- [ ] Include a printable one-page field guide/checklist (PDF) with commands, expected outputs, LED/status reference, and troubleshooting links.
- [ ] Embed GIFs, screencasts, or narrated clips showing download → flash → first boot → SSD clone → k3s readiness.
- [x] Provide start-to-finish flowcharts mapping the journey.
- [x] Expand troubleshooting tables linking LED patterns, journalctl logs, `kubectl` errors, and container health issues to fixes.
  - Added `docs/pi_boot_troubleshooting.md` plus quickstart references covering
    LED cues, critical commands, and recovery steps.
- [x] Publish contributor guide mapping automation scripts to docs; enforce sync with linkchecker and spellchecker.
<<<<<<< HEAD
  - Added [docs/contributor_script_map.md](./contributor_script_map.md) linking each helper script to its
    primary guide plus reminders to rerun `pyspelling` and `linkchecker` after updates. `README.md`
    and the quickstart now reference the new map so contributors discover it while editing docs.
=======
  - Added [Pi Image Contributor Guide](./pi_image_contributor_guide.md) mapping automation helpers to their
    documentation and introduced `make docs-verify`/`just docs-verify` wrappers to run spellcheck and
    link-check together.
>>>>>>> a9ad928f

---

## Developer Experience & User Refinements
- [x] Provide `make doctor` / `just verify` that chains download, checksum, flash dry-run, and linting.
  - New `scripts/sugarkube_doctor.sh` chains dry-run downloads, flash validation, and optional lint
    plus link checks via `make doctor`.
- [ ] Offer a `brew install sugarkube` tap and `sugarkube setup` wizard for macOS.
- [ ] Package a cross-platform desktop notifier to alert when workflow artifacts are ready.
- [ ] Serve a web UI (via GitHub Pages) where users paste a workflow URL and get direct flashing instructions tailored to OS.
- [ ] Add QR codes on physical `pi_carrier` hardware pointing to quickstart and troubleshooting docs.
- [ ] Print cluster token and default kubeconfig to `/boot/` for recovery if first boot stalls.
- [ ] Provide optional `sugarkube-teams` webhook that posts boot/clone progress to Slack or Matrix for remote monitoring.

---

## Troubleshooting & Community
- [ ] Ship a golden recovery console image or partition with CLI tools to reflash, fetch logs, and reinstall k3s without another machine.
- [x] Extend `outages/` with playbooks for scenarios like cloud-init hangs, SSD clone stalls, or projects-compose failures.
  - Added outage records for cloud-init stalls, SSD clone resumes, and projects-compose triage that
    point to the headless provisioning playbook.
- [x] Add an issue template asking contributors to reference this checklist so coverage gaps are visible.
  - Added `.github/ISSUE_TEMPLATE/pi-image.md` with prompts to link manifest data and tick the checklist sections touched.

---

Track progress directly in PR descriptions so contributors can tick items as they land. When the final checkboxes are complete, the Pi experience should feel as sweet as the sugarkube name promises.<|MERGE_RESOLUTION|>--- conflicted
+++ resolved
@@ -134,15 +134,9 @@
   - Added `docs/pi_boot_troubleshooting.md` plus quickstart references covering
     LED cues, critical commands, and recovery steps.
 - [x] Publish contributor guide mapping automation scripts to docs; enforce sync with linkchecker and spellchecker.
-<<<<<<< HEAD
-  - Added [docs/contributor_script_map.md](./contributor_script_map.md) linking each helper script to its
-    primary guide plus reminders to rerun `pyspelling` and `linkchecker` after updates. `README.md`
-    and the quickstart now reference the new map so contributors discover it while editing docs.
-=======
   - Added [Pi Image Contributor Guide](./pi_image_contributor_guide.md) mapping automation helpers to their
     documentation and introduced `make docs-verify`/`just docs-verify` wrappers to run spellcheck and
     link-check together.
->>>>>>> a9ad928f
 
 ---
 
