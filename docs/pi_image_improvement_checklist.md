# Pi Image UX & Automation Improvement Checklist

The `pi_carrier` cluster should feel "plug in and go." This checklist combines all ideas into a cohesive roadmap for reducing manual work so anyone can confidently boot a Pi, clone the SD card to SSD, and land in a healthy k3s cluster with **token.place** and **dspace** running.

---

## Release & Distribution Automation
- [x] Publish signed, versioned releases on every successful `main` merge, plus nightly rebuilds to keep dependencies fresh.
  - Implemented in `.github/workflows/pi-image-release.yml`, which builds on main merges and a daily schedule, then signs artifacts via cosign + GitHub OIDC.
- [x] Attach artifacts (`.img.xz`), checksums, and changelog snippets to GitHub Releases; include an “image availability” badge in `README.md` linking to the latest download and commit SHAs.
  - Releases now attach the image, checksum, metadata, manifest, signatures, and build log. `README.md` advertises availability with a Shields badge that points to the latest download.
- [x] Generate a machine-readable manifest (JSON/YAML) recording build inputs, git SHAs, and checksums for provenance verification. Cache pi-gen stage durations, verifier output, and commit IDs for reproducibility.
  - `scripts/create_build_metadata.py` captures pi-gen commits, stage durations, and build options; `scripts/generate_release_manifest.py` converts that into a provenance manifest and markdown notes, ready to store verifier output when available.
- [x] Extend `scripts/download_pi_image.sh` (or `grab_pi_image.sh`) to:
  - Resolve the latest release automatically.
  - Resume partial downloads.
  - Verify checksums/signatures.
  - Emit progress bars/ETAs.
  - Store artifacts under `~/sugarkube/images/` by default.
  - Implemented with resumable `curl` downloads, checksum verification, and a
    configurable default directory in `scripts/download_pi_image.sh`.
- [x] Provide a `sugarkube-latest` convenience wrapper for downloading + verifying in one step.
  - Added `scripts/sugarkube-latest`, which defaults to release downloads while
    still accepting all downloader flags.
- [x] Package a one-liner installer (`curl | bash`) that installs `gh` when missing, pulls the latest release, verifies checksums, and expands the image.
  - `scripts/install_sugarkube_image.sh` is safe to run via `curl | bash`; it bootstraps `gh`, downloads the release, verifies checksums, expands to `.img`, and writes a new `.img.sha256`.

---

## Flashing & Provisioning Automation
- [x] Ship cross-platform flashing helpers (`flash_pi_media.sh`, PowerShell twin, or CLI in Go/Rust/Node) that:
  - Discover SD/USB devices.
  - Stream `.img.xz` directly with progress (`xzcat | dd`).
  - Verify written bytes with SHA-256.
  - Auto-eject media.
  - Implemented via `scripts/flash_pi_media.py` with bash and PowerShell wrappers.
- [x] Ship Raspberry Pi Imager preset JSONs pre-filled with hostname, user, Wi-Fi, and SSH keys for load-and-go flashing.
  - Added `docs/templates/pi-imager/` presets plus
    `scripts/render_pi_imager_preset.py` to merge secrets and write Raspberry Pi
    Imager configuration snippets.
- [x] Provide `just`/`make` targets (e.g., `make flash-pi`) chaining download → verify → flash.
  - Added a root `Makefile` with `flash-pi`, `install-pi-image`, and `download-pi-image` targets that wrap the new installer and flashing helpers.
- [x] Bundle a wrapper script that auto-decompresses, flashes, verifies, and reports results in HTML/Markdown (hardware IDs, checksum results, cloud-init diff).
  - Added `scripts/flash_pi_media_report.py` plus `make flash-pi-report`/`just flash-pi-report`
    helpers that expand `.img.xz` releases, flash via the existing Python helper,
    capture checksum output, and emit Markdown/HTML reports with optional
    cloud-init diffs under `~/sugarkube/reports/`.
- [x] Document a headless provisioning path using `user-data` or `secrets.env` for injecting Wi-Fi/Cloudflare tokens without editing repo files.
  - Added `docs/pi_headless_provisioning.md` plus `docs/templates/cloud-init/user-data.example` for
    reusable `secrets.env` workflows and verifier integration.
- [x] Support Codespaces or `just` recipes to build and flash media with minimal local tooling.
  - Added a root `justfile` mirroring the Makefile helpers plus a `codespaces-bootstrap` target so
    Codespaces environments can install prerequisites and flash media using the same scripts.

---

## First Boot Confidence & Self-Healing
- [ ] Install `first-boot.service` that:
  - Waits for network, expands filesystem.
  - Runs `pi_node_verifier.sh` automatically.
  - Publishes HTML/JSON status (cloud-init, k3s, token.place, dspace) to `/boot/first-boot-report`.
- [x] Log verifier results and migration steps to `/boot/first-boot-report.txt`.
  - `pi_node_verifier.sh` now writes Markdown summaries (hardware, cloud-init,
    checksum checks) to `/boot/first-boot-report.txt` and ingests migration
    events recorded by `scripts/cloud-init/start-projects.sh`.
- [ ] Add self-healing units that retry container pulls, rerun `cloud-init clean`, or reboot into maintenance with actionable logs.
- [ ] Provide optional telemetry hooks to publish anonymized health data to a shared dashboard.

---

## SSD Migration & Storage Hardening
- [ ] Automate SSD cloning via `ssd-clone.service` or `pi-clone.service`:
  - Detect attached SSD.
  - Replicate partition table (`sgdisk --replicate` or `ddrescue`).
  - `rsync --info=progress2` SD → SSD.
  - Update `/boot/cmdline.txt` and `/etc/fstab` with new UUID.
  - Touch `/var/log/sugarkube/ssd-clone.done`.
- [ ] Support dry-run + resume for cloning to reduce user hesitation.
- [x] Provide post-clone validation: EEPROM boot order, fstab UUIDs, read/write stress tests.
  - Added `scripts/ssd_post_clone_validate.py` plus Makefile/just wrappers. The helper compares live
    mounts with `/etc/fstab`, `/boot/cmdline.txt`, and EEPROM boot order, then runs a configurable
    SSD stress test with Markdown/JSON reports under `~/sugarkube/reports/ssd-validation/`.
- [x] Publish a recovery guide and rollback script to fall back to SD if SSD checks fail.
  - Added `scripts/rollback_to_sd.sh` plus Makefile/just wrappers, and documented the
    workflow in `docs/ssd_recovery.md` with dry-run guidance and report expectations.
- [ ] Offer an opt-in SSD health monitor (SMART/wear checks).

---

## k3s, token.place & dspace Reliability
- [x] Add a `k3s-ready.target` that depends on `projects-compose.service`.
  - The target only completes once `kubectl get nodes` reports `Ready`.
  - Added `k3s-ready.target`/`k3s-ready.service` plus a readiness script that runs `kubectl wait` before
    marking the target reached, with cloud-init wiring and docs for chaining workloads.
- [x] Extend verifier to ensure:
  - k3s node is `Ready`.
  - `projects-compose.service` is active.
  - `token.place` and `dspace` endpoints respond on HTTPS/GraphQL.
  - `scripts/pi_node_verifier.sh` now discovers a kubeconfig, runs `kubectl get nodes`,
    checks `projects-compose.service`, and probes token.place/dspace HTTP(S)/GraphQL
    endpoints with configurable URLs/TLS flags so reports surface regressions
    automatically.
- [ ] Provide post-boot hooks that apply pinned Helm/chart bundles and fail fast with logs if health checks fail.
- [ ] Bundle sample datasets and token.place collections for first-launch validation.
- [ ] Document and script multi-node join rehearsal for scaling clusters.
- [x] Store kubeconfig (sanitized) in `/boot/sugarkube-kubeconfig` for retrieval without SSH.
  - Added `scripts/cloud-init/export-kubeconfig.sh`, installed during image builds and invoked by
    cloud-init to export a redacted kubeconfig and log its status. Documentation now references
    the `/boot/sugarkube-kubeconfig` handoff path for quick operator access.
- [ ] Bundle lightweight exporters (Grafana Agent/Netdata/Prometheus) pre-configured for cluster observability.

---

## Testing & CI Hardening
- [ ] Extend pi-image workflow with QEMU smoke tests that boot the image, wait for cloud-init, run verifier, and upload logs.
- [ ] Add contract tests asserting ports are open, health endpoints respond, and container digests remain pinned.
- [x] Integrate spellcheck/linkcheck gating (`pyspelling`, `linkchecker`) for docs.
- [ ] Build hardware-in-the-loop test bench: USB PDU, HDMI capture, serial console, boot physical Pis, archive telemetry.
- [ ] Provide smoke-test harnesses (Ansible or shell) that SSH into fresh Pis, check k3s readiness, app health, and cluster convergence after reboots.
- [ ] Capture support bundles (`kubectl get events`, `helm list`, `systemd-analyze blame`, Compose logs, journal slices) for every pipeline run.
- [x] Document how to run integration tests locally via `act`.
  - `docs/pi_image_builder_design.md` now includes a quick recipe for dry-running the release workflow with `act`.
- [ ] Publish a conformance badge in the README showing last successful hardware boot.

---

## Documentation & Onboarding
- [ ] Merge fragmented docs (`pi_image_quickstart.md`, `pi_image_builder_design.md`, `pi_image_cloudflare.md`, `raspi_cluster_setup.md`, etc.) into a single end-to-end “Pi Carrier Launch Playbook.”
- [ ] Structure guide with:
  - A 10-minute fast path.
  - Persona-based walkthroughs (solo builder, classroom, maintainer).
  - Deep reference sections with wiring photos.
- [ ] Include a printable one-page field guide/checklist (PDF) with commands, expected outputs, LED/status reference, and troubleshooting links.
- [ ] Embed GIFs, screencasts, or narrated clips showing download → flash → first boot → SSD clone → k3s readiness.
- [x] Provide start-to-finish flowcharts mapping the journey.
- [x] Expand troubleshooting tables linking LED patterns, journalctl logs, `kubectl` errors, and container health issues to fixes.
  - Added `docs/pi_boot_troubleshooting.md` plus quickstart references covering
    LED cues, critical commands, and recovery steps.
- [x] Publish contributor guide mapping automation scripts to docs; enforce sync with linkchecker and spellchecker.
  - Added [Pi Image Contributor Guide](./pi_image_contributor_guide.md) mapping automation helpers to their
    documentation and introduced `make docs-verify`/`just docs-verify` wrappers to run spellcheck and
    link-check together.

---

## Developer Experience & User Refinements
- [x] Provide `make doctor` / `just verify` that chains download, checksum, flash dry-run, and linting.
  - New `scripts/sugarkube_doctor.sh` chains dry-run downloads, flash validation, and optional lint
    plus link checks via `make doctor`.
- [ ] Offer a `brew install sugarkube` tap and `sugarkube setup` wizard for macOS.
- [ ] Package a cross-platform desktop notifier to alert when workflow artifacts are ready.
- [ ] Serve a web UI (via GitHub Pages) where users paste a workflow URL and get direct flashing instructions tailored to OS.
<<<<<<< HEAD
- [ ] Add QR codes on physical `pi_carrier` hardware pointing to quickstart and troubleshooting docs.
- [x] Print cluster token and default kubeconfig to `/boot/` for recovery if first boot stalls.
  - Added node token + kubeconfig export helpers and refreshed docs to explain the new hand-offs.
=======
- [x] Add QR codes on physical `pi_carrier` hardware pointing to quickstart and troubleshooting docs.
  - `scripts/generate_qr_codes.py` now exports SVG stickers plus a manifest, and
    `make qr-codes`/`just qr-codes` regenerate them. `docs/pi_carrier_qr_labels.md`
    covers printing and placement so every enclosure ships with quickstart and
    troubleshooting links.
- [ ] Print cluster token and default kubeconfig to `/boot/` for recovery if first boot stalls.
>>>>>>> 0d5f2911
- [ ] Provide optional `sugarkube-teams` webhook that posts boot/clone progress to Slack or Matrix for remote monitoring.

---

## Troubleshooting & Community
- [ ] Ship a golden recovery console image or partition with CLI tools to reflash, fetch logs, and reinstall k3s without another machine.
- [x] Extend `outages/` with playbooks for scenarios like cloud-init hangs, SSD clone stalls, or projects-compose failures.
  - Added outage records for cloud-init stalls, SSD clone resumes, and projects-compose triage that
    point to the headless provisioning playbook.
- [x] Add an issue template asking contributors to reference this checklist so coverage gaps are visible.
  - Added `.github/ISSUE_TEMPLATE/pi-image.md` with prompts to link manifest data and tick the checklist sections touched.

---

Track progress directly in PR descriptions so contributors can tick items as they land. When the final checkboxes are complete, the Pi experience should feel as sweet as the sugarkube name promises.<|MERGE_RESOLUTION|>--- conflicted
+++ resolved
@@ -150,18 +150,12 @@
 - [ ] Offer a `brew install sugarkube` tap and `sugarkube setup` wizard for macOS.
 - [ ] Package a cross-platform desktop notifier to alert when workflow artifacts are ready.
 - [ ] Serve a web UI (via GitHub Pages) where users paste a workflow URL and get direct flashing instructions tailored to OS.
-<<<<<<< HEAD
-- [ ] Add QR codes on physical `pi_carrier` hardware pointing to quickstart and troubleshooting docs.
-- [x] Print cluster token and default kubeconfig to `/boot/` for recovery if first boot stalls.
-  - Added node token + kubeconfig export helpers and refreshed docs to explain the new hand-offs.
-=======
 - [x] Add QR codes on physical `pi_carrier` hardware pointing to quickstart and troubleshooting docs.
   - `scripts/generate_qr_codes.py` now exports SVG stickers plus a manifest, and
     `make qr-codes`/`just qr-codes` regenerate them. `docs/pi_carrier_qr_labels.md`
     covers printing and placement so every enclosure ships with quickstart and
     troubleshooting links.
 - [ ] Print cluster token and default kubeconfig to `/boot/` for recovery if first boot stalls.
->>>>>>> 0d5f2911
 - [ ] Provide optional `sugarkube-teams` webhook that posts boot/clone progress to Slack or Matrix for remote monitoring.
 
 ---
