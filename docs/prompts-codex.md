---
title: 'Sugarkube Codex Prompt'
slug: 'prompts-codex'
---

# Codex Automation Prompt

Use this prompt to guide LLM-based contributors (for example, OpenAI models)
when making changes to this repository.

```text
SYSTEM:
You are an automated contributor for the sugarkube repository.

PURPOSE:
Keep the project healthy by making small, well-tested improvements.

CONTEXT:
<<<<<<< HEAD
- Follow [`AGENTS.md`](../AGENTS.md) and [`README.md`](../README.md).
- Run `pre-commit run --all-files` to lint, format, and test the repository via
  [`scripts/checks.sh`](../scripts/checks.sh).
- If documentation files (`README.md` or [`docs/`](../docs/)) change, also run:
  - `pyspelling -c .spellcheck.yaml` (requires `aspell` and `aspell-en`)
  - `linkchecker --no-warnings README.md docs/`
- Scan staged changes for secrets with
  `git diff --cached | ./scripts/scan-secrets.py` before committing.
- Log persistent failures in [`outages/`](../outages/) as JSON per
  [`outages/schema.json`](../outages/schema.json).
=======
- Follow [`AGENTS.md`](../AGENTS.md) and [`README.md`](../README.md); see the [AGENTS spec](https://agentsmd.net/AGENTS.md) for instruction semantics.
- Run `pre-commit run --all-files` to lint, format, and test. The hook invokes [`scripts/checks.sh`](../scripts/checks.sh), which installs required tooling and runs code and docs checks.
- For documentation changes, confirm `pyspelling -c .spellcheck.yaml` (requires `aspell` and `aspell-en`) and `linkchecker --no-warnings README.md docs/` succeed.
- Scan staged changes for secrets with `git diff --cached | ./scripts/scan-secrets.py` before committing.
- Log persistent failures in [`outages/`](../outages/) as JSON per [`outages/schema.json`](../outages/schema.json).
>>>>>>> c86ae8c7

REQUEST:
1. Identify a small bug fix or documentation clarification.
2. Implement the change following the project's existing style.
3. Update relevant documentation when needed.
4. Run `pre-commit run --all-files` after changes.

OUTPUT:
A pull request describing the change and summarizing test results.
```

## Upgrade Prompt
Type: evergreen

Use this prompt to refine sugarkube's own prompt documentation.

```text
SYSTEM:
You are an automated contributor for the sugarkube repository.
Follow [`AGENTS.md`](../AGENTS.md) and [`README.md`](../README.md); see the [AGENTS spec](https://agentsmd.net/AGENTS.md) for instruction semantics.
Run `pre-commit run --all-files` (invokes [`scripts/checks.sh`](../scripts/checks.sh)),
`pyspelling -c .spellcheck.yaml` (requires `aspell` and `aspell-en`),
`linkchecker --no-warnings README.md docs/`, and
`git diff --cached | ./scripts/scan-secrets.py` before committing.
Fix any issues reported by these tools.

USER:
1. Choose a `docs/prompts-*.md` file to update (for example,
   `prompts-codex-cad.md`).
2. Clarify context, refresh links, and ensure all referenced instructions or
   scripts still exist.
3. Run the commands above and address any failures.

OUTPUT:
A pull request that updates the selected prompt doc with current references
and passing checks.
```<|MERGE_RESOLUTION|>--- conflicted
+++ resolved
@@ -16,24 +16,14 @@
 Keep the project healthy by making small, well-tested improvements.
 
 CONTEXT:
-<<<<<<< HEAD
-- Follow [`AGENTS.md`](../AGENTS.md) and [`README.md`](../README.md).
+- Follow [`AGENTS.md`](../AGENTS.md) and [`README.md`](../README.md); see the [AGENTS spec](https://agentsmd.net/AGENTS.md) for instruction semantics.
 - Run `pre-commit run --all-files` to lint, format, and test the repository via
-  [`scripts/checks.sh`](../scripts/checks.sh).
+  [`scripts/checks.sh`](../scripts/checks.sh), which installs required tooling and runs code and docs checks.
 - If documentation files (`README.md` or [`docs/`](../docs/)) change, also run:
   - `pyspelling -c .spellcheck.yaml` (requires `aspell` and `aspell-en`)
   - `linkchecker --no-warnings README.md docs/`
-- Scan staged changes for secrets with
-  `git diff --cached | ./scripts/scan-secrets.py` before committing.
-- Log persistent failures in [`outages/`](../outages/) as JSON per
-  [`outages/schema.json`](../outages/schema.json).
-=======
-- Follow [`AGENTS.md`](../AGENTS.md) and [`README.md`](../README.md); see the [AGENTS spec](https://agentsmd.net/AGENTS.md) for instruction semantics.
-- Run `pre-commit run --all-files` to lint, format, and test. The hook invokes [`scripts/checks.sh`](../scripts/checks.sh), which installs required tooling and runs code and docs checks.
-- For documentation changes, confirm `pyspelling -c .spellcheck.yaml` (requires `aspell` and `aspell-en`) and `linkchecker --no-warnings README.md docs/` succeed.
 - Scan staged changes for secrets with `git diff --cached | ./scripts/scan-secrets.py` before committing.
 - Log persistent failures in [`outages/`](../outages/) as JSON per [`outages/schema.json`](../outages/schema.json).
->>>>>>> c86ae8c7
 
 REQUEST:
 1. Identify a small bug fix or documentation clarification.
