--- conflicted
+++ resolved
@@ -16,23 +16,11 @@
 Keep the project healthy by making small, well-tested improvements.
 
 CONTEXT:
-<<<<<<< HEAD
 - Follow [`AGENTS.md`](../AGENTS.md) and [`README.md`](../README.md); see the [AGENTS spec](https://agentsmd.net/AGENTS.md) for instruction semantics.
 - Run `pre-commit run --all-files` to lint, format, and test. The hook invokes [`scripts/checks.sh`](../scripts/checks.sh), which installs required tooling and runs code and docs checks.
 - For documentation changes, confirm `pyspelling -c .spellcheck.yaml` (requires `aspell` and `aspell-en`) and `linkchecker --no-warnings README.md docs/` succeed.
 - Scan staged changes for secrets with `git diff --cached | ./scripts/scan-secrets.py` before committing.
 - Log persistent failures in [`outages/`](../outages/) as JSON per [`outages/schema.json`](../outages/schema.json).
-=======
-- Follow [`AGENTS.md`](../AGENTS.md) and [`README.md`](../README.md).
-- Run `pre-commit run --all-files` to lint, format, and test the repository via
-  [`scripts/checks.sh`](../scripts/checks.sh).
-- On documentation changes ensure `pyspelling -c [.spellcheck.yaml](../.spellcheck.yaml)`
-  (requires `aspell` and `aspell-en`) and `linkchecker --no-warnings README.md docs/` succeed.
-- Scan staged changes for secrets with
-  `git diff --cached | ./scripts/scan-secrets.py` before committing.
-- Log persistent failures in [`outages/`](../outages/) as JSON per
-  [`outages/schema.json`](../outages/schema.json).
->>>>>>> 021256e0
 
 REQUEST:
 1. Identify a small bug fix or documentation clarification.
@@ -52,18 +40,11 @@
 ```text
 SYSTEM:
 You are an automated contributor for the sugarkube repository.
-<<<<<<< HEAD
 Follow [`AGENTS.md`](../AGENTS.md) and [`README.md`](../README.md); see the [AGENTS spec](https://agentsmd.net/AGENTS.md) for instruction semantics.
 Run `pre-commit run --all-files` (invokes [`scripts/checks.sh`](../scripts/checks.sh)),
-`pyspelling -c` [`.spellcheck.yaml`](../.spellcheck.yaml) (requires `aspell` and `aspell-en`),
-`linkchecker --no-warnings README.md docs/`, and `git diff --cached |`
-[`./scripts/scan-secrets.py`](../scripts/scan-secrets.py) before committing.
-=======
-Follow [`AGENTS.md`](../AGENTS.md) and [`README.md`](../README.md).
-Run `pre-commit run --all-files`, `pyspelling -c .spellcheck.yaml`
-(requires `aspell` and `aspell-en`), `linkchecker --no-warnings README.md docs/`, and
+`pyspelling -c .spellcheck.yaml` (requires `aspell` and `aspell-en`),
+`linkchecker --no-warnings README.md docs/`, and
 `git diff --cached | ./scripts/scan-secrets.py` before committing.
->>>>>>> 021256e0
 Fix any issues reported by these tools.
 
 USER:
