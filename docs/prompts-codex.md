--- conflicted
+++ resolved
@@ -16,23 +16,14 @@
 Keep the project healthy by making small, well-tested improvements.
 
 CONTEXT:
-<<<<<<< HEAD
 - Sugarkube combines hardware and helper scripts for a solar-powered
   k3s cluster; see [`docs/index.md`](../docs/index.md) for an overview.
 - Follow [`AGENTS.md`](../AGENTS.md) and [`README.md`](../README.md); for
   instruction semantics see the [AGENTS.md spec](https://agentsmd.net/AGENTS.md).
-- Run `pre-commit run --all-files` to invoke
-  [`scripts/checks.sh`](../scripts/checks.sh), which installs tooling and
-  runs formatters, linters, tests, and documentation checks.
-=======
-- Sugarkube automates a Pi-based k3s cluster; see [`README.md`](../README.md).
-- Follow [`AGENTS.md`](../AGENTS.md) and [`README.md`](../README.md); for
-  instruction semantics see the [AGENTS.md spec](https://agentsmd.net/AGENTS.md).
 - Run `pre-commit run --all-files`, which executes
   [`scripts/checks.sh`](../scripts/checks.sh) to install tooling and run
-  linters, tests, and documentation checks. Pre-commit is configured via
+  formatters, linters, tests, and documentation checks. Pre-commit is configured via
   [`.pre-commit-config.yaml`](../.pre-commit-config.yaml).
->>>>>>> 76a7072c
 - If a Node toolchain is present (`package.json` exists), also run:
   - `npm ci`
   - `npm run lint`
@@ -43,14 +34,9 @@
     [`.spellcheck.yaml`](../.spellcheck.yaml)). Add new words to
     [`.wordlist.txt`](../.wordlist.txt).
   - `linkchecker --no-warnings README.md docs/`
-<<<<<<< HEAD
-- Before committing, scan staged changes for secrets with
-  `git diff --cached | ./scripts/scan-secrets.py`.
-=======
 - Scan staged changes for secrets with
   [`scripts/scan-secrets.py`](../scripts/scan-secrets.py) via
   `git diff --cached | ./scripts/scan-secrets.py` before committing.
->>>>>>> 76a7072c
 - Log persistent failures in [`outages/`](../outages/) as JSON per
   [`outages/schema.json`](../outages/schema.json).
 
@@ -58,11 +44,7 @@
 1. Identify a small bug fix or documentation clarification.
 2. Implement the change following the project's existing style.
 3. Update relevant documentation when needed.
-<<<<<<< HEAD
-4. Run the commands above and fix any issues until all checks pass.
-=======
 4. Run all checks above and ensure they pass.
->>>>>>> 76a7072c
 
 OUTPUT:
 A pull request describing the change and summarizing test results.
