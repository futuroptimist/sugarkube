# Pi Image Builder – Design

## Goals
- Deterministic, reproducible Raspberry Pi OS images with cloud-init customizations
- Cross-platform developer experience (Windows, macOS, Linux)
- Resilient to transient mirror/network failures; recoverable without manual surgery
- CI-friendly: same config can run locally and in GitHub Actions

## Inputs / Outputs
- Inputs:
- `scripts/cloud-init/user-data.yaml` (cloud-init seed with cloudflared systemd unit)
  - Environment variables:
    `PI_GEN_BRANCH` (default `bookworm`),
    `IMG_NAME` (default `sugarkube`),
    `ARM64` (default `1`), automatically sets `ARMHF=0` when `1`,
    optional `OUTPUT_DIR`,
    `PI_GEN_STAGES` (default `stage0 stage1 stage2`; empty values are rejected)
- Outputs:
  - `IMG_NAME.img.xz` and `IMG_NAME.img.xz.sha256` in `OUTPUT_DIR`.
  - If pi-gen only emits a `deploy/*.img.zip`, the builder now stream-extracts
    the first `.img` from the zip and then recompresses to `xz`.

## Build Strategies

1) Native shell (preferred when available)
- Linux/WSL/Git Bash executes upstream `pi-gen/build.sh` directly
- Pros: fewer layers, fastest when native Linux
- Cons: requires bash and Docker daemon available

2) Official container path (primary Windows fallback)
- Image: `ghcr.io/raspberrypi/pi-gen`
- Bind mounts:
  - `/pi-gen/deploy` → host `OUTPUT_DIR`
  - `/pi-gen/work` → persistent Docker volume `pi-gen-work-cache`
  - `/var/cache/apt` → persistent Docker volume `pi-gen-apt-cache`
  - `stage2/01-sys-tweaks/user-data` → host `scripts/cloud-init/user-data.yaml`
- Env:
  - `IMG_NAME`, `ENABLE_SSH=1`, `ARM64`, `USE_QCOW2=1`
  - Mirrors: `APT_MIRROR`, `RASPBIAN_MIRROR`, `APT_MIRROR_RASPBIAN`, `APT_MIRROR_RASPBERRYPI`, `DEBIAN_MIRROR`
  - `APT_OPTS` with retries, timeouts, `--fix-missing`
  - Proxy exceptions: archive.raspberrypi.com is forced DIRECT (bypasses apt-cacher) to avoid 503s
- Pros: Maintained upstream runtime, persistent caches improve reliability
- Cons: Requires `tonistiigi/binfmt` installed on host to emulate ARM

3) Debian container path (secondary fallback)
- Starts from `debian:bookworm`, installs `pi-gen` dependencies including `qemu-user-static`
- Configures mirrors and `USE_QCOW2=1`, mounts `binfmt_misc` if needed
- Pros: Works when `ghcr.io/raspberrypi/pi-gen` is unavailable
- Cons: Larger bootstrap; slower first-run

## Reliability Features
- Mirror hardening:
  - Persistent apt/dpkg Pre-Invoke hook rewrites ANY raspbian host
    (e.g., `raspbian.raspberrypi.com`, `mirrors.pidginhost.com`, `mirror.as43289.net`)
    to a preferred HTTPS mirror (FCIX), before every apt or dpkg run
  - Stage pre-run scripts in `stage0` and `stage2` rewrite sources early
  - Export stage post-run script rewrites after `02-set-sources` resets lists
- Proxy exception: archive.raspberrypi.com is fetched DIRECT (not via apt-cacher) to avoid intermittent 503s
- `APT_OPTS` with retries, timeouts, `--fix-missing`, and disabled recommends
- `USE_QCOW2=1` for faster, space-efficient stages and resilient restarts
- Persistent `work` and APT cache volumes in official path
- Host `binfmt` installation via `tonistiigi/binfmt` (arm, arm64)
- Clear fast-fail on missing Docker daemon
- Artifact robustness: if only `deploy/*.img.zip` exists, auto-extract `.img` and continue

## Windows-specific Notes
- PowerShell script `scripts/build_pi_image.ps1`:
  - Detects WSL (`wsl.exe`) and Git Bash (`bash.exe`); prefers Git Bash for
    Docker Desktop, falls back to WSL
  - Converts Windows paths to MSYS (`/c/...`) and WSL (`/mnt/c/...`) accurately
  - If local shell fails, tries official `pi-gen` container, then Debian fallback
  - Sets up a dedicated Docker network and optional apt-cacher; archives site is forced DIRECT
  - Compresses with native `xz`, `7z`, WSL `xz`, or Docker `xz` as needed
  - Streams progress with clear start banner and stage logging

## macOS-specific Notes
- Homebrew users should tap `sugarkube/sugarkube` from this repository:
  ```bash
  brew tap sugarkube/sugarkube https://github.com/futuroptimist/sugarkube
  brew install sugarkube
  ```
- The tap installs a `sugarkube-setup` wizard that checks for `qemu`, `coreutils`, `xz`, `just`, and
  `pipx`, scaffolds `~/sugarkube/{images,reports,cache}`, and writes a starter `sugarkube.env` with
  coverage reminders so laptops stay aligned with CI.
- Run `just mac-setup` (or `make mac-setup`) to preview the plan and append `MAC_SETUP_ARGS="--apply"`
  when you want the wizard to execute Homebrew and filesystem changes automatically.

## CI Considerations
- CI can run the official container path with the same env mirrors and qcow2
  - Artifacts: upload `IMG_NAME.img.xz` and checksum; retain `deploy/` (with the
    original `*.img.zip`) in run artifacts if needed
- Default `PI_GEN_STAGES` only builds `stage0`–`stage2` so CI skips heavyweight desktop
  packages. Override to build a full image. An empty value halts the script before
  running pi-gen.

### Release automation
- `pi-image-release.yml` rebuilds the image on every `main` push and on a nightly
  schedule. The job reuses the cached `pi-gen` container when possible so daily runs
  stay within GitHub's time limits.
- `build_pi_image.sh` now writes `sugarkube.img.xz.metadata.json` with the pi-gen
  commit, stage durations parsed from `work/<img>/build.log`, the git ref used for
  the build, and all toggles passed to the script. The log itself is copied to
  `sugarkube.build.log` alongside the artifacts.
- `scripts/generate_release_manifest.py` converts the metadata into a
  provenance manifest (`sugarkube.img.xz.manifest.json`) and Markdown release notes.
  The manifest captures workflow run IDs, release channel (stable vs nightly),
  hashes for every attached artifact so downstream tooling can validate the
  build, plus QEMU smoke-test outputs (serial log digest and first-boot report
  hashes) so releases document verification evidence inline.
- Artifacts are signed via GitHub OIDC + cosign. Both the signature and certificate
  are attached to the release for offline verification.
- After signing, the workflow launches `scripts/qemu_pi_smoke_test.py` to boot the
  freshly built image inside `qemu-system-aarch64`. The helper swaps in a stub
  verifier, trims first-boot retry windows, waits for `[first-boot]` success markers
  on the serial console, and then copies `/boot/first-boot-report` plus
  `/var/log/sugarkube` into uploadable artifacts so every release ships with the
  same telemetry operators would retrieve from hardware.

### Local GitHub Actions dry-run
- Install [act](https://github.com/nektos/act) and run `act workflow-dispatch --workflows
  .github/workflows/pi-image-release.yml` to exercise the release flow locally. The run
  uses the same scripts as CI, generates metadata/manifest files under the working
  directory, and surfaces any regressions in the release tooling without waiting for a
  hosted runner.

## Operations & Recovery
- If apt stalls: rerun; caches and retries reduce recurrence
- If mirrors fail: the hook auto-rewrites to stable mirrors and rotates through the
  `APT_REWRITE_MIRRORS` list. If timeouts persist, re-run; the export-image rewrite
  handles late-stage resets.
- If `binfmt_misc` errors: rerun host `tonistiigi/binfmt` installer
- Disk requirements: ≥30 GB free; Docker Desktop resources: ≥4 CPUs, ≥8–12 GB RAM
- Record repeated failures as `outages/*.json` using `outages/schema.json`

## Security
Read-only mount for cloud-init file into container
- No secrets embedded; Cloudflare token remains empty by default

## Future Enhancements
<<<<<<< HEAD
- Structured logs from `pi-gen` stages to summarize progress/time
- Surface QEMU smoke-test metadata (serial logs, report hashes) directly in the
  release manifest alongside the core artifacts
=======
- Parametrize mirror list and implement automatic mirror failover
- Structured logs from `pi-gen` stages to summarize progress/time
>>>>>>> 44db882d
<|MERGE_RESOLUTION|>--- conflicted
+++ resolved
@@ -137,11 +137,4 @@
 - No secrets embedded; Cloudflare token remains empty by default
 
 ## Future Enhancements
-<<<<<<< HEAD
-- Structured logs from `pi-gen` stages to summarize progress/time
-- Surface QEMU smoke-test metadata (serial logs, report hashes) directly in the
-  release manifest alongside the core artifacts
-=======
-- Parametrize mirror list and implement automatic mirror failover
-- Structured logs from `pi-gen` stages to summarize progress/time
->>>>>>> 44db882d
+- Structured logs from `pi-gen` stages to summarize progress/time