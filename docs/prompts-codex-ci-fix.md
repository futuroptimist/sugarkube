--- conflicted
+++ resolved
@@ -15,21 +15,8 @@
 Diagnose and fix continuous integration failures so all checks pass.
 
 CONTEXT:
-<<<<<<< HEAD
-- Follow [AGENTS.md](../AGENTS.md) and [README.md](../README.md) for workflow and
-  testing requirements.
-- Inspect [`.github/workflows/`](../.github/workflows/) to understand the checks
-  run in continuous integration.
-- Run `pre-commit run --all-files` to reproduce failures; it executes
-  `scripts/checks.sh`.
-- If a Node toolchain exists (`package.json` is present), also run:
-  - `npm ci`
-  - `npm run lint`
-  - `npm run test:ci`
-- Ensure `pyspelling -c .spellcheck.yaml` (requires `aspell` and `aspell-en`)
-  and `linkchecker --no-warnings README.md docs/` succeed.
-=======
 - Follow [AGENTS.md](../AGENTS.md) and [README.md](../README.md) for workflow and testing requirements.
+- Inspect [`.github/workflows/`](../.github/workflows/) to understand the checks run in continuous integration.
 - Run `pre-commit run --all-files` from the repository root; it executes `scripts/checks.sh`.
 - If a Node toolchain is present (`package.json` exists), run:
   - `npm ci`
@@ -37,7 +24,6 @@
   - `npm run test:ci`
 - Ensure `pyspelling -c .spellcheck.yaml` (requires `aspell` and `aspell-en`) and
   `linkchecker --no-warnings README.md docs/` succeed.
->>>>>>> 5b660bab
 - Install missing dependencies with `pip` or `npm` as needed.
 - Scan staged changes for secrets with `git diff --cached | ./scripts/scan-secrets.py`
   before committing.
