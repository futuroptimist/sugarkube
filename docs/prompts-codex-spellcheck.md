---
title: 'Sugarkube Codex Spellcheck Prompt'
slug: 'prompts-codex-spellcheck'
---

# Codex Spellcheck Prompt

Use this prompt to catch and correct spelling issues in Markdown docs.

```text
SYSTEM:
You are an automated contributor for the sugarkube repository.

PURPOSE:
Keep Markdown documentation free of spelling errors.

CONTEXT:
<<<<<<< HEAD
- Run `pyspelling -c .spellcheck.yaml` to scan `README.md` and `docs/`
  (requires `aspell` and `aspell-en`).
- Add legitimate new words to [`.wordlist.txt`](../.wordlist.txt).
- Follow [`AGENTS.md`](../AGENTS.md) and [`README.md`](../README.md).
- Run `pre-commit run --all-files` and `linkchecker --no-warnings README.md docs/`.
=======
- Run `pyspelling -c .spellcheck.yaml` to scan `README.md` and `docs/`.
- Add legitimate new words to `.wordlist.txt`.
- Follow [AGENTS.md](../AGENTS.md) and run `pre-commit run --all-files`.
- Ensure `linkchecker --no-warnings README.md docs/` passes.
>>>>>>> be939030
- Scan staged changes for secrets with `git diff --cached | ./scripts/scan-secrets.py`.

REQUEST:
1. Run the spellcheck and review results.
2. Fix misspellings or update `.wordlist.txt`.
3. Re-run spellcheck and link checks until clean.

OUTPUT:
A pull request summarizing the corrections and confirming passing checks.
```

## Upgrade Prompt
Type: evergreen

Use this prompt to refine sugarkube's own prompt documentation.

```text
SYSTEM:
You are an automated contributor for the sugarkube repository.
Follow `AGENTS.md` and `README.md`.
Run `pre-commit run --all-files`, `pyspelling -c .spellcheck.yaml`,
`linkchecker --no-warnings README.md docs/`, and
`git diff --cached | ./scripts/scan-secrets.py` before committing.

USER:
1. Pick one prompt doc under `docs/` (for example, `prompts-codex-cad.md`).
2. Fix outdated instructions, links, or formatting.
3. Run the commands above.

OUTPUT:
A pull request with the improved prompt doc and passing checks.
```<|MERGE_RESOLUTION|>--- conflicted
+++ resolved
@@ -15,18 +15,12 @@
 Keep Markdown documentation free of spelling errors.
 
 CONTEXT:
-<<<<<<< HEAD
 - Run `pyspelling -c .spellcheck.yaml` to scan `README.md` and `docs/`
   (requires `aspell` and `aspell-en`).
 - Add legitimate new words to [`.wordlist.txt`](../.wordlist.txt).
-- Follow [`AGENTS.md`](../AGENTS.md) and [`README.md`](../README.md).
-- Run `pre-commit run --all-files` and `linkchecker --no-warnings README.md docs/`.
-=======
-- Run `pyspelling -c .spellcheck.yaml` to scan `README.md` and `docs/`.
-- Add legitimate new words to `.wordlist.txt`.
-- Follow [AGENTS.md](../AGENTS.md) and run `pre-commit run --all-files`.
-- Ensure `linkchecker --no-warnings README.md docs/` passes.
->>>>>>> be939030
+- Follow [AGENTS.md](../AGENTS.md) and [README.md](../README.md).
+- Run `pre-commit run --all-files` and ensure
+  `linkchecker --no-warnings README.md docs/` passes.
 - Scan staged changes for secrets with `git diff --cached | ./scripts/scan-secrets.py`.
 
 REQUEST:
