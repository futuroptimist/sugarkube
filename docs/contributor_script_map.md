--- conflicted
+++ resolved
@@ -10,21 +10,14 @@
 plus any supporting automation. After editing a script or doc, rerun the docs checks to
 confirm the quickstart stays accurate.
 
-<<<<<<< HEAD
 > **Note:** The unified CLI forces helpers to run from the repository root so relative
 > paths stay stable even when you invoke it from nested directories. Use the CLI entries
 > below when you want consistent automation regardless of your current working directory.
-> The reminder is enforced by `tests/test_cli_docs_repo_root.py`, which uses
-> `monkeypatch.chdir` to enter nested folders before invoking `docs verify` and
-> `docs simplify` so the documentation stays aligned.
-=======
-> **Note:** Run `python -m sugarkube_toolkit ...` from the repository root so the module can
-> be imported. When you're working from a nested directory, call `./scripts/sugarkube ...`
-> (or add `scripts/` to `PATH`) and the wrapper will bootstrap `PYTHONPATH` before
-> forwarding to the CLI. The wrapper still forces helpers to execute from the repository
-> root so relative paths stay stable. The reminder is enforced by
-> `tests/test_cli_docs_repo_root.py` so contributors keep the documentation aligned.
->>>>>>> b5bd8d85
+> You can also run `python -m sugarkube_toolkit ...` from the repository root for direct
+> imports, or call `./scripts/sugarkube ...` (or add `scripts/` to your `PATH`) to let the
+> wrapper bootstrap `PYTHONPATH` automatically. The reminder is enforced by
+> `tests/test_cli_docs_repo_root.py`, which uses `monkeypatch.chdir` to enter nested folders
+> before invoking `docs verify` and `docs simplify` so the documentation stays aligned.
 
 ## Image download and install helpers
 
