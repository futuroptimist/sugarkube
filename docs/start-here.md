--- conflicted
+++ resolved
@@ -4,12 +4,6 @@
 three tracks so you can build context quickly, complete the onboarding chores, and know where to dive
 when you are ready for deeper automation or hardware projects.
 
-<<<<<<< HEAD
-> [!TIP]
-> Run `just start-here` (or `make start-here`) to print this handbook directly in your terminal.
-> Append `--path-only` to either command when you simply need the absolute path for note-taking or
-> automation evidence.
-=======
 ## Persona quick links
 
 Use the tabs below to jump straight to the references that match how you plan to contribute today.
@@ -37,11 +31,12 @@
       [tutorial 12](./tutorials/tutorial-12-contributing-new-features-automation.md).
     - Skim [docs/prompts/codex/tests.md](./prompts/codex/tests.md) so you know which checks run in CI
       and how to extend regression coverage.
->>>>>>> 0614ce3f
 
 ## 15-minute tour
 
 > [!TIP]
+> Run `just start-here` (or `make start-here`) to print this handbook directly in your terminal.  
+> Append `--path-only` to either command when you simply need the absolute path for note-taking or automation evidence.  
 > Skim this track the moment you clone the repository. It orients you before you touch any
 > automation.
 
@@ -57,7 +52,7 @@
 ## Day-one contributor checklist
 
 > [!IMPORTANT]
-> Budget a focused afternoon to work through these steps. They line up with Tutorials 1–4 and leave
+> Budget a focused afternoon to work through these steps. They line up with Tutorials 1–4 and leave
 > you with verified tooling plus a pull request rehearsal.
 
 1. Run either `just codespaces-bootstrap` or `make codespaces-bootstrap` to install the Python, spell
