--- conflicted
+++ resolved
@@ -22,14 +22,11 @@
    sudo reboot
    ```
 5. Verify Docker is running and the compose plugin is available:
-<<<<<<< HEAD
-=======
     ```sh
     sudo systemctl status docker --no-pager
     docker compose version
     ```
 6. Tail the Cloudflare tunnel logs to confirm it connected:
->>>>>>> 1daecf66
    ```sh
    docker compose -f /opt/sugarkube/docker-compose.cloudflared.yml logs -n 20
    ```
@@ -61,7 +58,6 @@
 ## 3. Build or start containers
 1. Change into the repo directory.
 2. If the repo provides `docker-compose.yml`:
-<<<<<<< HEAD
    ```sh
    cp .env.example .env   # if the project uses an env file
    docker compose config  # validate YAML
@@ -69,14 +65,6 @@
    docker compose up -d   # build and start containers in the background
    docker compose ps      # verify services are running
    ```
-=======
-    ```sh
-    cp .env.example .env   # if the project uses an env file
-    docker compose pull    # fetch pre-built multi-arch images
-    docker compose config  # validate configuration
-    docker compose up -d   # build and start containers in the background
-    ```
->>>>>>> 1daecf66
 3. If the repo only has a `Dockerfile`:
    ```sh
    docker build -t myapp .
