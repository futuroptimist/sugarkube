--- conflicted
+++ resolved
@@ -34,29 +34,22 @@
    - Single `Dockerfile`: `docker buildx build --platform linux/arm64 -t myapp . --load`
      then `docker run -d --name myapp -p 8080:8080 myapp`.
    - `docker-compose.yml`: `docker compose up -d`.
-<<<<<<< HEAD
-5. Verify the container is running:
+6. Verify the container is running:
    - Single container: `docker ps --format '{{.Names}}' | grep myapp`
    - Compose project: `docker compose ps`
-=======
->>>>>>> b5ce76ae
-6. Inspect container logs to confirm the service started:
+7. Inspect container logs to confirm the service started:
    - Single container: `docker logs -f myapp`
    - Compose project: `docker compose logs`
-7. Confirm the service responds locally, e.g.
+8. Confirm the service responds locally, e.g.
    `curl http://localhost:5000` for token.place or
    `curl http://localhost:3002` for dspace.
-8. Optionally expose ports through the Cloudflare Tunnel by editing
+9. Optionally expose ports through the Cloudflare Tunnel by editing
    `/opt/sugarkube/docker-compose.cloudflared.yml`.
-9. Visit the Cloudflare URL to verify remote access, for example
-   `curl https://tokenplace.example.com` or
-   `curl https://dspace.example.com` once the tunnel restarts.
-10. Log recurring deployment failures in `outages/` using
-<<<<<<< HEAD
+10. Visit the Cloudflare URL to verify remote access, for example
+    `curl https://tokenplace.example.com` or
+    `curl https://dspace.example.com` once the tunnel restarts.
+11. Log recurring deployment failures in `outages/` using
     [`schema.json`](../outages/schema.json).
-=======
-   [`schema.json`](../outages/schema.json).
->>>>>>> b5ce76ae
 
 ## Quick start
 
