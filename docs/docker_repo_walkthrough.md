# Docker Repo Deployment Walkthrough

This guide shows how to run any GitHub project that ships a `Dockerfile` or
`docker-compose.yml` on the Raspberry Pi image preloaded with Docker and a
[Cloudflare Tunnel](https://www.cloudflare.com/products/tunnel/). The walkthrough uses
[token.place](https://github.com/futuroptimist/token.place) and
[dspace](https://github.com/democratizedspace/dspace) as real-world examples,
but the steps apply to any repository.

For a prebuilt image that already clones both projects, see
[pi_token_dspace.md](pi_token_dspace.md).

## Step-by-step overview

1. Flash the SD card and boot the Pi using
   [pi_image_cloudflare.md](pi_image_cloudflare.md).
2. SSH in and verify Docker and the Cloudflare Tunnel are active:
   `ssh pi@<hostname>.local` then `systemctl status docker cloudflared-compose`.
3. Clone a repository under `/opt/projects` such as
   [`token.place`](https://github.com/futuroptimist/token.place) or
   [`dspace`](https://github.com/democratizedspace/dspace).
4. Build or start containers:
   - Single `Dockerfile`: `docker buildx build --platform linux/arm64 -t myapp . --load`
     then `docker run -d --name myapp -p 8080:8080 myapp`.
   - `docker-compose.yml`: `docker compose up -d`.
<<<<<<< HEAD
5. Check container status:
   - Compose project: `docker compose ps`
   - Single container: `docker ps`
=======
5. Inspect container logs to confirm the service started: `docker logs tokenplace`
   or `docker compose logs` for dspace.
>>>>>>> f538e40c
6. Confirm the service responds locally, e.g.
   `curl http://localhost:5000` for token.place or
   `curl http://localhost:3000` for dspace.
7. Optionally expose ports through the Cloudflare Tunnel by editing
   `/opt/sugarkube/docker-compose.cloudflared.yml`.
8. Log recurring deployment failures in `outages/` using
   [`schema.json`](../outages/schema.json).

## Quick start

Try one of these example projects to confirm the image works:

### token.place (Dockerfile)

```sh
ssh pi@<hostname>.local
cd /opt/projects
git clone https://github.com/futuroptimist/token.place
cd token.place
docker buildx build --platform linux/arm64 -f docker/Dockerfile.server -t tokenplace . --load
docker run -d --name tokenplace -p 5000:5000 tokenplace
<<<<<<< HEAD
docker ps
=======
docker logs -f tokenplace  # watch startup output
>>>>>>> f538e40c
curl http://localhost:5000
```

### token.place (docker-compose)

```sh
cd /opt/projects
git clone https://github.com/futuroptimist/token.place
cd token.place
docker compose up -d
docker compose ps
curl http://localhost:5000  # relay
curl http://localhost:3000  # server
```

### dspace

```sh
cd /opt/projects
git clone https://github.com/democratizedspace/dspace
cd dspace/frontend
cp .env.example .env  # if present
docker compose up -d
<<<<<<< HEAD
docker compose ps
=======
docker compose logs -f  # watch build and runtime logs
>>>>>>> f538e40c
curl http://localhost:3000
```

### token.place and dspace together

Spin up both projects with a single `docker-compose.yml` to verify the Pi can
run multiple apps:

```sh
ssh pi@<hostname>.local
cd /opt/projects
git clone https://github.com/futuroptimist/token.place
git clone https://github.com/democratizedspace/dspace
cat <<'EOF' > docker-compose.yml
services:
  tokenplace:
    build:
      context: ./token.place
      dockerfile: docker/Dockerfile.server
    ports:
      - "5000:5000"
  dspace:
    build:
      context: ./dspace/frontend
    ports:
      - "3000:3000"
EOF
docker compose up -d
<<<<<<< HEAD
docker compose ps
=======
docker compose logs -f tokenplace dspace
>>>>>>> f538e40c
curl http://localhost:5000
curl http://localhost:3000
docker compose down
```

Proceed with the detailed steps below to adapt the process for other repositories.

## 1. Prepare the Pi
1. Follow [pi_image_cloudflare.md](pi_image_cloudflare.md) to flash the SD card and
   start the Cloudflare Tunnel.
2. Confirm you can SSH to the Pi: `ssh pi@<hostname>.local`.
3. Ensure the Cloudflare Tunnel service is running:
   ```sh
   systemctl status cloudflared-compose --no-pager
   ```
   It should display `active`.
4. Optionally update packages and reboot:
   ```sh
   sudo apt update && sudo apt upgrade -y
   sudo reboot
   ```
5. Verify Docker is running and the compose plugin is available:
    ```sh
    sudo systemctl status docker --no-pager
    docker compose version
    ```
   If `docker compose version` fails, install the plugin: `sudo apt install docker-compose-plugin`
6. Tail the Cloudflare tunnel logs to confirm it connected:
   ```sh
   journalctl -u cloudflared-compose -n 20 --no-pager
   ```
7. Confirm the Pi's architecture and that Docker can run containers:
   ```sh
   uname -m                     # expect aarch64
   docker run --rm hello-world
   ```

## 2. Clone a repository
1. Choose a location for projects, e.g. `/opt/projects`.
2. Clone the repo:
   ```sh
   mkdir -p /opt/projects
   cd /opt/projects
   git clone https://github.com/futuroptimist/token.place.git
   git clone https://github.com/democratizedspace/dspace.git
   ```
   Replace the URLs with any other repository that contains a `Dockerfile`.
   If you prefer the GitHub CLI:
   ```sh
   gh repo clone futuroptimist/token.place
   gh repo clone democratizedspace/dspace
   ```
3. Review the project's README for architecture-specific notes and required
   environment variables.
   - `token.place` documents settings like `API_RATE_LIMIT` and `TOKEN_PLACE_ENV`
     in its README. Create a `.env` file to override them:
     ```sh
     cd token.place
     printf 'TOKEN_PLACE_ENV=production\n' >> .env
     ```
   - `dspace` lists variables like `NODE_ENV`, `PORT`, and `HOST` in
     `frontend/docker-compose.yml`. Override them with an `.env` file if needed:
     ```sh
     cd dspace/frontend
     printf 'NODE_ENV=production\nPORT=3000\nHOST=0.0.0.0\n' >> .env
     ```
4. Inspect the repo to confirm it includes Docker assets:
   ```sh
   ls token.place/docker            # token.place Dockerfile lives here
   ls dspace/frontend/docker-compose.yml
   ```
   Adjust paths for your repository.
5. Set required environment variables. token.place reads values like `TOKEN_PLACE_ENV`
   and `API_RATE_LIMIT`; dspace's `frontend/docker-compose.yml` sets `NODE_ENV`, `PORT`
   and `HOST`. Create or edit an `.env` file if the project provides one. Example files:

   - `token.place/.env`:
     ```env
     TOKEN_PLACE_ENV=production
     API_RATE_LIMIT=5
     ```
   - `dspace/frontend/.env`:
     ```env
     NODE_ENV=production
     PORT=3000
     HOST=0.0.0.0
     ```
   Adjust values to match your deployment.

## 3. Build or start containers
1. Change into the repo directory.
2. If the repo provides `docker-compose.yml`:
   ```sh
   cp .env.example .env   # if the project uses an env file
   docker compose config  # validate YAML
   docker compose pull    # fetch pre-built multi-arch images
   docker compose up -d   # build and start containers in the background
   docker compose ps      # verify services are running
   ```
3. If the repo only has a `Dockerfile`:
   ```sh
   docker build -t myapp .
   docker run -d --name myapp -p 8080:8080 myapp
   ```
   Adjust port numbers and image names to match the project.
4. If the project doesn't publish ARM images, build for the Pi:
   ```sh
   docker buildx build --platform linux/arm64 -t myapp . --load
   ```
   For example, token.place builds with:
   ```sh
   docker buildx build --platform linux/arm64 -f docker/Dockerfile.server -t tokenplace . --load
   ```
5. Verify the service responds:
   ```sh
   docker ps
   curl http://localhost:8080
   ```
   Substitute the correct port for your project (5000 for token.place,
   3000 for dspace).
6. View logs if startup fails:
   ```sh
   docker logs myapp
   # or
   docker compose logs -f
   ```
7. Optionally stop and clean up:
   ```sh
   docker compose down   # compose project
   docker stop myapp && docker rm myapp
   ```
8. Run commands inside a running container (handy for tests or admin tasks):
   ```sh
   docker exec -it tokenplace python -m pytest   # token.place example
   docker compose exec frontend npm test         # dspace example
   ```
   Swap the command and container names for your project.

### Examples

#### token.place (single Dockerfile)

```sh
cd /opt/projects/token.place
docker buildx build --platform linux/arm64 -f docker/Dockerfile.server -t tokenplace . --load
docker run -d --name tokenplace -p 5000:5000 \
  -e TOKEN_PLACE_ENV=production \
  -e API_RATE_LIMIT=5 \
  tokenplace
docker ps --format 'table {{.Names}}\t{{.Ports}}'
docker logs -f tokenplace  # watch startup output
docker exec -it tokenplace python -m pytest  # optional tests
curl http://localhost:5000  # should return HTML
```

Environment variables like `TOKEN_PLACE_ENV` and `API_RATE_LIMIT` can be
passed with `-e` flags during `docker run`.

#### token.place (docker-compose)

The Pi image includes a minimal compose file so token.place can start with a
single command. The same approach works for repos like dspace that provide
their own `docker-compose.yml`.

```sh
cd /opt/projects/token.place
docker compose -f docker-compose.tokenplace.yml up -d
docker compose -f docker-compose.tokenplace.yml ps
docker compose -f docker-compose.tokenplace.yml logs -f
curl http://localhost:5000
```
Use `docker compose -f docker-compose.tokenplace.yml logs -f` to watch
token.place start up and confirm it binds to port 5000.

#### dspace (docker-compose)

```sh
cd /opt/projects/dspace/frontend
cp .env.example .env  # if present
docker compose config
docker compose pull
docker compose up -d
docker compose ps
docker compose logs -f
docker compose exec frontend npm test  # run unit tests
curl http://localhost:3000
```

#### token.place and dspace together

Run both sample projects side by side to confirm the Pi can host multiple
containers. Start token.place, then launch the dspace frontend in the
neighboring directory:

```sh
cd /opt/projects/token.place
docker buildx build --platform linux/arm64 -f docker/Dockerfile.server -t tokenplace . --load
docker run -d --name tokenplace -p 5000:5000 tokenplace
cd ../dspace/frontend
cp .env.example .env  # if present
docker compose up -d
docker ps --format 'table {{.Names}}\t{{.Ports}}'
curl http://localhost:5000  # token.place
curl http://localhost:3000  # dspace
```

#### token.place and dspace via one `docker-compose.yml`

Manage both apps in a single file to simplify startup and shutdown.

```yaml
# /opt/projects/docker-compose.yml
services:
  tokenplace:
    build:
      context: ./token.place
      dockerfile: docker/Dockerfile.server
    ports:
      - "5000:5000"
  dspace:
    build:
      context: ./dspace/frontend
    ports:
      - "3000:3000"
```

```sh
cd /opt/projects
docker compose up -d
docker compose ps
curl http://localhost:5000  # token.place
curl http://localhost:3000  # dspace
docker compose down
```

### Build for ARM with Docker `buildx`

Some repositories only ship x86_64 images. Use Docker `buildx` to compile an arm64
image for the Pi's CPU.

```sh
docker buildx create --name pi --use  # run once to enable buildx
```

#### token.place

```sh
cd /opt/projects/token.place
docker buildx build --platform linux/arm64 -f docker/Dockerfile.server -t tokenplace .
docker run -d --name tokenplace -p 5000:5000 tokenplace
```

#### dspace

```sh
cd /opt/projects/dspace/frontend
docker buildx build --platform linux/arm64 -t dspace-frontend .
docker compose up -d
```

The `--platform` flag forces an arm64 build; omit it if the upstream image
already supports arm64.

## 4. Expose services through Cloudflare
1. Edit `/opt/sugarkube/docker-compose.cloudflared.yml` and add a new
   `ingress` rule mapping a subdomain to the container's port. Example:
   ```yaml
   ingress:
     - hostname: tokenplace.example.com
       service: http://localhost:5000
     - hostname: dspace.example.com
       service: http://localhost:3000
     - service: http_status:404
   ```
2. Restart the tunnel service:
   ```sh
   sudo systemctl restart cloudflared-compose
   ```
3. Visit the Cloudflare-managed URL to verify the service is reachable:
   ```sh
   curl https://tokenplace.example.com
   curl https://dspace.example.com
   ```

## 5. Manage containers
- List running containers: `docker ps`.
- Stop a container: `docker stop tokenplace`.
- Stop a compose stack: `docker compose down`.
- View logs: `docker compose logs -f`.
- Remove a container: `docker rm tokenplace`.
- Shut down a compose project: `docker compose down`.
- Delete old images and networks: `docker system prune`.

## 6. Update services
1. Pull the latest code:
   ```sh
   cd /opt/projects/<repo>
   git pull
   ```
2. Rebuild and restart:
   - Compose project: `docker compose up -d --build`
   - Single Dockerfile: `docker build -t myapp . && docker restart myapp`

Repeat these steps for each repository you want to deploy.

### token.place

```sh
cd /opt/projects/token.place
git pull
docker buildx build --platform linux/arm64 -f docker/Dockerfile.server -t tokenplace . --load
docker restart tokenplace
```

### dspace

```sh
cd /opt/projects/dspace/frontend
git pull
docker compose up -d --build
```

## 7. Troubleshooting and outages
- Check logs for errors:
  ```sh
  docker compose logs --tail=50
  ```
- If a deployment fails repeatedly, record it under
  [`outages/`](../outages/README.md) using
  [`outages/schema.json`](../outages/schema.json). Example:
  ```json
  {
    "id": "2025-01-15-tokenplace-startup",
    "date": "2025-01-15",
    "component": "token.place",
    "rootCause": "Missing ENV var",
    "resolution": "Added SECRET_KEY to env file",
    "references": [
      "https://github.com/futuroptimist/token.place/pull/123"
    ]
  }
  ```<|MERGE_RESOLUTION|>--- conflicted
+++ resolved
@@ -23,14 +23,9 @@
    - Single `Dockerfile`: `docker buildx build --platform linux/arm64 -t myapp . --load`
      then `docker run -d --name myapp -p 8080:8080 myapp`.
    - `docker-compose.yml`: `docker compose up -d`.
-<<<<<<< HEAD
-5. Check container status:
-   - Compose project: `docker compose ps`
-   - Single container: `docker ps`
-=======
-5. Inspect container logs to confirm the service started: `docker logs tokenplace`
-   or `docker compose logs` for dspace.
->>>>>>> f538e40c
+5. Inspect container logs to confirm the service started:  
+   - Single container: `docker logs -f myapp`  
+   - Compose project: `docker compose logs`
 6. Confirm the service responds locally, e.g.
    `curl http://localhost:5000` for token.place or
    `curl http://localhost:3000` for dspace.
@@ -52,11 +47,7 @@
 cd token.place
 docker buildx build --platform linux/arm64 -f docker/Dockerfile.server -t tokenplace . --load
 docker run -d --name tokenplace -p 5000:5000 tokenplace
-<<<<<<< HEAD
-docker ps
-=======
 docker logs -f tokenplace  # watch startup output
->>>>>>> f538e40c
 curl http://localhost:5000
 ```
 
@@ -80,11 +71,7 @@
 cd dspace/frontend
 cp .env.example .env  # if present
 docker compose up -d
-<<<<<<< HEAD
-docker compose ps
-=======
 docker compose logs -f  # watch build and runtime logs
->>>>>>> f538e40c
 curl http://localhost:3000
 ```
 
@@ -113,11 +100,7 @@
       - "3000:3000"
 EOF
 docker compose up -d
-<<<<<<< HEAD
-docker compose ps
-=======
 docker compose logs -f tokenplace dspace
->>>>>>> f538e40c
 curl http://localhost:5000
 curl http://localhost:3000
 docker compose down
