# Docker Repo Deployment Walkthrough

This guide shows how to run any GitHub project that ships a `Dockerfile` or
`docker-compose.yml` on the Raspberry Pi image preloaded with Docker and a
Cloudflare Tunnel. The walkthrough uses
[token.place](https://github.com/futuroptimist/token.place) and
[dspace](https://github.com/democratizedspace/dspace) as real-world examples,
but the steps apply to any repository.

## 1. Prepare the Pi
1. Follow [pi_image_cloudflare.md](pi_image_cloudflare.md) to flash the SD card and
   start the Cloudflare Tunnel.
2. Confirm you can SSH to the Pi: `ssh pi@<hostname>.local`.
3. Optionally update packages and reboot:
   ```sh
   sudo apt update && sudo apt upgrade -y
   sudo reboot
   ```

## 2. Clone a repository
1. Choose a location for projects, e.g. `/opt/projects`.
2. Clone the repo:
   ```sh
   mkdir -p /opt/projects
   cd /opt/projects
   git clone https://github.com/futuroptimist/token.place.git
   git clone https://github.com/democratizedspace/dspace.git
   ```
   Replace the URLs with any other repository that contains a `Dockerfile`.
3. Review the project's README for architecture-specific notes and required
   environment variables.

## 3. Build or start containers
1. Change into the repo directory.
2. If the repo provides `docker-compose.yml`:
   ```sh
   cp .env.example .env   # if the project uses an env file
   docker compose up -d   # build and start containers in the background
   ```
3. If the repo only has a `Dockerfile`:
   ```sh
   docker build -t myapp .
   docker run -d --name myapp -p 8080:8080 myapp
   ```
   Adjust port numbers and image names to match the project.
4. Verify the service responds:
   ```sh
   docker ps
   curl http://localhost:8080
   ```
<<<<<<< HEAD
   Substitute the correct port for your project (5000 for token.place,
   3000 for dspace).
=======
5. View logs if startup fails:
   ```sh
   docker logs myapp
   # or
   docker compose logs -f
   ```
>>>>>>> 438d8c42

### Examples

#### token.place (single Dockerfile)

```sh
cd /opt/projects/token.place
docker build -f docker/Dockerfile.server -t tokenplace .
docker run -d --name tokenplace -p 5000:5000 tokenplace
docker logs -f tokenplace  # watch startup output
curl http://localhost:5000  # should return HTML
```

#### dspace (docker-compose)

```sh
cd /opt/projects/dspace/frontend
cp .env.example .env  # if present
docker compose up -d
docker compose ps
docker compose logs -f
curl http://localhost:3000
```

## 4. Expose services through Cloudflare
1. Edit `/opt/sugarkube/docker-compose.cloudflared.yml` and add a new
   `ingress` rule mapping a subdomain to the container's port. Example:
   ```yaml
   ingress:
     - hostname: tokenplace.example.com
       service: http://localhost:5000
     - hostname: dspace.example.com
       service: http://localhost:3000
     - service: http_status:404
   ```
2. Restart the tunnel:
   ```sh
   docker compose -f /opt/sugarkube/docker-compose.cloudflared.yml up -d
   ```
3. Visit the Cloudflare-managed URL to verify the service is reachable:
   ```sh
   curl https://tokenplace.example.com
   curl https://dspace.example.com
   ```

## 5. Manage containers
- List running containers: `docker ps`.
- Stop a container: `docker stop tokenplace`.
- View logs: `docker compose logs -f`.
- Remove a container: `docker rm tokenplace`.
- Delete old images and networks: `docker system prune`.

## 6. Update services
1. Pull the latest code:
   ```sh
   cd /opt/projects/<repo>
   git pull
   ```
2. Rebuild and restart:
   - Compose project: `docker compose up -d --build`
   - Single Dockerfile: `docker build -t myapp . && docker restart myapp`

Repeat these steps for each repository you want to deploy.

## 7. Troubleshooting and outages
- Check logs for errors:
  ```sh
  docker compose logs --tail=50
  ```
- If a deployment fails repeatedly, record it under
  [`outages/`](../outages/README.md) using
  [`outages/schema.json`](../outages/schema.json).<|MERGE_RESOLUTION|>--- conflicted
+++ resolved
@@ -48,17 +48,14 @@
    docker ps
    curl http://localhost:8080
    ```
-<<<<<<< HEAD
    Substitute the correct port for your project (5000 for token.place,
    3000 for dspace).
-=======
 5. View logs if startup fails:
    ```sh
    docker logs myapp
    # or
    docker compose logs -f
    ```
->>>>>>> 438d8c42
 
 ### Examples
 
