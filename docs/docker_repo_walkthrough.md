--- conflicted
+++ resolved
@@ -44,7 +44,6 @@
 
 Try one of these example projects to confirm the image works:
 
-<<<<<<< HEAD
 ### hello-world
 
 ```sh
@@ -59,10 +58,7 @@
 Once the container prints the "Hello from Docker!" message, move on to
 token.place or dspace.
 
-### token.place
-=======
 ### token.place (Dockerfile)
->>>>>>> 89be8953
 
 ```sh
 ssh pi@<hostname>.local
