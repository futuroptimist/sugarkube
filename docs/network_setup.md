--- conflicted
+++ resolved
@@ -72,12 +72,8 @@
 export KUBECONFIG=~/.kube/config
 ```
 
-<<<<<<< HEAD
 The `sed` command swaps the default localhost address for the control-plane
 IP so `kubectl get nodes` works from your workstation.
-=======
-Now `kubectl get nodes` works from your workstation.
->>>>>>> 1b8f5399
 
 See the deployment guide at
 [token.place](https://github.com/futuroptimist/token.place) for a detailed
