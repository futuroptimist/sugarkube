--- conflicted
+++ resolved
@@ -9,11 +9,7 @@
 2. Press <kbd>Ctrl</kbd>+<kbd>Shift</kbd>+<kbd>X</kbd> to open **advanced options**.
 3. Enter your WiFi **SSID** and **password**, enable **SSH**, and set a unique hostname and user for each Pi.
 4. Write the image to an SD card or M.2 drive and repeat for the other boards.
-<<<<<<< HEAD
-5. Boot each Pi once to confirm it connects; `ssh <user>@<hostname>.local` and change the password if prompted.
-=======
 5. Boot each Pi once to confirm it connects; `ssh pi@<hostname>.local` and run `passwd` to change the default password.
->>>>>>> 80feae4c
 
 ## Switch and PoE
 
@@ -30,12 +26,8 @@
 ```
 
 Boot the remaining Pis and join them as workers once they can ping the
-<<<<<<< HEAD
 control-plane node. Use the token printed on the server (also stored at
 `/var/lib/rancher/k3s/server/node-token`):
-=======
-control-plane node. Use the node token printed on the server when `k3s` installed:
->>>>>>> 80feae4c
 
 ```sh
 curl -sfL https://get.k3s.io | K3S_URL=https://<server-ip>:6443 K3S_TOKEN=<node-token> sh -
