# Network Setup

This guide explains how to connect your Pi cluster to a home network.
It assumes you are using Raspberry Pi 5 boards in a small k3s setup.

## Preconfigure WiFi

1. Download and launch [Raspberry Pi Imager](https://www.raspberrypi.com/software/).
2. Press <kbd>Ctrl</kbd>+<kbd>Shift</kbd>+<kbd>X</kbd> to open **advanced options**.
3. Enter your WiFi **SSID** and **password**, enable **SSH**, and set a unique hostname and user for each Pi.
4. Write the image to an SD card or M.2 drive and repeat for the other boards.
5. Boot each Pi once to confirm it connects; `ssh pi@<hostname>.local` and run `passwd` to change the default password.

## Switch and PoE

A gigabit Ethernet switch keeps the cluster stable. If the switch offers
PoE+ (802.3at) you can power the Pis with PoE HATs; otherwise use USB‑C supplies.

## Join the cluster

Boot the control-plane Pi first. After it appears on your router install
`k3s`:

```sh
curl -sfL https://get.k3s.io | sh -
```

Display the worker join token:

```sh
sudo cat /var/lib/rancher/k3s/server/node-token
```

Boot the remaining Pis and join them as workers once they can ping the
<<<<<<< HEAD
control-plane node:
=======
control-plane node. Use the token printed on the server (also stored at
`/var/lib/rancher/k3s/server/node-token`):
>>>>>>> a6f9a6ae

```sh
curl -sfL https://get.k3s.io | K3S_URL=https://<server-ip>:6443 K3S_TOKEN=<node-token> sh -
```

<<<<<<< HEAD
Verify the cluster:

```sh
sudo kubectl get nodes
=======
If you need the token again, view it on the control-plane node:

```sh
sudo cat /var/lib/rancher/k3s/server/node-token
>>>>>>> a6f9a6ae
```

See the deployment guide at
[token.place](https://github.com/futuroptimist/token.place) for a detailed
walkthrough. For more options consult the
[k3s quick start](https://docs.k3s.io/quick-start) guide.<|MERGE_RESOLUTION|>--- conflicted
+++ resolved
@@ -32,28 +32,23 @@
 ```
 
 Boot the remaining Pis and join them as workers once they can ping the
-<<<<<<< HEAD
-control-plane node:
-=======
 control-plane node. Use the token printed on the server (also stored at
 `/var/lib/rancher/k3s/server/node-token`):
->>>>>>> a6f9a6ae
 
 ```sh
 curl -sfL https://get.k3s.io | K3S_URL=https://<server-ip>:6443 K3S_TOKEN=<node-token> sh -
 ```
 
-<<<<<<< HEAD
 Verify the cluster:
 
 ```sh
 sudo kubectl get nodes
-=======
+```
+
 If you need the token again, view it on the control-plane node:
 
 ```sh
 sudo cat /var/lib/rancher/k3s/server/node-token
->>>>>>> a6f9a6ae
 ```
 
 See the deployment guide at
