--- conflicted
+++ resolved
@@ -55,15 +55,10 @@
 
 ## Manage from a workstation
 
-<<<<<<< HEAD
-Install `kubectl` on your laptop using your package manager, then create a
-kube directory and copy the kubeconfig generated on the control-plane node:
-=======
 To run `kubectl` from your laptop, ensure the
 [kubectl client is installed](https://kubernetes.io/docs/tasks/tools/#kubectl).
 Copy the kubeconfig generated on the control-plane node and update its
 server address:
->>>>>>> 4df3bd70
 
 ```sh
 mkdir -p ~/.kube
