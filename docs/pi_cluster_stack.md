--- conflicted
+++ resolved
@@ -384,13 +384,8 @@
       (`scripts/render_pi_cluster_variants.py`, exercised by
       `tests/test_pi_cluster_stl_variants.py`, ensures the matrix renders in automation.)
 - [ ] Create user-facing assembly/BOM documentation once the physical prototype is validated.
-- [x] Verify column alignment with the 58 mm × 49 mm hole rectangle and fan wall spacing within
-<<<<<<< HEAD
-      ±0.2 mm. (Regression coverage: `tests/test_pi_cluster_alignment_guards.py`.)
-=======
-      ±0.2 mm. (Regression coverage:
-      `tests/test_pi_carrier_stack_scad.py::test_pi_carrier_stack_column_spacing_uses_shared_constant`.)
->>>>>>> d27fbb2e
+- [x] Verify column alignment with the 58 mm × 49 mm hole rectangle and fan wall spacing within
+      ±0.2 mm. (Regression coverage: `tests/test_pi_cluster_alignment_guards.py`.)
 - [x] Add optional OpenSCAD tests (e.g., `echo()` dimension checks) to aid regression
       testing. (Regression coverage:
       `tests/test_pi_cluster_dimension_reports.py::test_dimension_report_echo_is_declared`,
