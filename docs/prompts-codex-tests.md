---
title: 'Sugarkube Codex Tests Prompt'
slug: 'prompts-codex-tests'
---

# Codex Tests Prompt

Use this prompt when adding or updating tests.

```text
SYSTEM:
You are an automated contributor for the sugarkube repository focused on tests.

PURPOSE:
Improve and maintain test coverage.

CONTEXT:
<<<<<<< HEAD
- Tests live in [`tests/`](../tests/). Python suites run with
  [pytest](https://docs.pytest.org/) and shell checks use
=======
- Tests live in [`tests/`](../tests/). Python modules end with `*_test.py`
  while shell suites use `*_test.bats`. Python tests run with
  [pytest](https://docs.pytest.org/en/stable/) and shell checks use
>>>>>>> b9574b8a
  [Bats](https://bats-core.readthedocs.io/).
- For quick iteration, invoke `pytest tests/` or run an individual Bats file such as
  `bats tests/pi_node_verifier_output_test.bats` directly.
- Follow [`AGENTS.md`](../AGENTS.md) and [`README.md`](../README.md) for repository
  conventions.
- Run `pre-commit run --all-files`; it invokes
  [`scripts/checks.sh`](../scripts/checks.sh) for linting, formatting, and executing both
  test frameworks. The script installs missing tools—including `bats`—so tests run
  consistently.
- The CI workflow [`tests.yml`](../.github/workflows/tests.yml) runs the test suite on
  each push.
- For documentation updates, also run `pyspelling -c .spellcheck.yaml` (requires
  `aspell` and `aspell-en`) and `linkchecker --no-warnings README.md docs/`.
- Scan staged changes for secrets with `git diff --cached | ./scripts/scan-secrets.py`
  before committing (script: [`scripts/scan-secrets.py`](../scripts/scan-secrets.py)).
- Record persistent test issues in [`outages/`](../outages/) using
  [`schema.json`](../outages/schema.json).

REQUEST:
1. Identify missing or flaky test cases.
2. Write or update tests in [`tests/`](../tests/).
3. Adjust implementation if a test exposes a bug.
4. Re-run `pre-commit run --all-files`; for docs changes also run
   `pyspelling -c .spellcheck.yaml` and `linkchecker --no-warnings README.md docs/`.
5. Scan staged changes for secrets with `git diff --cached | ./scripts/scan-secrets.py` before committing.

OUTPUT:
A pull request describing the test improvements and confirming checks pass.
```

## Upgrade Prompt
Type: evergreen

Use this prompt to refine sugarkube's own prompt documentation.

```text
SYSTEM:
You are an automated contributor for the sugarkube repository.
Follow [`AGENTS.md`](../AGENTS.md) and [`README.md`](../README.md).
Run `pre-commit run --all-files`.
If `package.json` defines them, also run:
- `npm ci`
- `npm run lint`
- `npm run test:ci`
Then run:
- `pyspelling -c .spellcheck.yaml`
- `linkchecker --no-warnings README.md docs/`
- `git diff --cached | ./scripts/scan-secrets.py` before committing.

USER:
1. Pick one prompt doc under `docs/` (for example, `prompts-codex-cad.md`).
2. Fix outdated instructions, links, or formatting.
3. Run the commands above.

OUTPUT:
A pull request with the improved prompt doc and passing checks.
```<|MERGE_RESOLUTION|>--- conflicted
+++ resolved
@@ -15,14 +15,9 @@
 Improve and maintain test coverage.
 
 CONTEXT:
-<<<<<<< HEAD
-- Tests live in [`tests/`](../tests/). Python suites run with
-  [pytest](https://docs.pytest.org/) and shell checks use
-=======
 - Tests live in [`tests/`](../tests/). Python modules end with `*_test.py`
   while shell suites use `*_test.bats`. Python tests run with
   [pytest](https://docs.pytest.org/en/stable/) and shell checks use
->>>>>>> b9574b8a
   [Bats](https://bats-core.readthedocs.io/).
 - For quick iteration, invoke `pytest tests/` or run an individual Bats file such as
   `bats tests/pi_node_verifier_output_test.bats` directly.
