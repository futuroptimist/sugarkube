--- conflicted
+++ resolved
@@ -12,11 +12,8 @@
                 (comment 5 "Use thick traces for high-current paths")
                 (comment 6 "Add fiducial markers for board orientation")
                 (comment 7 "Verify ground pour continuity around mounting holes")
-<<<<<<< HEAD
                 (comment 8 "Double-check LED orientation during assembly")
-=======
-                (comment 8 "Review test point spacing for probe clearance; document fuse ratings in BOM")
->>>>>>> d45eee2f
+                (comment 9 "Review test point spacing for probe clearance; document fuse ratings in BOM")
         )
         (lib_symbols
 		(symbol "custom_pads_test:Antenna"
