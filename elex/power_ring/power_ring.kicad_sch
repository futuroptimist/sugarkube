--- conflicted
+++ resolved
@@ -6,11 +6,7 @@
 	(paper "A4")
         (title_block
                 (comment 1 "Place decoupling capacitors near power pins")
-<<<<<<< HEAD
-                (comment 2 "Regulator footprints match latest datasheet")
-=======
                 (comment 2 "Keep high-current traces short")
->>>>>>> 55adc6f5
         )
         (lib_symbols
 		(symbol "custom_pads_test:Antenna"
