(kicad_sch
	(version 20250114)
	(generator "eeschema")
	(generator_version "9.0")
	(uuid "2323577b-cad3-4f70-b734-06368b53e30c")
	(paper "A4")
        (title_block
                (comment 1 "Place decoupling capacitors near power pins")
                (comment 2 "Keep high-current traces short")
                (comment 3 "Label polarity and voltage on connectors")
<<<<<<< HEAD
                (comment 4 "Verify KiBot exports and BOM before fabrication")
                (comment 5 "Check ground pour continuity around mounting holes")
                (comment 6 "Confirm board outline fits enclosure")
                (comment 7 "Use star topology for power distribution to minimize voltage drop")
=======
                (comment 4 "Use star topology for power distribution to minimize voltage drop")
>>>>>>> 12f76b2e
        )
        (lib_symbols
		(symbol "custom_pads_test:Antenna"
			(pin_numbers
				(hide yes)
			)
			(pin_names
				(offset 1.016)
				(hide yes)
			)
			(exclude_from_sim no)
			(in_bom yes)
			(on_board yes)
			(property "Reference" "AE"
				(at -1.905 1.905 0)
				(effects
					(font
						(size 1.27 1.27)
					)
					(justify right)
				)
			)
			(property "Value" "Antenna"
				(at -1.905 0 0)
				(effects
					(font
						(size 1.27 1.27)
					)
					(justify right)
				)
			)
			(property "Footprint" ""
				(at 0 0 0)
				(effects
					(font
						(size 1.27 1.27)
					)
					(hide yes)
				)
			)
			(property "Datasheet" ""
				(at 0 0 0)
				(effects
					(font
						(size 1.27 1.27)
					)
					(hide yes)
				)
			)
			(property "Description" ""
				(at 0 0 0)
				(effects
					(font
						(size 1.27 1.27)
					)
					(hide yes)
				)
			)
			(symbol "Antenna_0_1"
				(polyline
					(pts
						(xy 0 2.54) (xy 0 -3.81)
					)
					(stroke
						(width 0.254)
						(type default)
					)
					(fill
						(type none)
					)
				)
				(polyline
					(pts
						(xy 1.27 2.54) (xy 0 -2.54) (xy -1.27 2.54)
					)
					(stroke
						(width 0.254)
						(type default)
					)
					(fill
						(type none)
					)
				)
			)
			(symbol "Antenna_1_1"
				(pin input line
					(at 0 -5.08 90)
					(length 2.54)
					(name "A"
						(effects
							(font
								(size 1.27 1.27)
							)
						)
					)
					(number "1"
						(effects
							(font
								(size 1.27 1.27)
							)
						)
					)
				)
			)
			(embedded_fonts no)
		)
		(symbol "custom_pads_test:GND"
			(power)
			(pin_names
				(offset 0)
			)
			(exclude_from_sim no)
			(in_bom yes)
			(on_board yes)
			(property "Reference" "#PWR"
				(at 0 -6.35 0)
				(effects
					(font
						(size 1.27 1.27)
					)
					(hide yes)
				)
			)
			(property "Value" "GND"
				(at 0 -3.81 0)
				(effects
					(font
						(size 1.27 1.27)
					)
				)
			)
			(property "Footprint" ""
				(at 0 0 0)
				(effects
					(font
						(size 1.27 1.27)
					)
					(hide yes)
				)
			)
			(property "Datasheet" ""
				(at 0 0 0)
				(effects
					(font
						(size 1.27 1.27)
					)
					(hide yes)
				)
			)
			(property "Description" ""
				(at 0 0 0)
				(effects
					(font
						(size 1.27 1.27)
					)
					(hide yes)
				)
			)
			(symbol "GND_0_1"
				(polyline
					(pts
						(xy 0 0) (xy 0 -1.27) (xy 1.27 -1.27) (xy 0 -2.54) (xy -1.27 -1.27) (xy 0 -1.27)
					)
					(stroke
						(width 0)
						(type default)
					)
					(fill
						(type none)
					)
				)
			)
			(symbol "GND_1_1"
				(pin power_in line
					(at 0 0 270)
					(length 0)
					(hide yes)
					(name "GND"
						(effects
							(font
								(size 1.27 1.27)
							)
						)
					)
					(number "1"
						(effects
							(font
								(size 1.27 1.27)
							)
						)
					)
				)
			)
			(embedded_fonts no)
		)
		(symbol "custom_pads_test:Jumper-device"
			(pin_names
				(offset 0.762)
				(hide yes)
			)
			(exclude_from_sim no)
			(in_bom yes)
			(on_board yes)
			(property "Reference" "JP"
				(at 0 3.81 0)
				(effects
					(font
						(size 1.27 1.27)
					)
				)
			)
			(property "Value" "Jumper-device"
				(at 0 -2.032 0)
				(effects
					(font
						(size 1.27 1.27)
					)
				)
			)
			(property "Footprint" ""
				(at 0 0 0)
				(effects
					(font
						(size 1.27 1.27)
					)
					(hide yes)
				)
			)
			(property "Datasheet" ""
				(at 0 0 0)
				(effects
					(font
						(size 1.27 1.27)
					)
					(hide yes)
				)
			)
			(property "Description" ""
				(at 0 0 0)
				(effects
					(font
						(size 1.27 1.27)
					)
					(hide yes)
				)
			)
			(symbol "Jumper-device_0_1"
				(circle
					(center -2.54 0)
					(radius 0.889)
					(stroke
						(width 0)
						(type default)
					)
					(fill
						(type none)
					)
				)
				(arc
					(start -2.4892 1.27)
					(mid 0.0127 2.5097)
					(end 2.5146 1.27)
					(stroke
						(width 0)
						(type default)
					)
					(fill
						(type none)
					)
				)
				(circle
					(center 2.54 0)
					(radius 0.889)
					(stroke
						(width 0)
						(type default)
					)
					(fill
						(type none)
					)
				)
				(pin passive line
					(at -7.62 0 0)
					(length 4.191)
					(name "1"
						(effects
							(font
								(size 1.27 1.27)
							)
						)
					)
					(number "1"
						(effects
							(font
								(size 1.27 1.27)
							)
						)
					)
				)
				(pin passive line
					(at 7.62 0 180)
					(length 4.191)
					(name "2"
						(effects
							(font
								(size 1.27 1.27)
							)
						)
					)
					(number "2"
						(effects
							(font
								(size 1.27 1.27)
							)
						)
					)
				)
			)
			(embedded_fonts no)
		)
		(symbol "custom_pads_test:PWR_FLAG"
			(power)
			(pin_numbers
				(hide yes)
			)
			(pin_names
				(offset 0)
				(hide yes)
			)
			(exclude_from_sim no)
			(in_bom yes)
			(on_board yes)
			(property "Reference" "#FLG"
				(at 0 1.905 0)
				(effects
					(font
						(size 1.27 1.27)
					)
					(hide yes)
				)
			)
			(property "Value" "PWR_FLAG"
				(at 0 3.81 0)
				(effects
					(font
						(size 1.27 1.27)
					)
				)
			)
			(property "Footprint" ""
				(at 0 0 0)
				(effects
					(font
						(size 1.27 1.27)
					)
					(hide yes)
				)
			)
			(property "Datasheet" "~"
				(at 0 0 0)
				(effects
					(font
						(size 1.27 1.27)
					)
					(hide yes)
				)
			)
			(property "Description" "Special symbol for telling ERC where power comes from"
				(at 0 0 0)
				(effects
					(font
						(size 1.27 1.27)
					)
					(hide yes)
				)
			)
			(property "ki_keywords" "power-flag"
				(at 0 0 0)
				(effects
					(font
						(size 1.27 1.27)
					)
					(hide yes)
				)
			)
			(symbol "PWR_FLAG_0_0"
				(pin power_out line
					(at 0 0 90)
					(length 0)
					(name "pwr"
						(effects
							(font
								(size 1.27 1.27)
							)
						)
					)
					(number "1"
						(effects
							(font
								(size 1.27 1.27)
							)
						)
					)
				)
			)
			(symbol "PWR_FLAG_0_1"
				(polyline
					(pts
						(xy 0 0) (xy 0 1.27) (xy -1.016 1.905) (xy 0 2.54) (xy 1.016 1.905) (xy 0 1.27)
					)
					(stroke
						(width 0)
						(type default)
					)
					(fill
						(type none)
					)
				)
			)
			(embedded_fonts no)
		)
		(symbol "custom_pads_test:R"
			(pin_numbers
				(hide yes)
			)
			(pin_names
				(offset 0)
			)
			(exclude_from_sim no)
			(in_bom yes)
			(on_board yes)
			(property "Reference" "R"
				(at 2.032 0 90)
				(effects
					(font
						(size 1.27 1.27)
					)
				)
			)
			(property "Value" "R"
				(at 0 0 90)
				(effects
					(font
						(size 1.27 1.27)
					)
				)
			)
			(property "Footprint" ""
				(at -1.778 0 90)
				(effects
					(font
						(size 1.27 1.27)
					)
					(hide yes)
				)
			)
			(property "Datasheet" ""
				(at 0 0 0)
				(effects
					(font
						(size 1.27 1.27)
					)
					(hide yes)
				)
			)
			(property "Description" ""
				(at 0 0 0)
				(effects
					(font
						(size 1.27 1.27)
					)
					(hide yes)
				)
			)
			(property "ki_fp_filters" "R_* R_*"
				(at 0 0 0)
				(effects
					(font
						(size 1.27 1.27)
					)
					(hide yes)
				)
			)
			(symbol "R_0_1"
				(rectangle
					(start -1.016 -2.54)
					(end 1.016 2.54)
					(stroke
						(width 0.254)
						(type default)
					)
					(fill
						(type none)
					)
				)
			)
			(symbol "R_1_1"
				(pin passive line
					(at 0 3.81 270)
					(length 1.27)
					(name "~"
						(effects
							(font
								(size 1.27 1.27)
							)
						)
					)
					(number "1"
						(effects
							(font
								(size 1.27 1.27)
							)
						)
					)
				)
				(pin passive line
					(at 0 -3.81 90)
					(length 1.27)
					(name "~"
						(effects
							(font
								(size 1.27 1.27)
							)
						)
					)
					(number "2"
						(effects
							(font
								(size 1.27 1.27)
							)
						)
					)
				)
			)
			(embedded_fonts no)
		)
	)
	(wire
		(pts
			(xy 134.62 92.71) (xy 134.62 96.52)
		)
		(stroke
			(width 0)
			(type solid)
		)
		(uuid "09491dc8-da40-43c8-b7ae-e9a0fb3956fe")
	)
	(wire
		(pts
			(xy 134.62 104.14) (xy 134.62 109.22)
		)
		(stroke
			(width 0)
			(type solid)
		)
		(uuid "24e2dcc5-55c3-4ed3-99bf-4454e7068f16")
	)
	(wire
		(pts
			(xy 121.92 92.71) (xy 134.62 92.71)
		)
		(stroke
			(width 0)
			(type solid)
		)
		(uuid "4a81bd60-70f7-4075-96bc-f1c871570016")
	)
	(wire
		(pts
			(xy 121.92 109.22) (xy 121.92 107.95)
		)
		(stroke
			(width 0)
			(type solid)
		)
		(uuid "585e7564-fb8e-491b-87f5-491e0d271797")
	)
	(wire
		(pts
			(xy 121.92 109.22) (xy 134.62 109.22)
		)
		(stroke
			(width 0)
			(type solid)
		)
		(uuid "dd89b9c5-4d04-4b1e-8cbc-322cb346fd18")
	)
	(label "PAD2"
		(at 127 109.22 0)
		(effects
			(font
				(size 1.524 1.524)
			)
			(justify left bottom)
		)
		(uuid "7d30b2c6-d679-43d5-817e-c78779084e29")
	)
	(label "PAD1"
		(at 125.73 92.71 0)
		(effects
			(font
				(size 1.524 1.524)
			)
			(justify left bottom)
		)
		(uuid "c595d4b6-8d1d-4332-a56b-d5f8e2b32031")
	)
	(symbol
		(lib_id "custom_pads_test:Jumper-device")
		(at 121.92 100.33 90)
		(mirror x)
		(unit 1)
		(exclude_from_sim no)
		(in_bom yes)
		(on_board yes)
		(dnp no)
		(uuid "00000000-0000-0000-0000-000056a7ce3b")
		(property "Reference" "SW1"
			(at 118.11 102.87 90)
			(effects
				(font
					(size 1.27 1.27)
				)
			)
		)
		(property "Value" "R"
			(at 118.11 99.06 90)
			(effects
				(font
					(size 1.27 1.27)
				)
			)
		)
		(property "Footprint" ""
			(at 121.92 98.552 90)
			(effects
				(font
					(size 0.762 0.762)
				)
			)
		)
		(property "Datasheet" ""
			(at 121.92 100.33 0)
			(effects
				(font
					(size 0.762 0.762)
				)
			)
		)
		(property "Description" ""
			(at 121.92 100.33 0)
			(effects
				(font
					(size 1.27 1.27)
				)
				(hide yes)
			)
		)
		(pin "1"
			(uuid "ca2cfa7d-a869-4eb1-8c0a-07188bbaccf0")
		)
		(pin "2"
			(uuid "10860437-a635-4d74-b402-955f5ed187da")
		)
		(instances
			(project "power_ring"
				(path "/2323577b-cad3-4f70-b734-06368b53e30c"
					(reference "SW1")
					(unit 1)
				)
			)
		)
	)
	(symbol
		(lib_id "custom_pads_test:R")
		(at 134.62 100.33 0)
		(unit 1)
		(exclude_from_sim no)
		(in_bom yes)
		(on_board yes)
		(dnp no)
		(uuid "00000000-0000-0000-0000-000056a7cec8")
		(property "Reference" "R2"
			(at 136.652 100.33 90)
			(effects
				(font
					(size 1.27 1.27)
				)
			)
		)
		(property "Value" "R"
			(at 134.62 100.33 90)
			(effects
				(font
					(size 1.27 1.27)
				)
			)
		)
		(property "Footprint" ""
			(at 132.842 100.33 90)
			(effects
				(font
					(size 0.762 0.762)
				)
			)
		)
		(property "Datasheet" ""
			(at 134.62 100.33 0)
			(effects
				(font
					(size 0.762 0.762)
				)
			)
		)
		(property "Description" ""
			(at 134.62 100.33 0)
			(effects
				(font
					(size 1.27 1.27)
				)
				(hide yes)
			)
		)
		(pin "1"
			(uuid "a142be99-c29a-42f2-940b-9ec81c3ef4a3")
		)
		(pin "2"
			(uuid "b4dd82a4-5077-4d9a-a760-ac6779aaf468")
		)
		(instances
			(project "power_ring"
				(path "/2323577b-cad3-4f70-b734-06368b53e30c"
					(reference "R2")
					(unit 1)
				)
			)
		)
	)
	(symbol
		(lib_id "custom_pads_test:Antenna")
		(at 92.71 66.04 0)
		(unit 1)
		(exclude_from_sim no)
		(in_bom yes)
		(on_board yes)
		(dnp no)
		(uuid "00000000-0000-0000-0000-00005a3a4e22")
		(property "Reference" "AE1"
			(at 90.805 64.135 0)
			(effects
				(font
					(size 1.27 1.27)
				)
				(justify right)
			)
		)
		(property "Value" "Antenna"
			(at 90.805 66.04 0)
			(effects
				(font
					(size 1.27 1.27)
				)
				(justify right)
			)
		)
		(property "Footprint" ""
			(at 92.71 66.04 0)
			(effects
				(font
					(size 1.27 1.27)
				)
				(hide yes)
			)
		)
		(property "Datasheet" ""
			(at 92.71 66.04 0)
			(effects
				(font
					(size 1.27 1.27)
				)
				(hide yes)
			)
		)
		(property "Description" ""
			(at 92.71 66.04 0)
			(effects
				(font
					(size 1.27 1.27)
				)
				(hide yes)
			)
		)
		(pin "1"
			(uuid "b59c4dab-c021-4b53-a74a-0bec4ed69fb1")
		)
		(instances
			(project "power_ring"
				(path "/2323577b-cad3-4f70-b734-06368b53e30c"
					(reference "AE1")
					(unit 1)
				)
			)
		)
	)
	(symbol
		(lib_id "custom_pads_test:Antenna")
		(at 113.03 66.04 0)
		(unit 1)
		(exclude_from_sim no)
		(in_bom yes)
		(on_board yes)
		(dnp no)
		(uuid "00000000-0000-0000-0000-00005a3a4ef2")
		(property "Reference" "AE2"
			(at 111.125 64.135 0)
			(effects
				(font
					(size 1.27 1.27)
				)
				(justify right)
			)
		)
		(property "Value" "Antenna"
			(at 111.125 66.04 0)
			(effects
				(font
					(size 1.27 1.27)
				)
				(justify right)
			)
		)
		(property "Footprint" ""
			(at 113.03 66.04 0)
			(effects
				(font
					(size 1.27 1.27)
				)
				(hide yes)
			)
		)
		(property "Datasheet" ""
			(at 113.03 66.04 0)
			(effects
				(font
					(size 1.27 1.27)
				)
				(hide yes)
			)
		)
		(property "Description" ""
			(at 113.03 66.04 0)
			(effects
				(font
					(size 1.27 1.27)
				)
				(hide yes)
			)
		)
		(pin "1"
			(uuid "60a403dd-a34c-4a29-8f71-799067995cfd")
		)
		(instances
			(project "power_ring"
				(path "/2323577b-cad3-4f70-b734-06368b53e30c"
					(reference "AE2")
					(unit 1)
				)
			)
		)
	)
	(symbol
		(lib_id "custom_pads_test:GND")
		(at 92.71 71.12 0)
		(unit 1)
		(exclude_from_sim no)
		(in_bom yes)
		(on_board yes)
		(dnp no)
		(uuid "00000000-0000-0000-0000-00005a3a4f3d")
		(property "Reference" "#PWR0001"
			(at 92.71 77.47 0)
			(effects
				(font
					(size 1.27 1.27)
				)
				(hide yes)
			)
		)
		(property "Value" "GND"
			(at 92.71 74.93 0)
			(effects
				(font
					(size 1.27 1.27)
				)
			)
		)
		(property "Footprint" ""
			(at 92.71 71.12 0)
			(effects
				(font
					(size 1.27 1.27)
				)
				(hide yes)
			)
		)
		(property "Datasheet" ""
			(at 92.71 71.12 0)
			(effects
				(font
					(size 1.27 1.27)
				)
				(hide yes)
			)
		)
		(property "Description" ""
			(at 92.71 71.12 0)
			(effects
				(font
					(size 1.27 1.27)
				)
				(hide yes)
			)
		)
		(pin "1"
			(uuid "4ecf714e-5b71-4668-b538-2197c7a782e7")
		)
		(instances
			(project "power_ring"
				(path "/2323577b-cad3-4f70-b734-06368b53e30c"
					(reference "#PWR0001")
					(unit 1)
				)
			)
		)
	)
	(symbol
		(lib_id "custom_pads_test:GND")
		(at 113.03 71.12 0)
		(unit 1)
		(exclude_from_sim no)
		(in_bom yes)
		(on_board yes)
		(dnp no)
		(uuid "00000000-0000-0000-0000-00005a3a4f67")
		(property "Reference" "#PWR0002"
			(at 113.03 77.47 0)
			(effects
				(font
					(size 1.27 1.27)
				)
				(hide yes)
			)
		)
		(property "Value" "GND"
			(at 113.03 74.93 0)
			(effects
				(font
					(size 1.27 1.27)
				)
			)
		)
		(property "Footprint" ""
			(at 113.03 71.12 0)
			(effects
				(font
					(size 1.27 1.27)
				)
				(hide yes)
			)
		)
		(property "Datasheet" ""
			(at 113.03 71.12 0)
			(effects
				(font
					(size 1.27 1.27)
				)
				(hide yes)
			)
		)
		(property "Description" ""
			(at 113.03 71.12 0)
			(effects
				(font
					(size 1.27 1.27)
				)
				(hide yes)
			)
		)
		(pin "1"
			(uuid "7cd2ec9f-4877-489f-b2ba-b60b140d9b7e")
		)
		(instances
			(project "power_ring"
				(path "/2323577b-cad3-4f70-b734-06368b53e30c"
					(reference "#PWR0002")
					(unit 1)
				)
			)
		)
	)
	(symbol
		(lib_id "custom_pads_test:GND")
		(at 129.54 72.39 0)
		(unit 1)
		(exclude_from_sim no)
		(in_bom yes)
		(on_board yes)
		(dnp no)
		(uuid "5a23b4f5-7864-45c4-a601-01a32e276ea1")
		(property "Reference" "#PWR000101"
			(at 129.54 78.74 0)
			(effects
				(font
					(size 1.27 1.27)
				)
				(hide yes)
			)
		)
		(property "Value" "GND"
			(at 129.54 76.2 0)
			(effects
				(font
					(size 1.27 1.27)
				)
			)
		)
		(property "Footprint" ""
			(at 129.54 72.39 0)
			(effects
				(font
					(size 1.27 1.27)
				)
				(hide yes)
			)
		)
		(property "Datasheet" ""
			(at 129.54 72.39 0)
			(effects
				(font
					(size 1.27 1.27)
				)
				(hide yes)
			)
		)
		(property "Description" ""
			(at 129.54 72.39 0)
			(effects
				(font
					(size 1.27 1.27)
				)
				(hide yes)
			)
		)
		(pin "1"
			(uuid "fafe19cb-82f5-4a4e-89fa-b574df0dbfe9")
		)
		(instances
			(project "power_ring"
				(path "/2323577b-cad3-4f70-b734-06368b53e30c"
					(reference "#PWR000101")
					(unit 1)
				)
			)
		)
	)
	(symbol
		(lib_id "custom_pads_test:PWR_FLAG")
		(at 129.54 72.39 0)
		(unit 1)
		(exclude_from_sim no)
		(in_bom yes)
		(on_board yes)
		(dnp no)
		(uuid "a1b27662-a56b-4634-b3bd-f96c76803928")
		(property "Reference" "#FLG000101"
			(at 129.54 70.485 0)
			(effects
				(font
					(size 1.27 1.27)
				)
				(hide yes)
			)
		)
		(property "Value" "PWR_FLAG"
			(at 129.54 68.0656 0)
			(effects
				(font
					(size 1.27 1.27)
				)
			)
		)
		(property "Footprint" ""
			(at 129.54 72.39 0)
			(effects
				(font
					(size 1.27 1.27)
				)
				(hide yes)
			)
		)
		(property "Datasheet" "~"
			(at 129.54 72.39 0)
			(effects
				(font
					(size 1.27 1.27)
				)
				(hide yes)
			)
		)
		(property "Description" ""
			(at 129.54 72.39 0)
			(effects
				(font
					(size 1.27 1.27)
				)
				(hide yes)
			)
		)
		(pin "1"
			(uuid "d4ba3335-efee-4bc8-a0b5-433823f2c23f")
		)
		(instances
			(project "power_ring"
				(path "/2323577b-cad3-4f70-b734-06368b53e30c"
					(reference "#FLG000101")
					(unit 1)
				)
			)
		)
	)
	(sheet_instances
		(path "/"
			(page "1")
		)
	)
	(embedded_fonts no)
)<|MERGE_RESOLUTION|>--- conflicted
+++ resolved
@@ -8,14 +8,7 @@
                 (comment 1 "Place decoupling capacitors near power pins")
                 (comment 2 "Keep high-current traces short")
                 (comment 3 "Label polarity and voltage on connectors")
-<<<<<<< HEAD
-                (comment 4 "Verify KiBot exports and BOM before fabrication")
-                (comment 5 "Check ground pour continuity around mounting holes")
-                (comment 6 "Confirm board outline fits enclosure")
-                (comment 7 "Use star topology for power distribution to minimize voltage drop")
-=======
                 (comment 4 "Use star topology for power distribution to minimize voltage drop")
->>>>>>> 12f76b2e
         )
         (lib_symbols
 		(symbol "custom_pads_test:Antenna"
