(kicad_sch
	(version 20250114)
	(generator "eeschema")
	(generator_version "9.0")
	(uuid "2323577b-cad3-4f70-b734-06368b53e30c")
	(paper "A4")
        (title_block
<<<<<<< HEAD
                (comment 1 "Place decoupling capacitors near power pins. Add test points for each rail")
=======
                (comment 1 "Place decoupling capacitors near power pins")
                (comment 2 "Keep high-current traces short")
>>>>>>> 55adc6f5
        )
	(lib_symbols
		(symbol "custom_pads_test:Antenna"
			(pin_numbers
				(hide yes)
			)
			(pin_names
				(offset 1.016)
				(hide yes)
			)
			(exclude_from_sim no)
			(in_bom yes)
			(on_board yes)
			(property "Reference" "AE"
				(at -1.905 1.905 0)
				(effects
					(font
						(size 1.27 1.27)
					)
					(justify right)
				)
			)
			(property "Value" "Antenna"
				(at -1.905 0 0)
				(effects
					(font
						(size 1.27 1.27)
					)
					(justify right)
				)
			)
			(property "Footprint" ""
				(at 0 0 0)
				(effects
					(font
						(size 1.27 1.27)
					)
					(hide yes)
				)
			)
			(property "Datasheet" ""
				(at 0 0 0)
				(effects
					(font
						(size 1.27 1.27)
					)
					(hide yes)
				)
			)
			(property "Description" ""
				(at 0 0 0)
				(effects
					(font
						(size 1.27 1.27)
					)
					(hide yes)
				)
			)
			(symbol "Antenna_0_1"
				(polyline
					(pts
						(xy 0 2.54) (xy 0 -3.81)
					)
					(stroke
						(width 0.254)
						(type default)
					)
					(fill
						(type none)
					)
				)
				(polyline
					(pts
						(xy 1.27 2.54) (xy 0 -2.54) (xy -1.27 2.54)
					)
					(stroke
						(width 0.254)
						(type default)
					)
					(fill
						(type none)
					)
				)
			)
			(symbol "Antenna_1_1"
				(pin input line
					(at 0 -5.08 90)
					(length 2.54)
					(name "A"
						(effects
							(font
								(size 1.27 1.27)
							)
						)
					)
					(number "1"
						(effects
							(font
								(size 1.27 1.27)
							)
						)
					)
				)
			)
			(embedded_fonts no)
		)
		(symbol "custom_pads_test:GND"
			(power)
			(pin_names
				(offset 0)
			)
			(exclude_from_sim no)
			(in_bom yes)
			(on_board yes)
			(property "Reference" "#PWR"
				(at 0 -6.35 0)
				(effects
					(font
						(size 1.27 1.27)
					)
					(hide yes)
				)
			)
			(property "Value" "GND"
				(at 0 -3.81 0)
				(effects
					(font
						(size 1.27 1.27)
					)
				)
			)
			(property "Footprint" ""
				(at 0 0 0)
				(effects
					(font
						(size 1.27 1.27)
					)
					(hide yes)
				)
			)
			(property "Datasheet" ""
				(at 0 0 0)
				(effects
					(font
						(size 1.27 1.27)
					)
					(hide yes)
				)
			)
			(property "Description" ""
				(at 0 0 0)
				(effects
					(font
						(size 1.27 1.27)
					)
					(hide yes)
				)
			)
			(symbol "GND_0_1"
				(polyline
					(pts
						(xy 0 0) (xy 0 -1.27) (xy 1.27 -1.27) (xy 0 -2.54) (xy -1.27 -1.27) (xy 0 -1.27)
					)
					(stroke
						(width 0)
						(type default)
					)
					(fill
						(type none)
					)
				)
			)
			(symbol "GND_1_1"
				(pin power_in line
					(at 0 0 270)
					(length 0)
					(hide yes)
					(name "GND"
						(effects
							(font
								(size 1.27 1.27)
							)
						)
					)
					(number "1"
						(effects
							(font
								(size 1.27 1.27)
							)
						)
					)
				)
			)
			(embedded_fonts no)
		)
		(symbol "custom_pads_test:Jumper-device"
			(pin_names
				(offset 0.762)
				(hide yes)
			)
			(exclude_from_sim no)
			(in_bom yes)
			(on_board yes)
			(property "Reference" "JP"
				(at 0 3.81 0)
				(effects
					(font
						(size 1.27 1.27)
					)
				)
			)
			(property "Value" "Jumper-device"
				(at 0 -2.032 0)
				(effects
					(font
						(size 1.27 1.27)
					)
				)
			)
			(property "Footprint" ""
				(at 0 0 0)
				(effects
					(font
						(size 1.27 1.27)
					)
					(hide yes)
				)
			)
			(property "Datasheet" ""
				(at 0 0 0)
				(effects
					(font
						(size 1.27 1.27)
					)
					(hide yes)
				)
			)
			(property "Description" ""
				(at 0 0 0)
				(effects
					(font
						(size 1.27 1.27)
					)
					(hide yes)
				)
			)
			(symbol "Jumper-device_0_1"
				(circle
					(center -2.54 0)
					(radius 0.889)
					(stroke
						(width 0)
						(type default)
					)
					(fill
						(type none)
					)
				)
				(arc
					(start -2.4892 1.27)
					(mid 0.0127 2.5097)
					(end 2.5146 1.27)
					(stroke
						(width 0)
						(type default)
					)
					(fill
						(type none)
					)
				)
				(circle
					(center 2.54 0)
					(radius 0.889)
					(stroke
						(width 0)
						(type default)
					)
					(fill
						(type none)
					)
				)
				(pin passive line
					(at -7.62 0 0)
					(length 4.191)
					(name "1"
						(effects
							(font
								(size 1.27 1.27)
							)
						)
					)
					(number "1"
						(effects
							(font
								(size 1.27 1.27)
							)
						)
					)
				)
				(pin passive line
					(at 7.62 0 180)
					(length 4.191)
					(name "2"
						(effects
							(font
								(size 1.27 1.27)
							)
						)
					)
					(number "2"
						(effects
							(font
								(size 1.27 1.27)
							)
						)
					)
				)
			)
			(embedded_fonts no)
		)
		(symbol "custom_pads_test:PWR_FLAG"
			(power)
			(pin_numbers
				(hide yes)
			)
			(pin_names
				(offset 0)
				(hide yes)
			)
			(exclude_from_sim no)
			(in_bom yes)
			(on_board yes)
			(property "Reference" "#FLG"
				(at 0 1.905 0)
				(effects
					(font
						(size 1.27 1.27)
					)
					(hide yes)
				)
			)
			(property "Value" "PWR_FLAG"
				(at 0 3.81 0)
				(effects
					(font
						(size 1.27 1.27)
					)
				)
			)
			(property "Footprint" ""
				(at 0 0 0)
				(effects
					(font
						(size 1.27 1.27)
					)
					(hide yes)
				)
			)
			(property "Datasheet" "~"
				(at 0 0 0)
				(effects
					(font
						(size 1.27 1.27)
					)
					(hide yes)
				)
			)
			(property "Description" "Special symbol for telling ERC where power comes from"
				(at 0 0 0)
				(effects
					(font
						(size 1.27 1.27)
					)
					(hide yes)
				)
			)
			(property "ki_keywords" "power-flag"
				(at 0 0 0)
				(effects
					(font
						(size 1.27 1.27)
					)
					(hide yes)
				)
			)
			(symbol "PWR_FLAG_0_0"
				(pin power_out line
					(at 0 0 90)
					(length 0)
					(name "pwr"
						(effects
							(font
								(size 1.27 1.27)
							)
						)
					)
					(number "1"
						(effects
							(font
								(size 1.27 1.27)
							)
						)
					)
				)
			)
			(symbol "PWR_FLAG_0_1"
				(polyline
					(pts
						(xy 0 0) (xy 0 1.27) (xy -1.016 1.905) (xy 0 2.54) (xy 1.016 1.905) (xy 0 1.27)
					)
					(stroke
						(width 0)
						(type default)
					)
					(fill
						(type none)
					)
				)
			)
			(embedded_fonts no)
		)
		(symbol "custom_pads_test:R"
			(pin_numbers
				(hide yes)
			)
			(pin_names
				(offset 0)
			)
			(exclude_from_sim no)
			(in_bom yes)
			(on_board yes)
			(property "Reference" "R"
				(at 2.032 0 90)
				(effects
					(font
						(size 1.27 1.27)
					)
				)
			)
			(property "Value" "R"
				(at 0 0 90)
				(effects
					(font
						(size 1.27 1.27)
					)
				)
			)
			(property "Footprint" ""
				(at -1.778 0 90)
				(effects
					(font
						(size 1.27 1.27)
					)
					(hide yes)
				)
			)
			(property "Datasheet" ""
				(at 0 0 0)
				(effects
					(font
						(size 1.27 1.27)
					)
					(hide yes)
				)
			)
			(property "Description" ""
				(at 0 0 0)
				(effects
					(font
						(size 1.27 1.27)
					)
					(hide yes)
				)
			)
			(property "ki_fp_filters" "R_* R_*"
				(at 0 0 0)
				(effects
					(font
						(size 1.27 1.27)
					)
					(hide yes)
				)
			)
			(symbol "R_0_1"
				(rectangle
					(start -1.016 -2.54)
					(end 1.016 2.54)
					(stroke
						(width 0.254)
						(type default)
					)
					(fill
						(type none)
					)
				)
			)
			(symbol "R_1_1"
				(pin passive line
					(at 0 3.81 270)
					(length 1.27)
					(name "~"
						(effects
							(font
								(size 1.27 1.27)
							)
						)
					)
					(number "1"
						(effects
							(font
								(size 1.27 1.27)
							)
						)
					)
				)
				(pin passive line
					(at 0 -3.81 90)
					(length 1.27)
					(name "~"
						(effects
							(font
								(size 1.27 1.27)
							)
						)
					)
					(number "2"
						(effects
							(font
								(size 1.27 1.27)
							)
						)
					)
				)
			)
			(embedded_fonts no)
		)
	)
	(wire
		(pts
			(xy 134.62 92.71) (xy 134.62 96.52)
		)
		(stroke
			(width 0)
			(type solid)
		)
		(uuid "09491dc8-da40-43c8-b7ae-e9a0fb3956fe")
	)
	(wire
		(pts
			(xy 134.62 104.14) (xy 134.62 109.22)
		)
		(stroke
			(width 0)
			(type solid)
		)
		(uuid "24e2dcc5-55c3-4ed3-99bf-4454e7068f16")
	)
	(wire
		(pts
			(xy 121.92 92.71) (xy 134.62 92.71)
		)
		(stroke
			(width 0)
			(type solid)
		)
		(uuid "4a81bd60-70f7-4075-96bc-f1c871570016")
	)
	(wire
		(pts
			(xy 121.92 109.22) (xy 121.92 107.95)
		)
		(stroke
			(width 0)
			(type solid)
		)
		(uuid "585e7564-fb8e-491b-87f5-491e0d271797")
	)
	(wire
		(pts
			(xy 121.92 109.22) (xy 134.62 109.22)
		)
		(stroke
			(width 0)
			(type solid)
		)
		(uuid "dd89b9c5-4d04-4b1e-8cbc-322cb346fd18")
	)
	(label "PAD2"
		(at 127 109.22 0)
		(effects
			(font
				(size 1.524 1.524)
			)
			(justify left bottom)
		)
		(uuid "7d30b2c6-d679-43d5-817e-c78779084e29")
	)
	(label "PAD1"
		(at 125.73 92.71 0)
		(effects
			(font
				(size 1.524 1.524)
			)
			(justify left bottom)
		)
		(uuid "c595d4b6-8d1d-4332-a56b-d5f8e2b32031")
	)
	(symbol
		(lib_id "custom_pads_test:Jumper-device")
		(at 121.92 100.33 90)
		(mirror x)
		(unit 1)
		(exclude_from_sim no)
		(in_bom yes)
		(on_board yes)
		(dnp no)
		(uuid "00000000-0000-0000-0000-000056a7ce3b")
		(property "Reference" "SW1"
			(at 118.11 102.87 90)
			(effects
				(font
					(size 1.27 1.27)
				)
			)
		)
		(property "Value" "R"
			(at 118.11 99.06 90)
			(effects
				(font
					(size 1.27 1.27)
				)
			)
		)
		(property "Footprint" ""
			(at 121.92 98.552 90)
			(effects
				(font
					(size 0.762 0.762)
				)
			)
		)
		(property "Datasheet" ""
			(at 121.92 100.33 0)
			(effects
				(font
					(size 0.762 0.762)
				)
			)
		)
		(property "Description" ""
			(at 121.92 100.33 0)
			(effects
				(font
					(size 1.27 1.27)
				)
				(hide yes)
			)
		)
		(pin "1"
			(uuid "ca2cfa7d-a869-4eb1-8c0a-07188bbaccf0")
		)
		(pin "2"
			(uuid "10860437-a635-4d74-b402-955f5ed187da")
		)
		(instances
			(project "power_ring"
				(path "/2323577b-cad3-4f70-b734-06368b53e30c"
					(reference "SW1")
					(unit 1)
				)
			)
		)
	)
	(symbol
		(lib_id "custom_pads_test:R")
		(at 134.62 100.33 0)
		(unit 1)
		(exclude_from_sim no)
		(in_bom yes)
		(on_board yes)
		(dnp no)
		(uuid "00000000-0000-0000-0000-000056a7cec8")
		(property "Reference" "R2"
			(at 136.652 100.33 90)
			(effects
				(font
					(size 1.27 1.27)
				)
			)
		)
		(property "Value" "R"
			(at 134.62 100.33 90)
			(effects
				(font
					(size 1.27 1.27)
				)
			)
		)
		(property "Footprint" ""
			(at 132.842 100.33 90)
			(effects
				(font
					(size 0.762 0.762)
				)
			)
		)
		(property "Datasheet" ""
			(at 134.62 100.33 0)
			(effects
				(font
					(size 0.762 0.762)
				)
			)
		)
		(property "Description" ""
			(at 134.62 100.33 0)
			(effects
				(font
					(size 1.27 1.27)
				)
				(hide yes)
			)
		)
		(pin "1"
			(uuid "a142be99-c29a-42f2-940b-9ec81c3ef4a3")
		)
		(pin "2"
			(uuid "b4dd82a4-5077-4d9a-a760-ac6779aaf468")
		)
		(instances
			(project "power_ring"
				(path "/2323577b-cad3-4f70-b734-06368b53e30c"
					(reference "R2")
					(unit 1)
				)
			)
		)
	)
	(symbol
		(lib_id "custom_pads_test:Antenna")
		(at 92.71 66.04 0)
		(unit 1)
		(exclude_from_sim no)
		(in_bom yes)
		(on_board yes)
		(dnp no)
		(uuid "00000000-0000-0000-0000-00005a3a4e22")
		(property "Reference" "AE1"
			(at 90.805 64.135 0)
			(effects
				(font
					(size 1.27 1.27)
				)
				(justify right)
			)
		)
		(property "Value" "Antenna"
			(at 90.805 66.04 0)
			(effects
				(font
					(size 1.27 1.27)
				)
				(justify right)
			)
		)
		(property "Footprint" ""
			(at 92.71 66.04 0)
			(effects
				(font
					(size 1.27 1.27)
				)
				(hide yes)
			)
		)
		(property "Datasheet" ""
			(at 92.71 66.04 0)
			(effects
				(font
					(size 1.27 1.27)
				)
				(hide yes)
			)
		)
		(property "Description" ""
			(at 92.71 66.04 0)
			(effects
				(font
					(size 1.27 1.27)
				)
				(hide yes)
			)
		)
		(pin "1"
			(uuid "b59c4dab-c021-4b53-a74a-0bec4ed69fb1")
		)
		(instances
			(project "power_ring"
				(path "/2323577b-cad3-4f70-b734-06368b53e30c"
					(reference "AE1")
					(unit 1)
				)
			)
		)
	)
	(symbol
		(lib_id "custom_pads_test:Antenna")
		(at 113.03 66.04 0)
		(unit 1)
		(exclude_from_sim no)
		(in_bom yes)
		(on_board yes)
		(dnp no)
		(uuid "00000000-0000-0000-0000-00005a3a4ef2")
		(property "Reference" "AE2"
			(at 111.125 64.135 0)
			(effects
				(font
					(size 1.27 1.27)
				)
				(justify right)
			)
		)
		(property "Value" "Antenna"
			(at 111.125 66.04 0)
			(effects
				(font
					(size 1.27 1.27)
				)
				(justify right)
			)
		)
		(property "Footprint" ""
			(at 113.03 66.04 0)
			(effects
				(font
					(size 1.27 1.27)
				)
				(hide yes)
			)
		)
		(property "Datasheet" ""
			(at 113.03 66.04 0)
			(effects
				(font
					(size 1.27 1.27)
				)
				(hide yes)
			)
		)
		(property "Description" ""
			(at 113.03 66.04 0)
			(effects
				(font
					(size 1.27 1.27)
				)
				(hide yes)
			)
		)
		(pin "1"
			(uuid "60a403dd-a34c-4a29-8f71-799067995cfd")
		)
		(instances
			(project "power_ring"
				(path "/2323577b-cad3-4f70-b734-06368b53e30c"
					(reference "AE2")
					(unit 1)
				)
			)
		)
	)
	(symbol
		(lib_id "custom_pads_test:GND")
		(at 92.71 71.12 0)
		(unit 1)
		(exclude_from_sim no)
		(in_bom yes)
		(on_board yes)
		(dnp no)
		(uuid "00000000-0000-0000-0000-00005a3a4f3d")
		(property "Reference" "#PWR0001"
			(at 92.71 77.47 0)
			(effects
				(font
					(size 1.27 1.27)
				)
				(hide yes)
			)
		)
		(property "Value" "GND"
			(at 92.71 74.93 0)
			(effects
				(font
					(size 1.27 1.27)
				)
			)
		)
		(property "Footprint" ""
			(at 92.71 71.12 0)
			(effects
				(font
					(size 1.27 1.27)
				)
				(hide yes)
			)
		)
		(property "Datasheet" ""
			(at 92.71 71.12 0)
			(effects
				(font
					(size 1.27 1.27)
				)
				(hide yes)
			)
		)
		(property "Description" ""
			(at 92.71 71.12 0)
			(effects
				(font
					(size 1.27 1.27)
				)
				(hide yes)
			)
		)
		(pin "1"
			(uuid "4ecf714e-5b71-4668-b538-2197c7a782e7")
		)
		(instances
			(project "power_ring"
				(path "/2323577b-cad3-4f70-b734-06368b53e30c"
					(reference "#PWR0001")
					(unit 1)
				)
			)
		)
	)
	(symbol
		(lib_id "custom_pads_test:GND")
		(at 113.03 71.12 0)
		(unit 1)
		(exclude_from_sim no)
		(in_bom yes)
		(on_board yes)
		(dnp no)
		(uuid "00000000-0000-0000-0000-00005a3a4f67")
		(property "Reference" "#PWR0002"
			(at 113.03 77.47 0)
			(effects
				(font
					(size 1.27 1.27)
				)
				(hide yes)
			)
		)
		(property "Value" "GND"
			(at 113.03 74.93 0)
			(effects
				(font
					(size 1.27 1.27)
				)
			)
		)
		(property "Footprint" ""
			(at 113.03 71.12 0)
			(effects
				(font
					(size 1.27 1.27)
				)
				(hide yes)
			)
		)
		(property "Datasheet" ""
			(at 113.03 71.12 0)
			(effects
				(font
					(size 1.27 1.27)
				)
				(hide yes)
			)
		)
		(property "Description" ""
			(at 113.03 71.12 0)
			(effects
				(font
					(size 1.27 1.27)
				)
				(hide yes)
			)
		)
		(pin "1"
			(uuid "7cd2ec9f-4877-489f-b2ba-b60b140d9b7e")
		)
		(instances
			(project "power_ring"
				(path "/2323577b-cad3-4f70-b734-06368b53e30c"
					(reference "#PWR0002")
					(unit 1)
				)
			)
		)
	)
	(symbol
		(lib_id "custom_pads_test:GND")
		(at 129.54 72.39 0)
		(unit 1)
		(exclude_from_sim no)
		(in_bom yes)
		(on_board yes)
		(dnp no)
		(uuid "5a23b4f5-7864-45c4-a601-01a32e276ea1")
		(property "Reference" "#PWR000101"
			(at 129.54 78.74 0)
			(effects
				(font
					(size 1.27 1.27)
				)
				(hide yes)
			)
		)
		(property "Value" "GND"
			(at 129.54 76.2 0)
			(effects
				(font
					(size 1.27 1.27)
				)
			)
		)
		(property "Footprint" ""
			(at 129.54 72.39 0)
			(effects
				(font
					(size 1.27 1.27)
				)
				(hide yes)
			)
		)
		(property "Datasheet" ""
			(at 129.54 72.39 0)
			(effects
				(font
					(size 1.27 1.27)
				)
				(hide yes)
			)
		)
		(property "Description" ""
			(at 129.54 72.39 0)
			(effects
				(font
					(size 1.27 1.27)
				)
				(hide yes)
			)
		)
		(pin "1"
			(uuid "fafe19cb-82f5-4a4e-89fa-b574df0dbfe9")
		)
		(instances
			(project "power_ring"
				(path "/2323577b-cad3-4f70-b734-06368b53e30c"
					(reference "#PWR000101")
					(unit 1)
				)
			)
		)
	)
	(symbol
		(lib_id "custom_pads_test:PWR_FLAG")
		(at 129.54 72.39 0)
		(unit 1)
		(exclude_from_sim no)
		(in_bom yes)
		(on_board yes)
		(dnp no)
		(uuid "a1b27662-a56b-4634-b3bd-f96c76803928")
		(property "Reference" "#FLG000101"
			(at 129.54 70.485 0)
			(effects
				(font
					(size 1.27 1.27)
				)
				(hide yes)
			)
		)
		(property "Value" "PWR_FLAG"
			(at 129.54 68.0656 0)
			(effects
				(font
					(size 1.27 1.27)
				)
			)
		)
		(property "Footprint" ""
			(at 129.54 72.39 0)
			(effects
				(font
					(size 1.27 1.27)
				)
				(hide yes)
			)
		)
		(property "Datasheet" "~"
			(at 129.54 72.39 0)
			(effects
				(font
					(size 1.27 1.27)
				)
				(hide yes)
			)
		)
		(property "Description" ""
			(at 129.54 72.39 0)
			(effects
				(font
					(size 1.27 1.27)
				)
				(hide yes)
			)
		)
		(pin "1"
			(uuid "d4ba3335-efee-4bc8-a0b5-433823f2c23f")
		)
		(instances
			(project "power_ring"
				(path "/2323577b-cad3-4f70-b734-06368b53e30c"
					(reference "#FLG000101")
					(unit 1)
				)
			)
		)
	)
	(sheet_instances
		(path "/"
			(page "1")
		)
	)
	(embedded_fonts no)
)<|MERGE_RESOLUTION|>--- conflicted
+++ resolved
@@ -5,12 +5,8 @@
 	(uuid "2323577b-cad3-4f70-b734-06368b53e30c")
 	(paper "A4")
         (title_block
-<<<<<<< HEAD
-                (comment 1 "Place decoupling capacitors near power pins. Add test points for each rail")
-=======
                 (comment 1 "Place decoupling capacitors near power pins")
                 (comment 2 "Keep high-current traces short")
->>>>>>> 55adc6f5
         )
 	(lib_symbols
 		(symbol "custom_pads_test:Antenna"
