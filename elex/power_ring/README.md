--- conflicted
+++ resolved
@@ -10,13 +10,8 @@
 - `power_ring.kicad_sym` and `power_ring_schlib.kicad_sym` – symbol libraries
 - `power_ring.pretty/` – footprint library
 
-<<<<<<< HEAD
-A title block notes decoupling capacitors near power pins
-and that regulator footprints match the latest datasheet.
-=======
 A title block comment reminds you to place decoupling capacitors near power pins, and
 a second note encourages keeping high-current traces short for better performance.
->>>>>>> 55adc6f5
 
 Open the project in **KiCad 9** or newer and modify the schematic to suit your power distribution needs (for example, add screw terminals, fuses and test points).  Use [KiBot](https://github.com/INTI-CMNB/KiBot) with `.kibot/power_ring.yaml` or run the GitHub workflow to produce Gerber files, a PDF schematic and a BOM in `build/power_ring/`.
 
