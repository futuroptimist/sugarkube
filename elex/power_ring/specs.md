# Power Ring Board Specifications

This document outlines the intended features for the Sugarkube power distribution board.
The design may evolve as the project grows.

## Connectors

- **Input:** one pair of screw terminals for 12 V supply
- **Outputs:** four 2-pin JST-VH connectors for branch wiring
- **Mounting holes:** four M3 holes placed on a 40 × 40 mm square

## Protection

- 10 A mini blade fuse on the input
- Optional 5 A fuses on each output (footprints included but unpopulated)

## Extras

- Test points for measuring battery voltage
- Silkscreen labels for polarity and connector numbers
- Fiducial markers to indicate board orientation for easier assembly
- Title block comments record decoupling guidelines, high-current trace layout, thick traces
  for high-current paths, connector labeling, export checks, board outline fit, BOM validation,
<<<<<<< HEAD
  clearance rules for high-voltage nets, star topology to minimize voltage drop, ground
  pour continuity around mounting holes, and test point spacing for probe clearance
=======
  clearance rules for high-voltage nets, star topology to minimize voltage drop, ground pour
  continuity around mounting holes, and fuse orientation checks
>>>>>>> 688b5213

These requirements are a starting point – modify the KiCad project as needed and
update this file when the schematic changes.<|MERGE_RESOLUTION|>--- conflicted
+++ resolved
@@ -21,13 +21,8 @@
 - Fiducial markers to indicate board orientation for easier assembly
 - Title block comments record decoupling guidelines, high-current trace layout, thick traces
   for high-current paths, connector labeling, export checks, board outline fit, BOM validation,
-<<<<<<< HEAD
-  clearance rules for high-voltage nets, star topology to minimize voltage drop, ground
-  pour continuity around mounting holes, and test point spacing for probe clearance
-=======
   clearance rules for high-voltage nets, star topology to minimize voltage drop, ground pour
-  continuity around mounting holes, and fuse orientation checks
->>>>>>> 688b5213
+  continuity around mounting holes, test point spacing for probe clearance, and fuse orientation checks
 
 These requirements are a starting point – modify the KiCad project as needed and
 update this file when the schematic changes.