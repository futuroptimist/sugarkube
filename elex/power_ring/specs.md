--- conflicted
+++ resolved
@@ -19,13 +19,8 @@
 - Test points for measuring battery voltage
 - Silkscreen labels for polarity and connector numbers
 - Title block comments record decoupling guidelines, high-current trace layout, connector
-<<<<<<< HEAD
-  labeling, export checks, ground pour continuity around mounting holes, BOM validation, and
-  documentation reminders
-=======
   labeling, export checks, ground pour continuity around mounting holes, star topology for
   power distribution, and BOM validation
->>>>>>> 30f8fb06
 
 These requirements are a starting point – modify the KiCad project as needed and
 update this file when the schematic changes.