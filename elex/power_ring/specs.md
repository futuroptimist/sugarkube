--- conflicted
+++ resolved
@@ -19,17 +19,11 @@
 - Test points for measuring battery voltage
 - Silkscreen labels for polarity and connector numbers
 - Fiducial markers to indicate board orientation for easier assembly
-<<<<<<< HEAD
- - Title block comments record decoupling guidelines, high-current trace layout, thick traces
-   for high-current paths, connector labeling, export checks, board outline fit, BOM validation,
-   clearance rules for high-voltage nets, star topology to minimize voltage drop, ground
-   pour continuity around mounting holes, and LED orientation reminders
-=======
 - Title block comments record decoupling guidelines, high-current trace layout, thick traces
   for high-current paths, connector labeling, export checks, board outline fit, BOM validation,
   clearance rules for high-voltage nets, star topology to minimize voltage drop, ground pour
-  continuity around mounting holes, test point spacing for probe clearance, and fuse orientation checks
->>>>>>> d45eee2f
+  continuity around mounting holes, LED orientation reminders, test point spacing for probe
+  clearance, and fuse orientation checks
 
 These requirements are a starting point – modify the KiCad project as needed and
 update this file when the schematic changes.