--- conflicted
+++ resolved
@@ -5,29 +5,23 @@
 
 ## Connectors
 
-- **Input:** one pair of screw terminals for 12 V supply
-- **Outputs:** four 2‑pin JST‑VH connectors for branch wiring
-- **Mounting holes:** four M3 holes placed on a 40 × 40 mm square
+- **Input:** one pair of screw terminals for 12 V supply
+- **Outputs:** four 2-pin JST-VH connectors for branch wiring
+- **Mounting holes:** four M3 holes placed on a 40 × 40 mm square
 
 ## Protection
 
-- 10 A mini blade fuse on the input
-- Optional 5 A fuses on each output (footprints included but unpopulated)
+- 10 A mini blade fuse on the input
+- Optional 5 A fuses on each output (footprints included but unpopulated)
 
 ## Extras
 
 - Test points for measuring battery voltage
 - Silkscreen labels for polarity and connector numbers
-<<<<<<< HEAD
-- Title block comments record decoupling guidelines, high-current trace layout, connector
-  labeling, export checks, ground pour clearance around mounting holes, board outline fit,
-  BOM validation, clearance rules for high-voltage nets, and star topology to minimize voltage drop
-=======
 - Title block comments record decoupling guidelines, high-current trace layout, thick traces
   for high-current paths, connector labeling, export checks, ground pour continuity around
   mounting holes, board outline fit, BOM validation, clearance rules for high-voltage nets,
   and star topology to minimize voltage drop
->>>>>>> ad89f6c2
 
 These requirements are a starting point – modify the KiCad project as needed and
 update this file when the schematic changes.